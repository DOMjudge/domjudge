--- conflicted
+++ resolved
@@ -171,13 +171,8 @@
         if (($apiEndpoint = $this->apiEndpoint) === null) {
             static::markTestSkipped('No endpoint defined');
         }
-<<<<<<< HEAD
-        $contestId = $this->getDemoContestId();
-        $objects = $this->verifyApiJsonResponse('GET', "/contests/$contestId/$apiEndpoint", 200, $this->apiUser);
-=======
         $url = $this->helperGetEndpointURL($apiEndpoint);
         $objects = $this->verifyApiJsonResponse('GET', $url, 200, $this->apiUser);
->>>>>>> 58ffb878
 
         static::assertIsArray($objects);
         foreach ($this->expectedObjects as $expectedObjectId => $expectedObject) {
@@ -226,10 +221,6 @@
         if (($apiEndpoint = $this->apiEndpoint) === null) {
             static::markTestSkipped('No endpoint defined');
         }
-<<<<<<< HEAD
-        $contestId = $this->getDemoContestId();
-=======
->>>>>>> 58ffb878
         $expectedObjectIds = array_map(function ($id) {
             $id = $this->resolveReference($id);
             if ($this->objectClassForExternalId !== null) {
@@ -284,13 +275,8 @@
         if (($apiEndpoint = $this->apiEndpoint) === null) {
             static::markTestSkipped('No endpoint defined');
         }
-<<<<<<< HEAD
-        $contestId = $this->getDemoContestId();
-        $response = $this->verifyApiJsonResponse('GET', "/contests/$contestId/$apiEndpoint?" . http_build_query(['ids' => 2]), 400, $this->apiUser);
-=======
         $url = $this->helperGetEndpointURL($apiEndpoint);
         $response = $this->verifyApiJsonResponse('GET', $url . "?" . http_build_query(['ids' => 2]), 400, $this->apiUser);
->>>>>>> 58ffb878
         static::assertEquals("'ids' should be an array of ID's to fetch", $response['message']);
     }
 
@@ -302,10 +288,6 @@
         if (($apiEndpoint = $this->apiEndpoint) === null) {
             static::markTestSkipped('No endpoint defined');
         }
-<<<<<<< HEAD
-        $contestId = $this->getDemoContestId();
-=======
->>>>>>> 58ffb878
 
         $expectedObjectIds = array_map(function ($id) {
             return $this->resolveReference($id);
@@ -334,13 +316,8 @@
         if (($apiEndpoint = $this->apiEndpoint) === null) {
             static::markTestSkipped('No endpoint defined');
         }
-<<<<<<< HEAD
-        $contestId = $this->getDemoContestId();
-        $object = $this->verifyApiJsonResponse('GET', "/contests/$contestId/$apiEndpoint/$id", 200, $this->apiUser);
-=======
         $url = $this->helperGetEndpointURL($apiEndpoint,(string)$id);
         $object = $this->verifyApiJsonResponse('GET', $url, 200, $this->apiUser);
->>>>>>> 58ffb878
         static::assertIsArray($object);
 
         $object = is_array($object) && count($object)===1 ? $object[0] : $object;
@@ -388,13 +365,8 @@
         if (($apiEndpoint = $this->apiEndpoint) === null) {
             static::markTestSkipped('No endpoint defined');
         }
-<<<<<<< HEAD
-        $contestId = $this->getDemoContestId();
-        $this->verifyApiJsonResponse('GET', "/contests/$contestId/$apiEndpoint/$id", 404, $this->apiUser);
-=======
         $url = $this->helperGetEndpointURL($apiEndpoint,$id);
         $this->verifyApiJsonResponse('GET', $url, 404, $this->apiUser);
->>>>>>> 58ffb878
     }
 
     public function provideSingleNotFound(): Generator
