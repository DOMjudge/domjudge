--- conflicted
+++ resolved
@@ -709,12 +709,8 @@
                 }
             }
 
-<<<<<<< HEAD
+            $haswarnings = false;
             if ($inputOrOutputSpecified && $allOk) {
-=======
-            $haswarnings = false;
-            if ($allOk) {
->>>>>>> 4528306a
                 $newTestcase        = new Testcase();
                 $newTestcaseContent = new TestcaseContent();
                 $newTestcase
