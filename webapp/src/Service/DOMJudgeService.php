<?php declare(strict_types=1);

namespace App\Service;

use App\Controller\API\ClarificationController;
use App\Doctrine\DBAL\Types\JudgeTaskType;
use App\Entity\AuditLog;
use App\Entity\Balloon;
use App\Entity\Clarification;
use App\Entity\Contest;
use App\Entity\ContestProblem;
use App\Entity\Executable;
use App\Entity\ExecutableFile;
use App\Entity\ImmutableExecutable;
use App\Entity\InternalError;
use App\Entity\Judgehost;
use App\Entity\JudgeTask;
use App\Entity\Judging;
use App\Entity\Language;
use App\Entity\Problem;
use App\Entity\ProblemAttachment;
use App\Entity\QueueTask;
use App\Entity\Rejudging;
use App\Entity\Submission;
use App\Entity\Team;
use App\Entity\Testcase;
use App\Entity\User;
use App\Utils\FreezeData;
use App\Utils\Utils;
use Doctrine\DBAL\FetchMode;
use Doctrine\ORM\EntityManagerInterface;
use Doctrine\ORM\NonUniqueResultException;
use Doctrine\ORM\NoResultException;
use Doctrine\ORM\Query\Expr\Join;
use Psr\Log\LoggerInterface;
use Symfony\Component\DependencyInjection\ParameterBag\ParameterBagInterface;
use Symfony\Component\HttpFoundation\Cookie;
use Symfony\Component\HttpFoundation\Request;
use Symfony\Component\HttpFoundation\RequestStack;
use Symfony\Component\HttpFoundation\Response;
use Symfony\Component\HttpFoundation\StreamedResponse;
use Symfony\Component\HttpKernel\Exception\BadRequestHttpException;
use Symfony\Component\HttpKernel\Exception\HttpException;
use Symfony\Component\HttpKernel\Exception\NotFoundHttpException;
use Symfony\Component\HttpKernel\Exception\ServiceUnavailableHttpException;
use Symfony\Component\HttpKernel\HttpKernelInterface;
use Symfony\Component\Routing\RouterInterface;
use Symfony\Component\Security\Core\Authentication\Token\Storage\TokenStorageInterface;
use Symfony\Component\Security\Core\Authentication\Token\UsernamePasswordToken;
use Symfony\Component\Security\Core\Authorization\AuthorizationCheckerInterface;
use ZipArchive;

class DOMJudgeService
{
    protected $em;
    protected $logger;

    /**
     * @var RequestStack
     */
    protected $requestStack;

    /**
     * @var ParameterBagInterface
     */
    protected $params;

    /**
     * @var AuthorizationCheckerInterface
     */
    protected $authorizationChecker;

    /**
     * @var TokenStorageInterface
     */
    protected $tokenStorage;

    /**
     * @var HttpKernelInterface
     */
    protected $httpKernel;

    /**
     * @var ConfigurationService
     */
    protected $config;

    /**
     * @var RouterInterface
     */
    protected $router;

    /**
     * @var Executable|null
     */
    protected $defaultCompareExecutable = null;

    /**
     * @var Executable|null
     */
    protected $defaultRunExecutable = null;

    /**
     * @var array
     */
    protected $affiliationLogos;

    /**
     * @var array
     */
    protected $teamImages;

    const DATA_SOURCE_LOCAL = 0;
    const DATA_SOURCE_CONFIGURATION_EXTERNAL = 1;
    const DATA_SOURCE_CONFIGURATION_AND_LIVE_EXTERNAL = 2;

    // Regex external identifiers must adhere to. Note that we are not checking whether it
    // does not start with a dot or dash or ends with a dot. We could but it would make the
    // regex way more complicated and would also complicate the logic in ImportExportService::importContestYaml
    const EXTERNAL_IDENTIFIER_REGEX = '/^[a-zA-Z0-9_.-]+$/';

    /**
     * DOMJudgeService constructor.
     *
     * @param EntityManagerInterface        $em
     * @param LoggerInterface               $logger
     * @param RequestStack                  $requestStack
     * @param ParameterBagInterface         $params
     * @param AuthorizationCheckerInterface $authorizationChecker
     * @param TokenStorageInterface         $tokenStorage
     * @param HttpKernelInterface           $httpKernel
     * @param ConfigurationService          $config
     * @param RouterInterface               $router
     * @param array                         $affiliationLogos
     * @param array                         $teamImages
     */
    public function __construct(
        EntityManagerInterface $em,
        LoggerInterface $logger,
        RequestStack $requestStack,
        ParameterBagInterface $params,
        AuthorizationCheckerInterface $authorizationChecker,
        TokenStorageInterface $tokenStorage,
        HttpKernelInterface $httpKernel,
        ConfigurationService $config,
        RouterInterface $router,
        array $affiliationLogos,
        array $teamImages
    ) {
        $this->em                   = $em;
        $this->logger               = $logger;
        $this->requestStack         = $requestStack;
        $this->params               = $params;
        $this->authorizationChecker = $authorizationChecker;
        $this->tokenStorage         = $tokenStorage;
        $this->httpKernel           = $httpKernel;
        $this->config               = $config;
        $this->router               = $router;
        $this->affiliationLogos     = $affiliationLogos;
        $this->teamImages           = $teamImages;
    }

    /**
     * @return EntityManagerInterface
     */
    public function getEntityManager()
    {
        return $this->em;
    }

    /**
     * Return all the contests that are currently active indexed by contest ID
     * @param int|null $onlyofteam If -1, get only public contests. If > 0 get only contests for the given team
     * @param bool     $alsofuture If true, also get future contests
     * @return Contest[]
     */
    public function getCurrentContests($onlyofteam = null, bool $alsofuture = false)
    {
        $now = Utils::now();
        $qb  = $this->em->createQueryBuilder();
        $qb->select('c')->from(Contest::class, 'c', 'c.cid');
        if ($onlyofteam !== null && $onlyofteam > 0) {
            $qb->leftJoin('c.teams', 'ct')
                ->leftJoin('c.team_categories', 'tc')
                ->leftJoin('tc.teams', 'tct')
                ->andWhere('ct.teamid = :teamid OR tct.teamid = :teamid OR c.openToAllTeams = 1')
                ->setParameter(':teamid', $onlyofteam);
        } elseif ($onlyofteam === -1) {
            $qb->andWhere('c.public = 1');
        }
        $qb->andWhere('c.enabled = 1')
            ->andWhere('c.deactivatetime IS NULL OR c.deactivatetime > :now')
            ->setParameter(':now', $now)
            ->orderBy('c.activatetime');

        if (!$alsofuture) {
            $qb->andWhere('c.activatetime <= :now');
        }

        return $qb->getQuery()->getResult();
    }

    /**
     * Get the currently selected contest
     * @param int|null $onlyofteam If -1, get only public contests. If > 0 get only contests for the given team
     * @param bool     $alsofuture If true, also get future contests
     * @return Contest|null
     */
    public function getCurrentContest($onlyofteam = null, bool $alsofuture = false)
    {
        $contests = $this->getCurrentContests($onlyofteam, $alsofuture);
        if ($this->requestStack->getCurrentRequest()) {
            $selected_cid = $this->requestStack->getCurrentRequest()->cookies->get('domjudge_cid');
            if ($selected_cid == -1) {
                return null;
            }

            foreach ($contests as $contest) {
                if ($contest->getCid() == $selected_cid) {
                    return $contest;
                }
            }
        }
        if (count($contests) > 0) {
            return reset($contests);
        }
        return null;
    }

    /**
     * Get the contest with the given contest ID
     * @param int $cid
     * @return Contest|null
     */
    public function getContest($cid)
    {
        return $this->em->getRepository(Contest::class)->find($cid);
    }

    /**
     * Get the team with the given team ID
     * @param int $teamid
     * @return Team|null
     */
    public function getTeam($teamid)
    {
        return $this->em->getRepository(Team::class)->find($teamid);
    }

    /**
     * Get the problem with the given team ID
     * @param int $probid
     * @return Problem|null
     */
    public function getProblem($probid)
    {
        return $this->em->getRepository(Problem::class)->find($probid);
    }

    public function checkrole(string $rolename, bool $check_superset = true): bool
    {
        $user = $this->getUser();
        if ($user === null) {
            return false;
        }

        if ($check_superset) {
            if ($this->authorizationChecker->isGranted('ROLE_ADMIN') &&
                ($rolename == 'team' && $user->getTeam() != null)) {
                return true;
            }
        }
        return $this->authorizationChecker->isGranted('ROLE_' . strtoupper($rolename));
    }

    public function getClientIp()
    {
        return $this->requestStack->getMasterRequest()->getClientIp();
    }

    /**
     * Get the logged in user
     * @return User|null
     */
    public function getUser()
    {
        $token = $this->tokenStorage->getToken();
        if ($token == null) {
            return null;
        }

        $user = $token->getUser();

        // Ignore user objects if they aren't an App user
        // Covers cases where users are not logged in
        if (!is_a($user, 'App\Entity\User')) {
            return null;
        }

        return $user;
    }

    /**
     * Get the value of the cookie with the given name
     * @param string $cookieName
     * @return mixed|null
     */
    public function getCookie(string $cookieName)
    {
        if (!$this->requestStack->getCurrentRequest()) {
            return null;
        }
        if (!$this->requestStack->getCurrentRequest()->cookies) {
            return null;
        }
        return $this->requestStack->getCurrentRequest()->cookies->get($cookieName);
    }

    /**
     * Set the given cookie on the response, returning the response again to allow chaining
     * @param string        $cookieName
     * @param string        $value
     * @param int           $expire
     * @param string|null   $path
     * @param string        $domain
     * @param bool          $secure
     * @param bool          $httponly
     * @param Response|null $response
     * @return Response
     */
    public function setCookie(
        string $cookieName,
        string $value = '',
        int $expire = 0,
        string $path = null,
        string $domain = '',
        bool $secure = false,
        bool $httponly = false,
        Response $response = null
    ) {
        if ($response === null) {
            $response = new Response();
        }
        if ($path === null) {
            $path = $this->requestStack->getCurrentRequest()->getBasePath();
        }

        $response->headers->setCookie(new Cookie($cookieName, $value, $expire, $path, $domain, $secure, $httponly, false, null));

        return $response;
    }

    /**
     * Clear the given cookie on the response, returning the response again to allow chaining
     * @param string        $cookieName
     * @param string|null   $path
     * @param string        $domain
     * @param bool          $secure
     * @param bool          $httponly
     * @param Response|null $response
     * @return Response
     */
    public function clearCookie(
        string $cookieName,
        string $path = null,
        string $domain = '',
        bool $secure = false,
        bool $httponly = false,
        Response $response = null
    ) {
        if ($response === null) {
            $response = new Response();
        }
        if ($path === null) {
            $path = $this->requestStack->getCurrentRequest()->getBasePath();
        }

        $response->headers->clearCookie($cookieName, $path, $domain, $secure, $httponly);
        return $response;
    }

    public function getUpdates(): array
    {
        $contest = $this->getCurrentContest();

        $clarifications  = [];
        $judgehosts      = [];
        $rejudgings      = [];
        $internal_errors = [];
        $balloons        = [];

        if ($this->checkRole('jury')) {
            if ($contest) {
                $clarifications = $this->em->createQueryBuilder()
                    ->select('clar.clarid', 'clar.body')
                    ->from(Clarification::class, 'clar')
                    ->andWhere('clar.contest = :contest')
                    ->andWhere('clar.sender is not null')
                    ->andWhere('clar.answered = 0')
                    ->setParameter('contest', $contest)
                    ->getQuery()->getResult();
            }

            $judgehosts = $this->em->createQueryBuilder()
                ->select('j.hostname', 'j.polltime')
                ->from(Judgehost::class, 'j')
                ->andWhere('j.active = 1')
                ->andWhere('j.hidden = 0')
                ->andWhere('j.polltime < :i')
                ->setParameter('i', time() - $this->config->get('judgehost_critical'))
                ->getQuery()->getResult();

            $rejudgings = $this->em->createQueryBuilder()
                ->select('r.rejudgingid, r.starttime, r.endtime')
                ->from(Rejudging::class, 'r')
                ->andWhere('r.endtime is null');
            $curContest = $this->getCurrentContest();
            if ($curContest !== NULL) {
                $rejudgings = $rejudgings->join('r.submissions', 's')
                    ->andWhere('s.contest = :contest')
                    ->setParameter(':contest', $curContest->getCid())
                    ->distinct();
            }
            $rejudgings = $rejudgings->getQuery()->getResult();
        }

        if ($this->checkrole('admin')) {
            $internal_errors = $this->em->createQueryBuilder()
                ->select('ie.errorid', 'ie.description')
                ->from(InternalError::class, 'ie')
                ->andWhere('ie.status = :status')
                ->setParameter('status', 'open')
                ->getQuery()->getResult();
        }

        if ($this->checkrole('balloon')) {
            $balloons = $this->em->createQueryBuilder()
            ->select('b.balloonid', 't.name', 't.room', 'p.name AS pname')
            ->from(Balloon::class, 'b')
            ->leftJoin('b.submission', 's')
            ->leftJoin('s.problem', 'p')
            ->leftJoin('s.contest', 'co')
            ->leftJoin('p.contest_problems', 'cp', Join::WITH, 'co.cid = cp.contest AND p.probid = cp.problem')
            ->leftJoin('s.team', 't')
            ->andWhere('co.cid = :cid')
            ->andWhere('b.done = 0')
            ->setParameter(':cid', $contest->getCid())
            ->getQuery()->getResult();
        }

        return [
            'clarifications' => $clarifications,
            'judgehosts' => $judgehosts,
            'rejudgings' => $rejudgings,
            'internal_errors' => $internal_errors,
            'balloons' => $balloons
        ];
    }

    public function getHttpKernel(): HttpKernelInterface
    {
        return $this->httpKernel;
    }

    /**
     * Run the given callable with all roles.
     *
     * This will result in all calls to checkrole() to return true.
     *
     * @param callable $callable
     */
    public function withAllRoles(callable $callable)
    {
        $currentToken = $this->tokenStorage->getToken();
        // We need a 'user' to create a token. However, even if you
        // are not logged in, a (anonymous) user is returned. This
        // check is just here to make sure the code does not crash
        // in strange circumstances.
        if ($currentToken && $currentToken->getUser()) {
            $this->tokenStorage->setToken(
                new UsernamePasswordToken(
                    $currentToken->getUser(),
                    null,
                    'main',
                    ['ROLE_ADMIN']
                )
            );
        }
        $callable();
        $this->tokenStorage->setToken($currentToken);
    }

    /**
     * Log an action to the auditlog table
     *
     * @param string     $datatype
     * @param mixed      $dataid
     * @param string     $action
     * @param mixed|null $extraInfo
     * @param mixed|null $forceUsername
     * @param int|null   $cid
     */
    public function auditlog(
        string $datatype,
        $dataid,
        string $action,
        $extraInfo = null,
        $forceUsername = null,
        $cid = null
    ) {
        if (!empty($forceUsername)) {
            $user = $forceUsername;
        } else {
            $user = $this->getUser() ? $this->getUser()->getUsername() : null;
        }

        if (gettype($cid) == 'string') {
            $cid = (int) $cid;
        }

        $auditLog = new AuditLog();
        $auditLog
            ->setLogtime(Utils::now())
            ->setCid($cid)
            ->setUser($user)
            ->setDatatype($datatype)
            ->setDataid((string)$dataid)
            ->setAction($action)
            ->setExtrainfo($extraInfo);

        $this->em->persist($auditLog);
        $this->em->flush();
    }

    /**
     * Call alert plugin program to perform user configurable action on
     * important system events. See default alert script for more details.
     *
     * @param string $messageType
     * @param string $description
     */
    public function alert(string $messageType, string $description = '')
    {
        $alert = $this->params->get('domjudge.libdir') . '/alert';
        system(sprintf('%s %s %s &', $alert, escapeshellarg($messageType), escapeshellarg($description)));
    }

    /**
     * Decode a JSON string and handle errors
     * @param string $str
     * @return mixed
     */
    public function jsonDecode(string $str)
    {
        $res = json_decode($str, true);
        if (json_last_error() !== JSON_ERROR_NONE) {
            throw new HttpException(500, sprintf("Error decoding JSON data '%s': %s", $str, json_last_error_msg()));
        }
        return $res;
    }

    /**
     * Decode a JSON string and handle errors
     * @param $data
     * @return string
     */
    public function jsonEncode($data): string
    {
        $res = json_encode($data);
        if (json_last_error() !== JSON_ERROR_NONE) {
            throw new HttpException(500, sprintf("Error encoding data to JSON: %s", json_last_error_msg()));
        }
        return $res;
    }

    /**
     * Dis- or re-enable what caused an internal error.
     * @param array        $disabled
     * @param Contest|null $contest
     * @param bool|null    $enabled
     */
    public function setInternalError($disabled, $contest, $enabled)
    {
        switch ($disabled['kind']) {
            case 'problem':
                $this->em->createQueryBuilder()
                    ->update(ContestProblem::class, 'p')
                    ->set('p.allowJudge', ':enabled')
                    ->andWhere('p.contest = :cid')
                    ->andWhere('p.problem = :probid')
                    ->setParameter(':enabled', $enabled)
                    ->setParameter(':cid', $contest)
                    ->setParameter(':probid', $disabled['probid'])
                    ->getQuery()
                    ->execute();
                break;
            case 'judgehost':
                $this->em->createQueryBuilder()
                    ->update(Judgehost::class, 'j')
                    ->set('j.active', ':active')
                    ->andWhere('j.hostname = :hostname')
                    ->setParameter(':active', $enabled)
                    ->setParameter(':hostname', $disabled['hostname'])
                    ->getQuery()
                    ->execute();
                break;
            case 'language':
                $this->em->createQueryBuilder()
                    ->update(Language::class, 'lang')
                    ->set('lang.allowJudge', ':enabled')
                    ->andWhere('lang.langid = :langid')
                    ->setParameter(':enabled', $enabled)
                    ->setParameter(':langid', $disabled['langid'])
                    ->getQuery()
                    ->execute();
                break;
            case 'executable':
                /** @var Executable $executable */
                $executable = $this->em->getRepository(Executable::class)
                    ->findOneBy(['execid' => $disabled['execid']]);
                foreach ($executable->getLanguages() as $language) {
                    /** @var Language $language */
                    $language->setAllowJudge($enabled);
                }
                foreach ($this->getProblemsForExecutable($executable) as $problem) {
                    /** @var Problem $problem */
                    foreach ($problem->getContestProblems() as $contestProblem) {
                        /** @var ContestProblem $contestProblem */
                        $contestProblem->setAllowJudge($enabled);
                    }
                }
                $this->em->flush();
                if ($enabled) {
                    foreach ($executable->getLanguages() as $language) {
                        /** @var Language $language */
                        if ($language->getAllowJudge()) {
                            $this->unblockJudgeTasksForLanguage($language->getLangid());
                        }
                    }
                    foreach ($this->getProblemsForExecutable($executable) as $problem) {
                        /** @var Problem $problem */
                        $this->unblockJudgeTasksForProblem($problem->getProbid());
                    }
                }
                break;
            case 'testcase':
                /** @var Testcase $testcase */
                $testcase = $this->em->getRepository(Testcase::class)
                    ->findOneBy(['testcaseid' => $disabled['testcaseid']]);
                /** @var Problem $problem */
                $problem = $testcase->getProblem();
                foreach ($problem->getContestProblems() as $contestProblem) {
                    /** @var ContestProblem $contestProblem */
                    $contestProblem->setAllowJudge($enabled);
                }
                $this->em->flush();
                if ($enabled) {
                    $this->unblockJudgeTasksForProblem($problem->getProbid());
                }
                break;
            default:
                throw new HttpException(500, sprintf("unknown internal error kind '%s'", $disabled['kind']));
        }
    }

    /**
     * Perform an internal API request to the given URL with the given data
     *
     * @param string $url
     * @param string $method
     * @param array  $queryData
     * @return mixed|null
     * @throws \Exception
     */
    public function internalApiRequest(string $url, string $method = Request::METHOD_GET, array $queryData = [])
    {
        $request  = Request::create('/api' . $url, $method, $queryData);
        $response = $this->getHttpKernel()->handle($request, HttpKernelInterface::SUB_REQUEST);

        $status = $response->getStatusCode();
        if ($status < 200 || $status >= 300) {
            $this->logger->warning(
                "executing internal %s request to url %s: http status code: %d, response: %s",
                [ $method, $url, $status, $response ]
            );
            return null;
        }

        return $this->jsonDecode($response->getContent());
    }

    /**
     * Get the etc directory of this DOMjudge installation
     * @return string
     */
    public function getDomjudgeEtcDir(): string
    {
        return $this->params->get('domjudge.etcdir');
    }

    /**
     * Get the tmp directory of this DOMjudge installation
     * @return string
     */
    public function getDomjudgeTmpDir(): string
    {
        return $this->params->get('domjudge.tmpdir');
    }

    /**
     * Get the webapp directory of this DOMjudge installation
     * @return string
     */
    public function getDomjudgeWebappDir(): string
    {
        return $this->params->get('domjudge.webappdir');
    }

    /**
     * Get the documentation links
     * @return array
     */
    public function getDocLinks(): array
    {
        return $this->params->get('domjudge.doc_links');
    }

    /**
     * Get the directory used for storing cache files
     * @return string
     */
    public function getCacheDir(): string
    {
        return $this->params->get('kernel.cache_dir');
    }

    /**
     * Open the given ZIP file
     * @param string $filename
     * @return ZipArchive
     */
    public function openZipFile(string $filename): ZipArchive
    {
        $zip = new ZipArchive();
        $res = $zip->open($filename, ZIPARCHIVE::CHECKCONS);
        if ($res === ZIPARCHIVE::ER_NOZIP || $res === ZIPARCHIVE::ER_INCONS) {
            throw new BadRequestHttpException('No valid zip archive given');
        } elseif ($res === ZIPARCHIVE::ER_MEMORY) {
            throw new ServiceUnavailableHttpException(null, 'Not enough memory to extract zip archive');
        } elseif ($res !== true) {
            throw new ServiceUnavailableHttpException(null,
                'Unknown error while extracting zip archive: ' . print_r($res, TRUE));
        }

        return $zip;
    }

    /**
     * Print the given file using the print command.
     *
     * Returns array with two elements: first a boolean indicating
     * overall success, and second the data returned from the print command.
     *
     * @param string      $filename The on-disk file to be printed out
     * @param string      $origname The original filename as submitted by the team
     * @param string|null $language Langid of the programming language this file is in
     * @param string      $username Username of the print job submitter
     * @param string|null $teamname Teamname of the team this user belongs to, if any
     * @param int|null    $teamid   Teamid of the team this user belongs to, if any
     * @param string|null $location Room/place of the team, if any.
     * @return array
     * @throws \Exception
     */
    public function printFile(
        string $filename,
        string $origname,
        ?string $language,
        string $username,
        ?string $teamname = null,
        ?int $teamid = null,
        ?string $location = null
    ): array {
        $printCommand = $this->config->get('print_command');
        if (empty($printCommand)) {
            return [false, 'Printing not enabled'];
        }

        $replaces = [
            '[file]' => escapeshellarg($filename),
            '[original]' => escapeshellarg($origname),
            '[language]' => escapeshellarg($language),
            '[username]' => escapeshellarg($username),
            '[teamname]' => escapeshellarg($teamname ?? ''),
            '[teamid]' => escapeshellarg((string)($teamid ?? '')),
            '[location]' => escapeshellarg($location ?? ''),
        ];

        $cmd = str_replace(
            array_keys($replaces),
            array_values($replaces),
            $printCommand
        );

        exec($cmd, $output, $retval);

        return [$retval == 0, implode("\n", $output)];
    }

    /**
     * Get a ZIP with sample data
     *
     * @param ContestProblem $contestProblem
     * @return string Content of samples zip file.
     */
    public function getSamplesZipContent(ContestProblem $contestProblem)
    {
        /** @var Testcase[] $testcases */
        $testcases = $this->em->createQueryBuilder()
            ->from(Testcase::class, 'tc')
            ->join('tc.problem', 'p')
            ->join('p.contest_problems', 'cp', Join::WITH, 'cp.contest = :contest')
            ->join('tc.content', 'tcc')
            ->select('tc', 'tcc')
            ->andWhere('tc.problem = :problem')
            ->andWhere('tc.sample = 1')
            ->andWhere('cp.allowSubmit = 1')
            ->setParameter(':problem', $contestProblem->getProblem())
            ->setParameter(':contest', $contestProblem->getContest())
            ->orderBy('tc.testcaseid')
            ->getQuery()
            ->getResult();


        $zip = new ZipArchive();
        if (!($tempFilename = tempnam($this->getDomjudgeTmpDir(), "export-"))) {
            throw new ServiceUnavailableHttpException(null, 'Could not create temporary file.');
        }

        $res = $zip->open($tempFilename, ZipArchive::OVERWRITE);
        if ($res !== true) {
            throw new ServiceUnavailableHttpException(null, 'Could not create temporary zip file.');
        }

        foreach ($testcases as $index => $testcase) {
            foreach (['input', 'output'] as $type) {
                $extension = substr($type, 0, -3);

                $filename = sprintf("%s.%s", $index + 1, $extension);
                $content  = null;

                switch ($type) {
                    case 'input':
                        $content = $testcase->getContent()->getInput();
                        break;
                    case 'output':
                        $content = $testcase->getContent()->getOutput();
                        break;
                }

                $zip->addFromString($filename, $content);
            }
        }

        $zip->close();
        $zipFileContents = file_get_contents($tempFilename);
        unlink($tempFilename);
        return $zipFileContents;
    }

    public function getSamplesZipStreamedResponse(ContestProblem $contestProblem): StreamedResponse
    {
        $zipFileContent = $this->getSamplesZipContent($contestProblem);
        $outputFilename = sprintf('samples-%s.zip', $contestProblem->getShortname());
        return Utils::streamAsBinaryFile($zipFileContent, $outputFilename, 'zip');
    }

    /**
     * @throws NonUniqueResultException
     */
    public function getSampleTestcaseStreamedResponse(
        ContestProblem $contestProblem,
        int $index,
        string $type
    ): StreamedResponse {
        /** @var Testcase $testcase */
        $testcase = $this->em->createQueryBuilder()
            ->from(Testcase::class, 'tc')
            ->join('tc.problem', 'p')
            ->join('p.contest_problems', 'cp', Join::WITH,
                'cp.contest = :contest')
            ->join('tc.content', 'tcc')
            ->select('tc', 'tcc')
            ->andWhere('tc.problem = :problem')
            ->andWhere('tc.sample = 1')
            ->andWhere('cp.allowSubmit = 1')
            ->setParameter(':problem', $contestProblem->getProbid())
            ->setParameter(':contest', $contestProblem->getContest())
            ->orderBy('tc.testcaseid')
            ->setMaxResults(1)
            ->setFirstResult($index - 1)
            ->getQuery()
            ->getOneOrNullResult();
        if (!$testcase) {
            throw new NotFoundHttpException(sprintf('Problem p%d not found or not available',
                $contestProblem->getProbid()));
        }

        $extension = substr($type, 0, -3);
        $mimetype  = 'text/plain';

        $filename = sprintf("sample-%s.%s.%s", $contestProblem->getShortname(),
            $index, $extension);
        $content  = null;

        switch ($type) {
            case 'input':
                $content = $testcase->getContent()->getInput();
                break;
            case 'output':
                $content = $testcase->getContent()->getOutput();
                break;
        }

        $response = new StreamedResponse();
        $response->setCallback(function () use ($content) {
            echo $content;
        });
        $response->headers->set('Content-Type',
            sprintf('%s; name="%s', $mimetype, $filename));
        $response->headers->set('Content-Disposition',
            sprintf('attachment; filename="%s"', $filename));
        $response->headers->set('Content-Length', strlen($content));

        return $response;
    }

    /**
     * @throws NonUniqueResultException
     */
    public function getAttachmentStreamedResponse(ContestProblem $contestProblem, int $attachmentId): StreamedResponse
    {
        /** @var ProblemAttachment $attachment */
        $attachment = $this->em->createQueryBuilder()
            ->from(ProblemAttachment::class, 'a')
            ->join('a.problem', 'p')
            ->join('p.contest_problems', 'cp', Join::WITH, 'cp.contest = :contest')
            ->join('a.content', 'ac')
            ->select('a', 'ac')
            ->andWhere('a.problem = :problem')
            ->andWhere('a.attachmentid = :attachmentid')
            ->setParameter(':problem', $contestProblem->getProbid())
            ->setParameter(':contest', $contestProblem->getContest())
            ->setParameter(':attachmentid', $attachmentId)
            ->getQuery()
            ->getOneOrNullResult();
        if (!$attachment) {
            throw new NotFoundHttpException(sprintf('Problem p%d not found or not available', $contestProblem->getProbid()));
        }

        return $attachment->getStreamedResponse();
    }

    /**
     * @param Contest $contest
     * @return array
     * @throws NoResultException
     * @throws NonUniqueResultException
     */
    public function getContestStats(Contest $contest): array
    {
        $stats = [];
        $stats['num_submissions'] = (int)$this->em
            ->createQuery(
                'SELECT COUNT(s)
                FROM App\Entity\Submission s
                WHERE s.contest = :cid')
            ->setParameter(':cid', $contest->getCid())
            ->getSingleScalarResult();
        $stats['num_queued'] = (int)$this->em
            ->createQuery(
                'SELECT COUNT(s)
                FROM App\Entity\Submission s
                LEFT JOIN App\Entity\Judging j WITH (j.submission = s.submitid AND j.valid != 0)
                WHERE s.contest = :cid
                AND j.result IS NULL
                AND s.valid = 1')
            ->setParameter(':cid', $contest->getCid())
            ->getSingleScalarResult();
        $stats['num_judging'] = (int)$this->em
            ->createQuery(
                'SELECT COUNT(s)
                FROM App\Entity\Submission s
                LEFT JOIN App\Entity\Judging j WITH (j.submission = s.submitid)
                WHERE s.contest = :cid
                AND j.result IS NULL
                AND j.valid = 1
                AND s.valid = 1')
            ->setParameter(':cid', $contest->getCid())
            ->getSingleScalarResult();
        return $stats;
    }

    public function getTwigDataForProblemsAction(int $teamId, StatisticsService $statistics): array {
        $contest            = $this->getCurrentContest($teamId);
        $showLimits         = (bool)$this->config->get('show_limits_on_team_page');
        $defaultMemoryLimit = (int)$this->config->get('memory_limit');
        $timeFactorDiffers  = false;
        if ($showLimits) {
            $timeFactorDiffers = $this->em->createQueryBuilder()
                    ->from(Language::class, 'l')
                    ->select('COUNT(l)')
                    ->andWhere('l.allowSubmit = true')
                    ->andWhere('l.timeFactor <> 1')
                    ->getQuery()
                    ->getSingleScalarResult() > 0;
        }

        $problems = [];
        $samples = [];
        if ($contest && $contest->getFreezeData()->started()) {
            $problemData = $this->em->createQueryBuilder()
                ->from(ContestProblem::class, 'cp')
                ->join('cp.problem', 'p')
                ->leftJoin('p.testcases', 'tc')
                ->leftJoin('p.attachments', 'a')
                ->select('partial p.{probid,name,externalid,problemtext_type,timelimit,memlimit}', 'cp', 'a')
<<<<<<< HEAD
                ->andWhere('cp.contest = :contest')
                ->andWhere('cp.allowSubmit = 1')
                ->setParameter(':contest', $contest)
                ->addOrderBy('cp.shortname')
                ->getQuery()
                ->getResult();

            $sampleData = $this->em->createQueryBuilder()
                ->from(ContestProblem::class, 'cp')
                ->join('cp.problem', 'p')
                ->leftJoin('p.testcases', 'tc')
                ->select('SUM(tc.sample) AS numsamples')
=======
>>>>>>> 9195cc0f
                ->andWhere('cp.contest = :contest')
                ->andWhere('cp.allowSubmit = 1')
                ->setParameter(':contest', $contest)
                ->addOrderBy('cp.shortname')
                ->getQuery()
                ->getResult();

            $samplesData = $this->em->createQueryBuilder()
                ->from(ContestProblem::class, 'cp')
                ->join('cp.problem', 'p')
                ->leftJoin('p.testcases', 'tc')
                ->leftJoin('p.attachments', 'a')
                ->select('p.probid', 'SUM(tc.sample) AS numsamples')
                ->andWhere('cp.contest = :contest')
                ->andWhere('cp.allowSubmit = 1')
                ->setParameter(':contest', $contest)
                ->groupBy('cp.problem')
                ->getQuery()
                ->getResult();

<<<<<<< HEAD
            $problems = [];
            foreach ($problemData as $index => $problem) {
                $problems[] = [$problem, 'numsamples' => $sampleData[$index]['numsamples']];
=======
            $samples = [];
            foreach ($samplesData as $sample) {
                $samples[$sample['probid']] = $sample['numsamples'];
>>>>>>> 9195cc0f
            }
        }

        $data = [
            'problems' => $problems,
            'samples' => $samples,
            'showLimits' => $showLimits,
            'defaultMemoryLimit' => $defaultMemoryLimit,
            'timeFactorDiffers' => $timeFactorDiffers,
        ];

        if ($contest && $this->config->get('show_public_stats')) {
            $freezeData = new FreezeData($contest);
            $data['stats'] = $statistics->getGroupedProblemsStats(
                $contest,
                array_map(function (ContestProblem $problem) {
                    return $problem->getProblem();
                }, $problems),
                $freezeData->showFinal(false),
                (bool)$this->config->get('verification_required')
            );
        }

        return $data;
    }

    public function createImmutableExecutable(ZipArchive $zip): ImmutableExecutable
    {
        $propertyFile = 'domjudge-executable.ini';
        $immutableExecutable = new ImmutableExecutable();
        $this->em->persist($immutableExecutable);
        $rank = 0;
        for ($idx = 0; $idx < $zip->numFiles; $idx++) {
            $filename = basename($zip->getNameIndex($idx));
            if ($filename === $propertyFile) {
                continue;
            }

            // In doubt make files executable, but try to read it from the zip file.
            $executableBit = true;
            if ($zip->getExternalAttributesIndex($idx, $opsys, $attr)
                && $opsys==ZipArchive::OPSYS_UNIX
                && (($attr >> 16) & 0100) === 0) {
                $executableBit = false;
            }
            $executableFile = new ExecutableFile();
            $executableFile
                ->setRank($rank)
                ->setFilename($filename)
                ->setFileContent($zip->getFromIndex($idx))
                ->setImmutableExecutable($immutableExecutable)
                ->setIsExecutable($executableBit);
            $this->em->persist($executableFile);
            $immutableExecutable->addFile($executableFile);
            $rank++;
        }
        $immutableExecutable->updateHash();
        $this->em->flush();
        return $immutableExecutable;
    }

    public function unblockJudgeTasksForLanguage(string $langId): void
    {
        // These are all the judgings that don't have associated judgetasks yet. Check whether we unblocked them.
        $judgings = $this->em->createQueryBuilder()
            ->select('j')
            ->from(Judging::class, 'j')
            ->leftJoin(JudgeTask::class, 'jt', Join::WITH, 'j.judgingid = jt.jobid')
            ->join(Submission::class, 's', Join::WITH, 'j.submission = s.submitid')
            ->join(Language::class, 'l', Join::WITH, 's.language = l.langid')
            ->where('jt.jobid IS NULL')
            ->andWhere('l.langid = :langid')
            ->setParameter(':langid', $langId)
            ->getQuery()
            ->getResult();
        foreach ($judgings as $judging) {
            $this->maybeCreateJudgeTasks($judging);
        }
    }

    public function unblockJudgeTasksForProblem(int $probId): void
    {
        // These are all the judgings that don't have associated judgetasks yet. Check whether we unblocked them.
        $judgings = $this->em->createQueryBuilder()
            ->select('j')
            ->from(Judging::class, 'j')
            ->leftJoin(JudgeTask::class, 'jt', Join::WITH, 'j.judgingid = jt.jobid')
            ->join(Submission::class, 's', Join::WITH, 'j.submission = s.submitid')
            ->join(Problem::class, 'p', Join::WITH, 's.problem = p.probid')
            ->where('jt.jobid IS NULL')
            ->andWhere('p.probid = :probid')
            ->setParameter(':probid', $probId)
            ->getQuery()
            ->getResult();
        foreach ($judgings as $judging) {
            $this->maybeCreateJudgeTasks($judging);
        }
    }

    public function maybeCreateJudgeTasks(Judging $judging, int $priority = JudgeTask::PRIORITY_DEFAULT): void
    {
        /** @var Submission $submission */
        $submission = $judging->getSubmission();
        $problem    = $submission->getContestProblem();
        $language   = $submission->getLanguage();

        if (!$problem->getAllowJudge() || !$language->getAllowJudge()) {
            return;
        }

        $memoryLimit = $problem->getProblem()->getMemlimit();
        $outputLimit = $problem->getProblem()->getOutputlimit();
        if (empty($memoryLimit)) {
            $memoryLimit = $this->config->get('memory_limit');
        }
        if (empty($outputLimit)) {
            $outputLimit = $this->config->get('output_limit');
        }

        // We use a mass insert query, since that is way faster than doing a separate insert for each testcase.
        // We first insert judgetasks, then select their ID's and finally insert the judging runs.
        $compileExecutable = $submission->getLanguage()->getCompileExecutable()->getImmutableExecutable();
        $runExecutable = $this->getImmutableRunExecutable($problem);
        $compareExecutable = $this->getImmutableCompareExecutable($problem);

        // Step 1: Create the template for the judgetasks.
        $judgetaskInsertParams = [
            ':type'              => JudgeTaskType::JUDGING_RUN,
            ':submitid'          => $submission->getSubmitid(),
            ':priority'          => $priority,
            ':jobid'             => $judging->getJudgingid(),
            ':uuid'              => $judging->getUuid(),
            ':compile_script_id' => $compileExecutable->getImmutableExecId(),
            ':compare_script_id' => $compareExecutable->getImmutableExecId(),
            ':run_script_id'     => $runExecutable->getImmutableExecId(),
            // TODO: store this in the database as well instead of recomputing it here over and over again, doing
            // this will also help to make the whole data immutable.
            ':compile_config'    => json_encode(
                [
                    'script_timelimit'      => $this->config->get('script_timelimit'),
                    'script_memory_limit'   => $this->config->get('script_memory_limit'),
                    'script_filesize_limit' => $this->config->get('script_filesize_limit'),
                    'language_extensions'   => $submission->getLanguage()->getExtensions(),
                    'filter_compiler_files' => $submission->getLanguage()->getFilterCompilerFiles(),
                    'hash'                  => $compileExecutable->getHash(),
                ]
            ),
            ':run_config'        => json_encode(
                [
                    'time_limit'    => $problem->getProblem()->getTimelimit() * $submission->getLanguage()->getTimeFactor(),
                    'memory_limit'  => $memoryLimit,
                    'output_limit'  => $outputLimit,
                    'process_limit' => $this->config->get('process_limit'),
                    'entry_point'   => $submission->getEntryPoint(),
                    'hash'          => $runExecutable->getHash(),
                ]
            ),
            ':compare_config'    => json_encode(
                [
                    'script_timelimit'      => $this->config->get('script_timelimit'),
                    'script_memory_limit'   => $this->config->get('script_memory_limit'),
                    'script_filesize_limit' => $this->config->get('script_filesize_limit'),
                    'compare_args'          => $problem->getProblem()->getSpecialCompareArgs(),
                    'combined_run_compare'  => $problem->getProblem()->getCombinedRunCompare(),
                    'hash'                  => $compareExecutable->getHash(),
                ]
            ),
        ];

        $judgetaskDefaultParamNames = array_keys($judgetaskInsertParams);

        // Step 2: Create and insert the judgetasks.
        $judgetaskInsertParts = [];
        /** @var Testcase $testcase */
        foreach ($problem->getProblem()->getTestcases() as $testcase) {
            $judgetaskInsertParts[] = sprintf(
                '(%s, :testcase_id%d, :testcase_hash%d)',
                implode(', ', $judgetaskDefaultParamNames),
                $testcase->getTestcaseid(),
                $testcase->getTestcaseid()
            );
            $judgetaskInsertParams[':testcase_id' . $testcase->getTestcaseid()] = $testcase->getTestcaseid();
            $judgetaskInsertParams[':testcase_hash' . $testcase->getTestcaseid()] = $testcase->getMd5sumInput() . '_' . $testcase->getMd5sumOutput();
        }
        $judgetaskColumns = array_map(function (string $column) {
            return substr($column, 1);
        }, $judgetaskDefaultParamNames);
        $judgetaskInsertQuery = sprintf(
            'INSERT INTO judgetask (%s, testcase_id, testcase_hash) VALUES %s',
            implode(', ', $judgetaskColumns),
            implode(', ', $judgetaskInsertParts)
        );
        $this->em->getConnection()->executeQuery($judgetaskInsertQuery, $judgetaskInsertParams);

        // Step 3: Fetch the judgetasks ID's per testcase.
        $judgetaskData = $this->em->getConnection()->executeQuery(
            'SELECT judgetaskid, testcase_id FROM judgetask WHERE jobid = :jobid ORDER BY judgetaskid',
            [':jobid' => $judging->getJudgingid()]
        )->fetchAll(FetchMode::ASSOCIATIVE);

        // Step 4: Create and insert the corresponding judging runs.
        $judgingRunInsertParams = [':judgingid' => $judging->getJudgingid()];
        $judgingRunInsertParts  = [];
        foreach ($judgetaskData as $judgetaskItem) {
            $judgingRunInsertParts[] = sprintf(
                '(:judgingid, :testcaseid%d, :judgetaskid%d)',
                $judgetaskItem['judgetaskid'],
                $judgetaskItem['judgetaskid']
            );
            $judgingRunInsertParams[':testcaseid' . $judgetaskItem['judgetaskid']]  = $judgetaskItem['testcase_id'];
            $judgingRunInsertParams[':judgetaskid' . $judgetaskItem['judgetaskid']] = $judgetaskItem['judgetaskid'];
        }
        $judgingRunInsertQuery = sprintf(
            'INSERT INTO judging_run (judgingid, testcaseid, judgetaskid) VALUES %s',
            implode(', ', $judgingRunInsertParts)
        );

        $this->em->getConnection()->executeQuery($judgingRunInsertQuery, $judgingRunInsertParams);

        $team = $submission->getTeam();
        $result = $this->em->createQueryBuilder()
            ->from(QueueTask::class, 'qt')
            ->select('MAX(qt.teamPriority) AS max, COUNT(qt.jobid) AS count')
            ->andWhere('qt.team = :team')
            ->setParameter(':team', $team)
            ->getQuery()
            ->getOneOrNullResult();

        // Teams that submit often, slowing down the queue should not be able to starve other teams of a judgement.
        // For every pending job in the queue by that team, add a penalty (60s).
        // To ensure that submissions will be ordered by submission time, use at least the current maximal team priority.
        // Jobs with a lower priority are judged earlier.
        // Assume the following situation:
        // - a team submits three times at time X
        // - the team priority for the submissions are X, X+60, X+120 respectively
        // - assume that the first two submissions are judged after 5 seconds, the team submits again
        // - the new submission would get X+5+60 (since there's only one of their submissions still to be worked on),
        //   but we want to judge submissions of this team in order, so we take the current max (X+120) and add 1.
        $teamPriority = (int)(max($result['max']+1, $submission->getSubmittime() + 60*$result['count']));
        $queueTask = new QueueTask();
        $queueTask->setJobId($judging->getJudgingid())
            ->setPriority($priority)
            ->setTeam($team)
            ->setTeamPriority($teamPriority)
            ->setStartTime(null);
        $this->em->persist($queueTask);
        $this->em->flush();
    }

    public function getImmutableCompareExecutable(ContestProblem $problem): ImmutableExecutable
    {
        /** @var Executable $executable */
        $executable = $problem
            ->getProblem()
            ->getCompareExecutable();
        if ($executable === null) {
            if ($this->defaultCompareExecutable === null) {
                $this->defaultCompareExecutable = $this->em
                    ->getRepository(Executable::class)
                    ->findOneBy(['execid' => $this->config->get('default_compare')]);
            }
            $executable = $this->defaultCompareExecutable;
        }
        return $executable->getImmutableExecutable();
    }

    public function getImmutableRunExecutable(ContestProblem $problem): ImmutableExecutable
    {
        /** @var Executable $executable */
        $executable = $problem
            ->getProblem()
            ->getRunExecutable();
        if ($executable === null) {
            if ($this->defaultRunExecutable === null) {
                $this->defaultRunExecutable = $this->em
                    ->getRepository(Executable::class)
                    ->findOneBy(['execid' => $this->config->get('default_run')]);
            }
            $executable = $this->defaultRunExecutable;
        }
        return $executable->getImmutableExecutable();
    }

    private function getProblemsForExecutable(Executable $executable) {
        $ret = array_merge($executable->getProblemsCompare()->toArray(),
            $executable->getProblemsRun()->toArray());

        foreach (['run', 'compare'] as $type) {
            if ($executable->getExecid() == $this->config->get('default_' . $type)) {
                $ret = array_merge($ret, $this->em->getRepository(Problem::class)
                    ->findBy([$type . '_executable' => null]));
            }
        }

        return $ret;
    }

    /**
     * Get the URL to a route relative to the API root
     */
    public function apiRelativeUrl(string $route, array $params = []): string
    {
        $route = $this->router->generate($route, $params);
        $apiRootRoute = $this->router->generate('v4_api_root');
        $offset = substr($apiRootRoute, -1) === '/' ? 0 : 1;
        return substr($route, strlen($apiRootRoute) + $offset);
    }

    /**
     * Get the path of an asset if it exists
     *
     * @param string $name
     * @param string $type
     * @param bool $fullPath If true, get the full path. If false, get the webserver relative path
     *
     * @return string|null
     */
    public function assetPath(string $name, string $type, bool $fullPath = false): ?string
    {
        $prefix = $fullPath ? ($this->getDomjudgeWebappDir() . '/public/') : '';
        switch ($type) {
            case 'affiliation':
                $extension = 'png';
                $var = $this->affiliationLogos;
                $dir = 'images/affiliations';
                break;
            case 'team':
                $extension = 'jpg';
                $var = $this->teamImages;
                $dir = 'images/teams';
                break;
        }

        if (isset($extension)) {
            if (in_array($name . '.' . $extension, $var)) {
                return sprintf('%s%s/%s.%s', $prefix, $dir, $name, $extension);
            }
        }

        return null;
    }

    public function loadTeam(string $idField, string $teamId, Contest $contest): Team
    {
        $queryBuilder = $this->em->createQueryBuilder()
            ->from(Team::class, 't')
            ->select('t')
            ->leftJoin('t.category', 'tc')
            ->leftJoin('t.contests', 'c')
            ->leftJoin('tc.contests', 'cc')
            ->andWhere(sprintf('t.%s = :team', $idField))
            ->andWhere('t.enabled = 1')
            ->setParameter(':team', $teamId);

        if (!$contest->isOpenToAllTeams()) {
            $queryBuilder
                ->andWhere('c.cid = :cid OR cc.cid = :cid')
                ->setParameter(':cid', $contest->getCid());
        }

        /** @var Team $team */
        $team = $queryBuilder->getQuery()->getOneOrNullResult();

        if (!$team) {
            throw new BadRequestHttpException(
                sprintf("Team with ID '%s' not found in contest or not enabled.", $teamId));
        }
        return $team;
    }
}<|MERGE_RESOLUTION|>--- conflicted
+++ resolved
@@ -1024,7 +1024,6 @@
                 ->leftJoin('p.testcases', 'tc')
                 ->leftJoin('p.attachments', 'a')
                 ->select('partial p.{probid,name,externalid,problemtext_type,timelimit,memlimit}', 'cp', 'a')
-<<<<<<< HEAD
                 ->andWhere('cp.contest = :contest')
                 ->andWhere('cp.allowSubmit = 1')
                 ->setParameter(':contest', $contest)
@@ -1036,9 +1035,7 @@
                 ->from(ContestProblem::class, 'cp')
                 ->join('cp.problem', 'p')
                 ->leftJoin('p.testcases', 'tc')
-                ->select('SUM(tc.sample) AS numsamples')
-=======
->>>>>>> 9195cc0f
+                ->select('partial p.{probid,name,externalid,problemtext_type,timelimit,memlimit}', 'cp', 'a')
                 ->andWhere('cp.contest = :contest')
                 ->andWhere('cp.allowSubmit = 1')
                 ->setParameter(':contest', $contest)
@@ -1059,15 +1056,9 @@
                 ->getQuery()
                 ->getResult();
 
-<<<<<<< HEAD
-            $problems = [];
-            foreach ($problemData as $index => $problem) {
-                $problems[] = [$problem, 'numsamples' => $sampleData[$index]['numsamples']];
-=======
             $samples = [];
             foreach ($samplesData as $sample) {
                 $samples[$sample['probid']] = $sample['numsamples'];
->>>>>>> 9195cc0f
             }
         }
 
