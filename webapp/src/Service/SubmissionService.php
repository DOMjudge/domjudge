--- conflicted
+++ resolved
@@ -497,11 +497,7 @@
 
         // If this method is called multiple times, we loose the user from Doctrine because of the internal API call
         // to add the submission to the event table. To fix this, reload the user if this is the case.
-<<<<<<< HEAD
-        if (!$this->em->contains($user)) {
-=======
         if ($user && !$this->em->contains($user)) {
->>>>>>> 58ffb878
             $user = $this->em->getRepository(User::class)->find($user->getUserid());
         }
 
