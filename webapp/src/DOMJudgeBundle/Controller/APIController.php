--- conflicted
+++ resolved
@@ -135,51 +135,30 @@
 	}
 
 	/**
-<<<<<<< HEAD
 	 * @Get("/contests/{externalid}/state")
 	 */
 	public function getContestState(Contest $contest) {
 		$isAdmin = $this->isGranted('ROLE_ADMIN');
 		if (($isAdmin && $contest->getEnabled())
 			|| (!$isAdmin && $contest->isActive())) {
+			$time_or_null = function($time, $extra_cond = true) {
+				if ( !$extra_cond || $time===null || time()<$time ) return null;
+				return Utils::absTime($time);
+			};
 			$result = [];
-			$result['started'] = $contest->getStarttime() <= time() ? Utils::absTime($contest->getStarttime()) : null;
-			$result['ended'] = ($result['started'] !== null && $contest->getEndtime() <= time()) ? Utils::absTime($contest->getEndtime()) : null;
-			$result['frozen'] = ($result['started'] !== null && $contest->getFreezetime() <= time()) ? Utils::absTime($contest->getFreezetime()) : null;
-			$result['thawed'] = ($result['frozen'] !== null && $contest->getUnfreezetime() <= time()) ? Utils::absTime($contest->getUnfreezetime()) : null;
+			$result['started']   = $time_or_null($contest->getStarttime());
+			$result['ended']     = $time_or_null($contest->getEndtime(), $result['started']!==null);
+			$result['frozen']    = $time_or_null($contest->getFreezetime(), $result['started']!==null);
+			$result['thawed']    = $time_or_null($contest->getUnfreezetime(), $result['frozen']!==null);
 			if ( $isAdmin ) {
-				$result['finalized'] = ($result['ended'] !== null && $contest->getEndtime() <= time()) ? Utils::absTime($contest->getEndtime()) : null;
+				// TODO: use real finalized time when we have it (e.g. in ICPC-live branch)
+				$result['finalized'] = $time_or_null($contest->getUnfreezetime(), ($result['ended']!==null && $result['thawed']!==null));
 			}
 
 			return $result;
 		} else {
 			return NULL;
-=======
-	 * @Get("/state")
-	 */
-	public function getContestState(Request $request) {
-		$em = $this->getDoctrine()->getManager();
-		$cid = $this->getCurrentActiveContestAction();
-		if ( $cid===NULL ) {
-			return new Response('No active contest.', 404);
->>>>>>> e24da486
-		}
-		$contest = $em->getRepository(Contest::class)->findOneBy(array('cid' => $cid));
-
-		$time_or_null = function($time, $extra_cond = true) {
-			if ( !$extra_cond || $time===null || time()<$time ) return null;
-			return Utils::absTime($time);
-		};
-		$result = [];
-		$result['started']   = $time_or_null($contest->getStarttime());
-		$result['ended']     = $time_or_null($contest->getEndtime(), $result['started']!==null);
-		$result['frozen']    = $time_or_null($contest->getFreezetime(), $result['started']!==null);
-		$result['thawed']    = $time_or_null($contest->getUnfreezetime(), $result['frozen']!==null);
-		// TODO: do not set this for public access (first needs public role)
-		// TODO: use real finalized time when we have it (e.g. in ICPC-live branch)
-		$result['finalized'] = $time_or_null($contest->getUnfreezetime(), ($result['ended']!==null && $result['thawed']!==null));
-
-		return $result;
+		}
 	}
 
 	/**
