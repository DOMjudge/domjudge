<?php
namespace DOMJudgeBundle\Controller;

use FOS\RestBundle\Controller\FOSRestController;

use FOS\RestBundle\Controller\Annotations\View;
use FOS\RestBundle\Controller\Annotations\Route;
use FOS\RestBundle\Controller\Annotations\Get;
use FOS\RestBundle\Controller\Annotations\Put;
use FOS\RestBundle\Controller\Annotations\Post;
use FOS\RestBundle\Controller\Annotations\Patch;
use FOS\RestBundle\Controller\Annotations\Head;
use FOS\RestBundle\Controller\Annotations\Delete;

use Symfony\Component\HttpFoundation\Request;
use Symfony\Component\HttpFoundation\Response;
use Symfony\Component\HttpFoundation\StreamedResponse;

use Sensio\Bundle\FrameworkExtraBundle\Configuration\Security;

use DOMJudgeBundle\Entity\Contest;
use DOMJudgeBundle\Entity\Event;
use DOMJudgeBundle\Utils\Utils;

/**
 * @Route("/api", defaults={ "_format" = "json" })
 */
class APIController extends FOSRestController {

	public $apiVersion = 4;

	/**
	 * @Get("/")
	 */
	public function getCurrentActiveContestAction() {
		$contests = $this->getContestsAction();
		if (count($contests) == 0) {
			return null;
		} else {
			return $contests[0];
		}
	}

	/**
	 * @Patch("/")
	 * @Security("has_role('ROLE_ADMIN')")
	 */
	public function changeStartTimeAction(Request $request) {
		$contest = $this->getCurrentActiveContestAction();
		if ($contest === NULL) {
			return NULL;
		}
		$args = $request->request->all();
		$response = NULL;
		if ( !isset($args['id']) ) {
			$response = new Response('Missing "id" in request.', 400);
		} else if ( !isset($args['start_time']) ) {
			$response = new Response('Missing "start_time" in request.', 400);
		} else if ( $args['id'] != $contest['id'] ) {
			$response = new Response('Invalid "id" in request.', 400);
		} else {
			$em = $this->getDoctrine()->getManager();
			$contestObject = $em->getRepository(Contest::class)->findOneBy(
				array(
					'cid' => $args['id'],
				)
			);
			$date = \DateTime::createFromFormat(\DateTime::ATOM, $args['start_time']);
			if ( $date === FALSE) {
				$response = new Response('Invalid "start_time" in request.', 400);
			} else {
				$new_start_time = $date->getTimestamp();
				$now = Utils::now();
				if ( $new_start_time < $now + 30 ) {
					$response = new Response('New start_time not far in enough in future.', 403);
				} else if ( FALSE && $contestObject->getStarttime() != NULL && $contestObject->getStarttime() < $now + 30 ) {
					$response = new Response('Current contest already started or about to start.', 403);
				} else {
					$em->persist($contestObject);
					$newStartTimeString = date('Y-m-d H:i:s e', $new_start_time);
					$contestObject->setStarttimeString($newStartTimeString);
					$contestObject->setStarttime($new_start_time);
					$response = new Response('Contest start time changed to ' . $newStartTimeString, 200);
					$em->flush();
				}
			}
		}
		return $response;
	}

	/**
	 * @Get("/version")
	 */
	public function getVersionAction() {
		$data = ['api_version' => $this->apiVersion];
		return $data;
	}

	/**
	 * @Get("/info")
	 */
	public function getInfoAction() {
		$data = [
			'api_version' => $this->apiVersion,
			'domjudge_version' => $this->getParameter('domjudge.version'),
		];
		return $data;
	}

	/**
	 * @Get("/contests")
	 */
	public function getContestsAction() {
		$em = $this->getDoctrine()->getManager();
		$data = $em->getRepository(Contest::class)->findBy(
			array(
				'enabled' => TRUE,
				'public' => TRUE,
			)
		);

		return Contest::filterActiveContests($data, $this->get('domjudge.domjudge')->dbconfig_get('penalty_time', 20));
	}

	/**
	 * @Get("/contests/{cid}")
	 */
	public function getSingleContestAction(Contest $cid) {
		if ($cid->isActive()) {
			return $cid->serializeForAPI($this->get('domjudge.domjudge')->dbconfig_get('penalty_time', 20));
		} else {
			return NULL;
		}
	}

	/**
	 * @Get("/contests/{cid}/state")
	 */
	public function getContestState(Contest $cid) {
		if ($cid->isActive()) {
			$result = [];
			$result['started'] = $cid->getStarttime() <= time() ? Utils::absTime($cid->getStarttime()) : null;
			$result['ended'] = ($result['started'] !== null && $cid->getEndtime() <= time()) ? Utils::absTime($cid->getEndtime()) : null;
			$result['frozen'] = ($result['started'] !== null && $cid->getFreezetime() <= time()) ? Utils::absTime($cid->getFreezetime()) : null;
			$result['thawed'] = ($result['frozen'] !== null && $cid->getUnfreezetime() <= time()) ? Utils::absTime($cid->getUnfreezetime()) : null;
			// TODO: do not set this for public access (first needs public role)
			$result['finalized'] = ($result['ended'] !== null && $cid->getEndtime() <= time()) ? Utils::absTime($cid->getEndtime()) : null;

			return $result;
		} else {
			return NULL;
		}
	}

	/**
	 * @Get("/event-feed")
	 */
	public function getEventFeed(Request $request) {
<<<<<<< HEAD
		# Avoid being killed after 30s of CPU time.
=======
		// Make sure this script doesn't hit the PHP maximum execution timeout.
>>>>>>> 843b1b24
		set_time_limit(0);
		$em = $this->getDoctrine()->getManager();
		$contest = $this->getCurrentActiveContestAction();
		if ($contest === NULL) {
			return new Response('No active contest.', 404);
		}
		if ($request->query->has('id')) {
			$event = $em->getRepository(Event::class)->findOneBy(
				array(
					'eventid' => $request->query->getInt('id'),
					'cid'     => $contest['id'],
				)
			);
			if ( $event===NULL ) {
				return new Response('Invalid parameter "id" requested.', 400);
			}
		}
		$response = new StreamedResponse();
		$response->headers->set('X-Accel-Buffering', 'no');
		$response->setCallback(function () use ($em, $contest, $request) {
			$lastUpdate = 0;
			$lastIdSent = -1;
<<<<<<< HEAD
			if ($request->query->has('id')) {
				$lastIdSent = $request->query->getInt('id');
			}
			$typeFilter = false;
			if ($request->query->has('type')) {
				$typeFilter = explode(',', $request->query->get('type'));
			}
			// Make sure this script doesn't hit the PHP maximum execution timeout.
			set_time_limit(0);
=======
			if ($request->query->has('since_id')) {
				$lastIdSent = $request->query->getInt('since_id');
			}
			$typeFilter = false;
			if ($request->query->has('types')) {
				$typeFilter = explode(',', $request->query->get('types'));
			}
			$isAdmin = $this->isGranted('ROLE_ADMIN');
>>>>>>> 843b1b24
			while (TRUE) {
				$qb = $em->createQueryBuilder()
					->from('DOMJudgeBundle:Event', 'e')
					->select('e.eventid,e.eventtime,e.endpointtype,e.endpointid,e.datatype,e.dataid,e.action,e.content')
					->where('e.eventid > :lastIdSent')
					->setParameter('lastIdSent', $lastIdSent)
					->andWhere('e.cid = :cid')
					->setParameter('cid', $contest['id'])
					->orderBy('e.eventid', 'ASC');

				if ($typeFilter !== false) {
					$qb = $qb
						->andWhere('e.endpointtype IN (:types)')
						->setParameter(':types', $typeFilter);
				}
<<<<<<< HEAD
=======
				if ( !$isAdmin ) {
					$qb = $qb
						->andWhere('e.endpointtype NOT IN (:types)')
						->setParameter(':types', ['judgements', 'runs']);
				}
>>>>>>> 843b1b24

				$q = $qb->getQuery();

				$events = $q->getResult();
				foreach ($events as $event) {
					// FIXME: use the dj_* wrapper as in lib/lib.wrapper.php.
					$data = json_decode(stream_get_contents($event['content']), TRUE);
					if ( !$isAdmin && $event['endpointtype'] == 'submissions' ) {
						unset($data['entry_point']);
					}
					echo json_encode(array(
						'id'        => (string)$event['eventid'],
						'type'      => (string)$event['endpointtype'],
						'op'        => (string)$event['action'],
						'time'      => Utils::absTime($event['eventtime']),
						'data'      => $data,
					)) . "\n";
					ob_flush();
					flush();
					$lastUpdate = time();
					$lastIdSent = $event['eventid'];
				}

				if ( count($events) == 0 ) {
					// No new events, check if it's time for a keep alive.
					$now = time();
					if ( $lastUpdate + 60 < $now ) {
						# Send keep alive every 60s. Guarantee according to spec is 120s.
						echo "\n";
						ob_flush();
						flush();
						$lastUpdate = $now;
					}
					# Sleep for little while before checking for new events.
					usleep(50000);
				}
			}
		});
		return $response;
	}
}<|MERGE_RESOLUTION|>--- conflicted
+++ resolved
@@ -156,11 +156,7 @@
 	 * @Get("/event-feed")
 	 */
 	public function getEventFeed(Request $request) {
-<<<<<<< HEAD
-		# Avoid being killed after 30s of CPU time.
-=======
 		// Make sure this script doesn't hit the PHP maximum execution timeout.
->>>>>>> 843b1b24
 		set_time_limit(0);
 		$em = $this->getDoctrine()->getManager();
 		$contest = $this->getCurrentActiveContestAction();
@@ -183,17 +179,6 @@
 		$response->setCallback(function () use ($em, $contest, $request) {
 			$lastUpdate = 0;
 			$lastIdSent = -1;
-<<<<<<< HEAD
-			if ($request->query->has('id')) {
-				$lastIdSent = $request->query->getInt('id');
-			}
-			$typeFilter = false;
-			if ($request->query->has('type')) {
-				$typeFilter = explode(',', $request->query->get('type'));
-			}
-			// Make sure this script doesn't hit the PHP maximum execution timeout.
-			set_time_limit(0);
-=======
 			if ($request->query->has('since_id')) {
 				$lastIdSent = $request->query->getInt('since_id');
 			}
@@ -202,7 +187,6 @@
 				$typeFilter = explode(',', $request->query->get('types'));
 			}
 			$isAdmin = $this->isGranted('ROLE_ADMIN');
->>>>>>> 843b1b24
 			while (TRUE) {
 				$qb = $em->createQueryBuilder()
 					->from('DOMJudgeBundle:Event', 'e')
@@ -218,14 +202,11 @@
 						->andWhere('e.endpointtype IN (:types)')
 						->setParameter(':types', $typeFilter);
 				}
-<<<<<<< HEAD
-=======
 				if ( !$isAdmin ) {
 					$qb = $qb
 						->andWhere('e.endpointtype NOT IN (:types)')
 						->setParameter(':types', ['judgements', 'runs']);
 				}
->>>>>>> 843b1b24
 
 				$q = $qb->getQuery();
 
