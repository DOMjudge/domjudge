--- conflicted
+++ resolved
@@ -82,10 +82,6 @@
 
     public function __construct()
     {
-<<<<<<< HEAD
-        $this->judgings = new ArrayCollection();
-=======
->>>>>>> 58ffb878
         $this->judgetasks = new ArrayCollection();
     }
 
