/*
 * submit -- command-line submit program for solutions.
 *
 * Based on submit.pl by Eelco Dolstra.
 *
 * Part of the DOMjudge Programming Contest Jury System and licenced
 * under the GNU GPL. See README and COPYING for details.
 *
 */

#include "config.h"

#include "submit-config.h"

/* Check whether default submission method is available; bail out if not */
#if ( SUBMIT_DEFAULT == 1 ) && ( SUBMIT_ENABLE_CMD != 1 )
#error "Commandline default submission requested, but server not enabled."
#endif
#if ( SUBMIT_DEFAULT == 2 ) && ( SUBMIT_ENABLE_WEB != 1 )
#error "Webinterface default submission requested, but server not enabled."
#endif
#if ( SUBMIT_DEFAULT < 1 ) || ( SUBMIT_DEFAULT > 2 )
#error "Unknown submission method requested."
#endif
/* Check whether submission method dependencies are available */
#if ( SUBMIT_ENABLE_CMD && ! ( HAVE_NETDB_H && HAVE_NETINET_IN_H ) )
#error "Commandline submission requested, but network headers not available."
#endif
#if ( SUBMIT_ENABLE_WEB && ! HAVE_CURL_CURL_H )
#error "Webinterface submission requested, but libcURL not available."
#endif

/* Standard include headers */
#include <stdarg.h>
#include <stdio.h>
#include <stdlib.h>
#include <unistd.h>
#include <errno.h>
#include <string.h>
#include <sys/wait.h>
#include <sys/types.h>
#include <sys/stat.h>
#include <sys/socket.h>
#include <getopt.h>
#include <termios.h>
#if ( SUBMIT_ENABLE_CMD )
#include <netinet/in.h>
#include <netdb.h>
#endif
#if ( SUBMIT_ENABLE_WEB )
#include <curl/curl.h>
#include <curl/easy.h>
#endif
#ifdef HAVE_MAGIC_H
#include <magic.h>
#endif

/* C++ includes for easy string handling */
#include <iostream>
#include <sstream>
#include <string>
#include <vector>
using namespace std;

/* These defines are needed in 'version' and 'logmsg' */
#define DOMJUDGE_PROGRAM "DOMjudge/" DOMJUDGE_VERSION
#define PROGRAM "submit"

/* Logging and error functions */
#include "lib.error.h"

/* Misc. other functions */
#include "lib.misc.h"

/* Include some functions, which are not always available */
#include "mkstemps.h"
#include "basename.h"

/* Common send/receive functions */
#include "submitcommon.hxx"

const int timeout_secs = 60; /* seconds before send/receive timeouts with an error */

/* Variables defining logmessages verbosity to stderr/logfile */
extern int verbose;
extern int loglevel;

char *logfile;

const char *progname;

int port = SUBMITPORT;

int quiet;
int use_websubmit;
int show_help;
int show_version;

struct option const long_opts[] = {
	{"problem",  required_argument, NULL,         'p'},
	{"language", required_argument, NULL,         'l'},
	{"server",   required_argument, NULL,         's'},
	{"team",     required_argument, NULL,         't'},
	{"password", required_argument, NULL,         'x'},	// TODO not yet used
	{"url",      required_argument, NULL,         'u'},
	{"port",     required_argument, NULL,         'P'},
	{"time",     required_argument, NULL,         'T'},	// TODO not yet used
	{"web",      optional_argument, NULL,         'w'},
	{"verbose",  optional_argument, NULL,         'v'},
	{"quiet",    no_argument,       NULL,         'q'},
	{"help",     no_argument,       &show_help,    1 },
	{"version",  no_argument,       &show_version, 1 },
	{ NULL,      0,                 NULL,          0 }
};

void version();
void usage();
void usage2(int , const char *, ...) __attribute__((format (printf, 2, 3)));
void warnuser(const char *, ...)     __attribute__((format (printf, 1, 2)));
char readanswer(const char *answers);
#ifdef HAVE_MAGIC_H
int  file_istext(char *filename);
#endif

#if ( SUBMIT_ENABLE_CMD )
int  cmdsubmit();
#endif
#if ( SUBMIT_ENABLE_WEB )
int  websubmit();
#endif

#if ( SUBMIT_ENABLE_CMD )
int socket_fd; /* filedescriptor of the connection to server socket */

struct addrinfo *server_ais, *server_ai; /* server adress information */
char server_addr[NI_MAXHOST];            /* server IP address string  */
#endif

int nwarnings;

/* Submission information */
<<<<<<< HEAD
string problem, language, extension, server, team, password, baseurl;
long submissiontime; /* in ms since start of contest, -1 means unset */
char *filename, *submitdir, *tempfile;
int temp_fd;
=======
string problem, language, extension, server, team, baseurl;
vector<string> filenames;
char *submitdir;
>>>>>>> 6a2a43c7

/* Language extensions */
vector<vector<string> > languages;

int main(int argc, char **argv)
{
	size_t i,j;
	int c;
	char *ptr;
	char *homedir;
	struct stat fstats;
	string filebase, fileext;
	time_t fileage;
	char *lang_exts;
	char *lang, *ext;
	char *lang_ptr, *ext_ptr;

	progname = argv[0];
	stdlog = NULL;

	/* Parse LANGEXTS define into separate strings */
	lang_exts = strdup(LANG_EXTS);
	for(lang=strtok_r(lang_exts," ",&lang_ptr); lang!=NULL;
		lang=strtok_r(NULL," ",&lang_ptr)) {

		languages.push_back(vector<string>());

		/* First read the language */
		ext=strtok_r(lang,",",&ext_ptr);
		languages[languages.size()-1].push_back(string(ext));

		/* Then all valid extensions for that language */
		for(ext=strtok_r(NULL,",",&ext_ptr); ext!=NULL;
			ext=strtok_r(NULL,",",&ext_ptr)) {
			languages[languages.size()-1].push_back(stringtolower(ext));
		}
	}

	if ( getenv("HOME")==NULL ) error(0,"environment variable `HOME' not set");
	homedir = getenv("HOME");

	/* Check for USERDIR and create it if nessary */
	submitdir = allocstr("%s/%s",homedir,USERDIR);
	if ( stat(submitdir,&fstats)!=0 ) {
		if ( mkdir(submitdir,USERPERMDIR)!=0 ) {
			error(errno,"creating directory `%s'",submitdir);
		}
	} else {
		if ( ! S_ISDIR(fstats.st_mode) ) {
			error(0,"`%s' is not a directory",submitdir);
		}
		if ( chmod(submitdir,USERPERMDIR)!=0 ) {
			error(errno,"setting permissions on `%s'",submitdir);
		}
	}

	/* Set logging levels & open logfile */
	verbose  = LOG_NOTICE;
	loglevel = LOG_DEBUG;

	logfile = allocstr("%s/submit.log",submitdir);
	stdlog = fopen(logfile,"a");
	if ( stdlog==NULL ) error(errno,"cannot open logfile `%s'",logfile);

	logmsg(LOG_INFO,"started");

	/* Read defaults for server, team and baseurl from environment */
	server = string("localhost");
	baseurl = string("http://localhost/domjudge/");

	if ( getenv("SUBMITSERVER") !=NULL ) server  = string(getenv("SUBMITSERVER"));
	if ( getenv("SUBMITBASEURL")!=NULL ) baseurl = string(getenv("SUBMITBASEURL"));

	if ( getenv("USER")!=NULL ) team = string(getenv("USER"));
	if ( getenv("TEAM")!=NULL ) team = string(getenv("TEAM"));

	/* Parse command-line options */
#if ( SUBMIT_DEFAULT == 1 )
	use_websubmit = 0;
#else
	use_websubmit = 1;
#endif
	quiet =	show_help = show_version = 0;
	opterr = 0;
	submissiontime = -1;
	while ( (c = getopt_long(argc,argv,"p:l:s:t:x:u:P:T:w::v::q",long_opts,NULL))!=-1 ) {
		switch ( c ) {
		case 0:   /* long-only option */
			break;

		case 'p': problem   = string(optarg); break;
		case 'l': extension = string(optarg); break;
		case 's': server    = string(optarg); break;
		case 't': team      = string(optarg); break;
		case 'x': password  = string(optarg); break;
		case 'u': baseurl   = string(optarg); break;

		case 'P': /* port option */
			port = strtol(optarg,&ptr,10);
			if ( *ptr!=0 || port<0 || port>65535 ) {
				usage2(0,"invalid tcp port specified: `%s'",optarg);
			}
			break;
		case 'T': /* time option */
			submissiontime = strtol(optarg,&ptr,10);
			if ( *ptr!=0 || submissiontime<0 ) {
				usage2(0,"invalid submission time specified: `%s'",optarg);
			}
			break;
		case 'w': /* websubmit option */
			if ( optarg!=NULL ) {
				use_websubmit = strtol(optarg,&ptr,10);
				if ( *ptr!=0 ) usage2(0,"invalid value specified: `%s'",optarg);
			} else {
				use_websubmit = 1;
			}
			break;
		case 'v': /* verbose option */
			if ( optarg!=NULL ) {
				verbose = strtol(optarg,&ptr,10);
				if ( *ptr!=0 || verbose<0 ) {
					usage2(0,"invalid verbosity specified: `%s'",optarg);
				}
			} else {
				verbose++;
			}
			break;
		case 'q': /* quiet option */
			verbose = LOG_ERR;
			quiet = 1;
			break;
		case ':': /* getopt error */
		case '?':
			usage2(0,"unknown option or missing argument `%c'",optopt);
			break;
		default:
			error(0,"getopt returned character code `%c' ??",c);
		}
	}

	if ( show_help ) usage();
	if ( show_version ) version();

	if ( argc<=optind   ) usage2(0,"no file(s) specified");

	/* Process all source files */
	for(i=0; optind+(int)i<argc; i++) {
		ptr = argv[optind+i];

		/* Ignore doubly specified files */
		for(j=0; j<filenames.size(); j++) {
			if ( filenames[j]==string(ptr) ) {
				logmsg(LOG_DEBUG,"ignoring doubly specified file `%s'",ptr);
				goto nextfile;
			}
		}

		/* Stat file and do some sanity checks */
		if ( stat(ptr,&fstats)!=0 ) usage2(errno,"cannot find file `%s'",ptr);
		logmsg(LOG_DEBUG,"submission file %d: `%s'",(int)i+1,ptr);

		/* Do some sanity checks on submission file and warn user */
		nwarnings = 0;

		if ( ! (fstats.st_mode & S_IFREG) ) warnuser("`%s' is not a regular file",ptr);
		if ( ! (fstats.st_mode & S_IRUSR) ) warnuser("`%s' is not readable",ptr);
		if ( fstats.st_size==0 )            warnuser("`%s' is empty",ptr);

		if ( (fileage=(time(NULL)-fstats.st_mtime)/60)>WARN_MTIME ) {
			warnuser("`%s' has not been modified for %d minutes",ptr,(int)fileage);
		}

#ifdef HAVE_MAGIC_H
		if ( !file_istext(ptr) ) warnuser("`%s' is detected as binary/data",ptr);
#endif

		filenames.push_back(ptr);

	  nextfile:	;
	}

	/* Try to parse problem and language from first filename */
	filebase = string(gnu_basename(filenames[0].c_str()));
	if ( filebase.find('.')!=string::npos ) {
		fileext = filebase.substr(filebase.rfind('.')+1);
		filebase.erase(filebase.find('.'));

		if ( problem.empty()   ) problem   = filebase;
		if ( extension.empty() ) extension = fileext;
	}

	/* Check for languages matching file extension */
	extension = stringtolower(extension);
	for(i=0; i<languages.size(); i++) {
		for(j=1; j<languages[i].size(); j++) {
			if ( languages[i][j]==extension ) {
				language  = languages[i][0];
				extension = languages[i][1];
			}
		}
	}

	if ( language.empty() ) {
		warnuser("language `%s' not recognised",extension.c_str());
		language = extension;
	}

	if ( problem.empty()  ) usage2(0,"no problem specified");
	if ( language.empty() ) usage2(0,"no language specified");
	if ( team.empty()     ) usage2(0,"no team specified");

	if (use_websubmit) {
		if ( baseurl.empty() ) usage2(0,"no url specified");
	} else {
		if ( server.empty() ) usage2(0,"no server specified");
	}

	logmsg(LOG_DEBUG,"problem is `%s'",problem.c_str());
	logmsg(LOG_DEBUG,"language is `%s'",language.c_str());
	logmsg(LOG_DEBUG,"team is `%s'",team.c_str());
	if (use_websubmit) {
		logmsg(LOG_DEBUG,"url is `%s'",baseurl.c_str());
	} else {
		logmsg(LOG_DEBUG,"server is `%s'",server.c_str());
	}

	/* Ask user for confirmation */
	if ( ! quiet ) {
		printf("Submission information:\n");
		if ( filenames.size()==1 ) {
			printf("  filename:    %s\n",filenames[0].c_str());
		} else {
			printf("  filenames:  ");
			for(i=0; i<filenames.size(); i++) {
				printf(" %s",filenames[i].c_str());
			}
			printf("\n");
		}
		printf("  problem:     %s\n",problem.c_str());
		printf("  language:    %s\n",language.c_str());
		printf("  team:        %s\n",team.c_str());
		if (use_websubmit) {
			printf("  url:         %s\n",baseurl.c_str());
		} else {
			printf("  server/port: %s/%d\n",server.c_str(),port);
		}
		if ( submissiontime>=0 ) {
			printf("  submit time: %ld:%02ld:%02ld.%03ld\n",
			       (submissiontime / 3600000L),
			       (submissiontime / 60000) % 60,
			       (submissiontime / 1000) % 60,
			       (submissiontime % 1000));
		}

		if ( nwarnings>0 ) printf("There are warnings for this submission!\a\n");
		printf("Do you want to continue? (y/n) ");
		c = readanswer("yn");
		printf("\n");
		if ( c=='n' ) error(0,"submission aborted by user");
	}

	if ( use_websubmit ) {
#if ( SUBMIT_ENABLE_WEB )
		return websubmit();
#else
		error(0,"websubmit requested, but not available");
#endif
	} else {
#if ( SUBMIT_ENABLE_CMD )
		return cmdsubmit();
#else
		error(0,"cmdsubmit requested, but not available");
#endif
	}

}

void usage()
{
	size_t i,j;

	printf("Usage: %s [OPTION]... FILENAME...\n",progname);
	printf(
"Submit a solution for a problem.\n"
"\n"
"Options (see below for more information)\n"
"  -p, --problem=PROBLEM    submit for problem PROBLEM\n"
"  -l, --language=LANGUAGE  submit in language LANGUAGE\n"
"  -T, --time=TIME          contest relative time for the submission in ms.\n"
"  -v, --verbose[=LEVEL]    increase verbosity or set to LEVEL, where LEVEL\n"
"                               must be numerically specified as in 'syslog.h'\n"
"                               defaults to LOG_INFO without argument\n"
"  -q, --quiet              set verbosity to LOG_ERR and suppress user\n"
"                               input and warning/info messages\n"
"      --help               display this help and exit\n"
"      --version            output version information and exit\n"
"\n"
"The following option(s) should not be necessary for normal use\n"
#if ( SUBMIT_ENABLE_CMD )
"  -t, --team=TEAM          submit as team TEAM\n"
"  -x, --password=PASSWORD  authenticate using password PASSWORD\n"
"  -s, --server=SERVER      submit to server SERVER\n"
"  -P, --port=PORT          connect to SERVER on tcp-port PORT\n"
#endif
#if ( SUBMIT_ENABLE_WEB )
"  -u, --url=URL            submit to webserver with base address URL\n"
#endif
#if ( SUBMIT_ENABLE_WEB && SUBMIT_ENABLE_CMD )
"  -w, --web[=0|1]          toggle or set submit to the webinterface\n"
#endif
"\n"
"Explanation of submission options:\n"
"\n"
"For PROBLEM use the ID of the problem (letter, number or short name)\n"
"in lower- or uppercase. When not specified, PROBLEM defaults to the\n"
"first FILENAME excluding the extension. For example, 'c.java' will\n"
"indicate problem 'C'.\n"
"\n"
"For LANGUAGE use one of the following extensions in lower- or uppercase:\n");
	for(i=0; i<languages.size(); i++) {
		printf("   %-15s  %s",(languages[i][0]+':').c_str(),languages[i][1].c_str());
		for(j=2; j<languages[i].size(); j++) printf(", %s",languages[i][j].c_str());
		printf("\n");
	}
	printf(
"The default for LANGUAGE is the extension of FILENAME. For example,\n"
"'c.java' will indicate a Java solution.\n"
"\n"
"Examples:\n"
"\n");
	printf("Submit problem 'c' in Java:\n"
	       "    %s c.java\n\n",progname);
	printf("Submit problem 'e' in C++:\n"
	       "    %s --problem e --language=cpp ProblemE.cc\n\n",progname);
	printf("Submit problem 'hello' in C (options override the defaults from FILENAME):\n"
	       "    %s -p hello -l C HelloWorld.cpp\n\n",progname);
	printf("Submit multiple files (the problem and languare are taken from the first):\n"
	       "    %s hello.java message.java\n\n",progname);
	printf(
"The following options should not be necessary for normal use:\n"
"\n"
#if ( SUBMIT_ENABLE_CMD )
"Specify with TEAM the team ID you want to submit as. The default\n"
"value for TEAM is taken from the environment variable 'TEAM' or\n"
"your login name if 'TEAM' is not defined.\n"
"\n"
"Set SERVER to the hostname or IP-address of the submit-server.\n"
"The default value for SERVER is defined internally or otherwise\n"
"taken from the environment variable 'SUBMITSERVER', or 'localhost'\n"
"if 'SUBMITSERVER' is not defined; PORT can be used to set an alternative\n"
"TCP port to connect to.\n"
"\n"
#endif
#if ( SUBMIT_ENABLE_WEB )
"Set URL to the base address of the webinterface without the\n"
"'team/upload.php' suffix.\n"
"\n"
#endif
#if ( SUBMIT_ENABLE_WEB && SUBMIT_ENABLE_CMD )
"The TEAM/SERVER/PORT options are only used when submitting to the\n"
"commandline daemon, and URL only when using the webinterface.\n"
#endif
	);
	exit(0);
}

void version()
{
	printf("%s %s\n\n",DOMJUDGE_PROGRAM,PROGRAM);
	printf(
"%s comes with ABSOLUTELY NO WARRANTY.  This is free software, and you\n"
"are welcome to redistribute it under certain conditions.  See the GNU\n"
"General Public Licence for details.\n",PROGRAM);
	exit(0);
}

void usage2(int errnum, const char *mesg, ...)
{
	va_list ap;
	va_start(ap,mesg);

	vlogerror(errnum,mesg,ap);

	va_end(ap);

	printf("Type '%s --help' to get help.\n",progname);
	exit(1);
}

void warnuser(const char *warning, ...)
{
	char *str;
	va_list ap;

	va_start(ap,warning);
	str = vallocstr(warning,ap);

	nwarnings++;

	logmsg(LOG_DEBUG,"user warning #%d: %s",nwarnings,str);

	if ( ! quiet ) printf("WARNING: %s!\n",str);

	free(str);
	va_end(ap);
}

char readanswer(const char *answers)
{
	struct termios old_termio, new_termio;
	char c;

	/* save the terminal settings for stdin */
	tcgetattr(STDIN_FILENO,&old_termio);
	new_termio = old_termio;

	/* disable canonical mode (buffered i/o) and local echo */
	new_termio.c_lflag &= (~ICANON & ~ECHO);
	tcsetattr(STDIN_FILENO,TCSANOW,&new_termio);

	while ( true ) {
		c = getchar();
		if ( c!=0 && (strchr(answers,tolower(c)) ||
					  strchr(answers,toupper(c))) ) {
			if ( strchr(answers,tolower(c))!=NULL ) {
				c = tolower(c);
			} else {
				c = toupper(c);
			}
			break;
		}
	}

	/* restore the saved settings */
	tcsetattr(STDIN_FILENO,TCSANOW,&old_termio);

	return c;
}

#ifdef HAVE_MAGIC_H

int file_istext(char *filename)
{
	magic_t cookie;
	const char *filetype;
	char *errstr;
	int i, res;

	if ( (cookie = magic_open(MAGIC_MIME))==NULL ) goto magicerror;

	if ( magic_load(cookie,NULL)!=0 ) goto magicerror;

	if ( (filetype = magic_file(cookie,filename))==NULL ) goto magicerror;

	logmsg(LOG_DEBUG,"mime-type of '%s'",filetype);

	res = ( strncmp(filetype,"text/",5)==0 );

	magic_close(cookie);

	return res;

magicerror:
	/* Filter out any printf '%' format characters, since these
	 * would be interpreted by warning().
	 */
	errstr = strdup(magic_error(cookie));
	for(i=0; errstr[i]!=0; i++) if ( errstr[i]=='%' ) errstr[i] = '_';

	warning(magic_errno(cookie),errstr);

	free(errstr);

	return 1; // return 'text' by default on error
}

#endif /* HAVE_MAGIC_H */

#if ( SUBMIT_ENABLE_CMD )

int cmdsubmit()
{
	int redir_fd[3];
	int temp_fd;
	const char *args[2];
	char *template_str, *tempfile;
	vector<string> tempfiles;
	struct timeval timeout;
	struct addrinfo hints;
	char *port_str;
	int err;
	size_t i;

	/* Make tempfiles to submit */
	template_str = allocstr("%s/%s.XXXXXX.%s",submitdir,
	                        problem.c_str(),extension.c_str());
	for(i=0; i<filenames.size(); i++) {
		tempfile = strdup(template_str);
		temp_fd = mkstemps(tempfile,extension.length()+1);
		if ( temp_fd<0 || strlen(tempfile)==0 ) {
			error(errno,"mkstemps cannot create tempfile");
		}

		/* Construct copy command and execute it */
		args[0] = filenames[i].c_str();
		args[1] = tempfile;
		redir_fd[0] = redir_fd[1] = redir_fd[2] = FDREDIR_NONE;
		if ( execute(COPY_CMD,args,2,redir_fd,1)!=0 ) {
			error(0,"cannot copy `%s' to `%s'",args[0],args[1]);
		}

		if ( chmod(tempfile,USERPERMFILE)!=0 ) {
			error(errno,"setting permissions on `%s'",tempfile);
		}

		logmsg(LOG_INFO,"copied `%s' to tempfile `%s'",filenames[i].c_str(),tempfile);
		tempfiles.push_back(tempfile);
	}

	/* Connect to the submission server */
	logmsg(LOG_NOTICE,"connecting to the server (%s, %d/tcp)...",
	       server.c_str(),port);

	/* Set preferred network connection options: use both IPv4 and
 	   IPv6 by default */
	memset(&hints, 0, sizeof(hints));
	hints.ai_flags    = AI_ADDRCONFIG | AI_CANONNAME;
	hints.ai_socktype = SOCK_STREAM;

	port_str = allocstr("%d",port);
	if ( (err = getaddrinfo(server.c_str(),port_str,&hints,&server_ais)) ) {
		error(0,"getaddrinfo: %s",gai_strerror(err));
	}
	free(port_str);

	/* Try to connect to addresses for server in given order */
	socket_fd = -1;
	for(server_ai=server_ais; server_ai!=NULL; server_ai=server_ai->ai_next) {

		err = getnameinfo(server_ai->ai_addr,server_ai->ai_addrlen,server_addr,
		                  sizeof(server_addr),NULL,0,NI_NUMERICHOST);
		if ( err!=0 ) error(0,"getnameinfo: %s",gai_strerror(err));

		logmsg(LOG_DEBUG,"trying to connect to address `%s'",server_addr);

		socket_fd = socket(server_ai->ai_family,server_ai->ai_socktype,
		                   server_ai->ai_protocol);
		if ( socket_fd>=0 ) {
			if ( connect(socket_fd,server_ai->ai_addr,server_ai->ai_addrlen)==0 ) {
				break;
			} else {
				close(socket_fd);
				socket_fd = -1;
			}
		}
	}
	if ( socket_fd<0 ) error(0,"cannot connect to the server");

	/* Set socket timeout option on read/write */
	timeout.tv_sec  = timeout_secs;
	timeout.tv_usec = 0;

	if ( setsockopt(socket_fd,SOL_SOCKET,SO_SNDTIMEO,&timeout,sizeof(timeout)) < 0) {
		error(errno,"setting socket option");
	}

	if ( setsockopt(socket_fd,SOL_SOCKET,SO_RCVTIMEO,&timeout,sizeof(timeout)) < 0) {
		error(errno,"setting socket option");
	}

	logmsg(LOG_INFO,"connected, server address is `%s'",server_addr);

	receive(socket_fd);

	/* Send submission info */
	logmsg(LOG_NOTICE,"sending data...");
	sendit(socket_fd,"+team %s",team.c_str());
	receive(socket_fd);
	sendit(socket_fd,"+problem %s",problem.c_str());
	receive(socket_fd);
	sendit(socket_fd,"+language %s",extension.c_str());
	receive(socket_fd);
	for(i=0; i<filenames.size(); i++) {
		sendit(socket_fd,"+filename %s",gnu_basename(tempfiles[i].c_str()));
		receive(socket_fd);
		sendit(socket_fd,"+fileorig %s",gnu_basename(filenames[i].c_str()));
		receive(socket_fd);
	}
	sendit(socket_fd,"+done");

	/* Keep reading until end of file, then check for errors */
	while ( receive(socket_fd) );
	if ( strncasecmp(lastmesg,"done",4)!=0 ) {
		error(0,"connection closed unexpectedly");
	}

	freeaddrinfo(server_ais);

	logmsg(LOG_NOTICE,"submission successful");

    return 0;
}

#endif /* SUBMIT_ENABLE_CMD */

#if ( SUBMIT_ENABLE_WEB )

size_t writesstream(void *ptr, size_t size, size_t nmemb, void *sptr)
{
	stringstream *s = (stringstream *) sptr;

	*s << string((char *)ptr,size*nmemb);

	return size*nmemb;
}

string remove_html_tags(string s)
{
	size_t p1, p2;

	while ( (p1=s.find('<',0))!=string::npos ) {
		p2 = s.find('>',p1);
		if ( p2==string::npos ) break;
		s.erase(p1,p2-p1+1);
	}

	return s;
}

int websubmit()
{
	CURL *handle;
	CURLcode res;
	char curlerrormsg[CURL_ERROR_SIZE];
	struct curl_httppost *post = NULL;
	struct curl_httppost *last = NULL;
	char *url;
	stringstream curloutput;
	string line;
	size_t pos;
	int uploadstatus_read;

	url = strdup((baseurl+"team/upload.php").c_str());

	curlerrormsg[0] = 0;

	handle = curl_easy_init();

/* helper macros to easily set curl options and fill forms */
#define curlsetopt(opt,val) \
	if ( curl_easy_setopt(handle, CURLOPT_ ## opt, val)!=CURLE_OK ) { \
		warning(0,"setting curl option '" #opt "': %s, aborting download",curlerrormsg); \
		curl_easy_cleanup(handle); \
		return 0; }
#define curlformadd(nametype,namecont,valtype,valcont) \
	if ( curl_formadd(&post, &last, \
			CURLFORM_ ## nametype, namecont, \
			CURLFORM_ ## valtype, valcont, \
			CURLFORM_END) != 0 ) \
		error(0,"libcurl could not add form field '%s'='%s'",namecont,valcont)

	/* Fill post form */

	for(size_t i=0; i<filenames.size(); i++) {
		curlformadd(COPYNAME,"code[]", FILE, filenames[i].c_str());
	}
	curlformadd(COPYNAME,"probid", COPYCONTENTS,problem.c_str());
	curlformadd(COPYNAME,"langid", COPYCONTENTS,extension.c_str());
	curlformadd(COPYNAME,"noninteractive",COPYCONTENTS,"1");
	curlformadd(COPYNAME,"submit", COPYCONTENTS,"submit");

	/* Set options for post */
	curlsetopt(ERRORBUFFER,   curlerrormsg);
	curlsetopt(FAILONERROR,   1);
	curlsetopt(FOLLOWLOCATION,1);
	curlsetopt(MAXREDIRS,     10);
	curlsetopt(TIMEOUT,       timeout_secs);
	curlsetopt(URL,           url);
	curlsetopt(HTTPPOST,      post);
	curlsetopt(HTTPGET,       0);
	curlsetopt(WRITEFUNCTION, writesstream);
	curlsetopt(WRITEDATA,     (void *)&curloutput);
	curlsetopt(USERAGENT     ,DOMJUDGE_PROGRAM " (" PROGRAM " using cURL)");

	if ( verbose >= LOG_DEBUG ) {
		curlsetopt(VERBOSE,   1);
	} else {
		curlsetopt(NOPROGRESS,1);
	}

	logmsg(LOG_NOTICE,"connecting to %s",url);

	if ( (res=curl_easy_perform(handle))!=CURLE_OK ) {
		error(0,"downloading '%s': %s",url,curlerrormsg);
	}

#undef curlsetopt
#undef curlformadd

	curl_formfree(post);
	curl_easy_cleanup(handle);

	free(url);

	// Read curl output and find upload status
	uploadstatus_read = 0;
	while ( getline(curloutput,line) ) {

		// Search line for upload status or errors
 		if ( (pos=line.find(NONINTSTR,0))!=string::npos ) {
			size_t msgstart = pos+strlen(NONINTSTR);
			size_t msgend = line.find(NONINTSTR,msgstart);
			string msg = line.substr(msgstart,msgend-msgstart);
			if ( (pos=msg.find(ERRMATCH,0))!=string::npos ) {
				error(0,"webserver returned: %s",msg.erase(pos,strlen(ERRMATCH)).c_str());
			}
			if ( (pos=msg.find(WARNMATCH,0))!=string::npos ) {
				warning(0,"webserver returned: %s",msg.erase(pos,strlen(WARNMATCH)).c_str());
			}
 		}
		if ( line.find("uploadstatus",0)!=string::npos ) {
			line = remove_html_tags(line);
			if ( line.find("ERROR",0) !=string::npos ||
				 line.find("failed",0)!=string::npos ) {
				error(0,"webserver returned: %s",line.c_str());
			}
			logmsg(LOG_NOTICE,"webserver returned: %s",line.c_str());
			uploadstatus_read = 1;
		}
	}

	if ( ! uploadstatus_read ) error(0,"no upload status or error reported by webserver");

	return 0;
}
#endif /* SUBMIT_ENABLE_WEB */

//  vim:ts=4:sw=4:<|MERGE_RESOLUTION|>--- conflicted
+++ resolved
@@ -139,16 +139,10 @@
 int nwarnings;
 
 /* Submission information */
-<<<<<<< HEAD
 string problem, language, extension, server, team, password, baseurl;
 long submissiontime; /* in ms since start of contest, -1 means unset */
-char *filename, *submitdir, *tempfile;
-int temp_fd;
-=======
-string problem, language, extension, server, team, baseurl;
 vector<string> filenames;
 char *submitdir;
->>>>>>> 6a2a43c7
 
 /* Language extensions */
 vector<vector<string> > languages;
