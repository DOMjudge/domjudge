/*
 * submit -- command-line submit program for solutions.
 *
 * Part of the DOMjudge Programming Contest Jury System and licenced
 * under the GNU GPL. See README and COPYING for details.
 *
 */

#include "config.h"

#include "submit-config.h"

/* Check whether submit dependencies are available */
#if ( ! ( HAVE_CURL_CURL_H && HAVE_JSONCPP_JSON_JSON_H ) )
#error "libcURL or libJSONcpp not available."
#endif

/* Standard include headers */
#include <stdarg.h>
#include <stdio.h>
#include <stdlib.h>
#include <unistd.h>
#include <errno.h>
#include <string.h>
#include <sys/stat.h>
#include <getopt.h>
#include <termios.h>
#include <curl/curl.h>
#include <curl/easy.h>
#include <jsoncpp/json/json.h>
#ifdef HAVE_MAGIC_H
#include <magic.h>
#endif


/* C++ includes for easy string handling */
#include <iostream>
#include <sstream>
#include <string>
#include <vector>
using namespace std;

/* These defines are needed in 'version' and 'logmsg' */
#define DOMJUDGE_PROGRAM "DOMjudge/" DOMJUDGE_VERSION
#define PROGRAM "submit"
#define VERSION DOMJUDGE_VERSION "/" REVISION

/* Logging and error functions */
#include "lib.error.h"

/* Misc. other functions */
#include "lib.misc.h"

/* Include GNU version of basename() */
#include "basename.h"

const int timeout_secs = 60; /* seconds before send/receive timeouts with an error */

/* Variables defining logmessages verbosity to stderr/logfile */
extern int verbose;
extern int loglevel;

char *logfile;

const char *progname;

int quiet;
int show_help;
int show_version;

struct option const long_opts[] = {
	{"problem",  required_argument, NULL,         'p'},
	{"language", required_argument, NULL,         'l'},
<<<<<<< HEAD
	{"server",   required_argument, NULL,         's'},
	{"team",     required_argument, NULL,         't'},
	{"password", required_argument, NULL,         'x'},	// TODO not yet used
	{"url",      required_argument, NULL,         'u'},
	{"port",     required_argument, NULL,         'P'},
	{"time",     required_argument, NULL,         'T'},	// TODO not yet used
	{"web",      optional_argument, NULL,         'w'},
=======
	{"url",      required_argument, NULL,         'u'},
>>>>>>> 286a1a7c
	{"verbose",  optional_argument, NULL,         'v'},
	{"quiet",    no_argument,       NULL,         'q'},
	{"help",     no_argument,       &show_help,    1 },
	{"version",  no_argument,       &show_version, 1 },
	{ NULL,      0,                 NULL,          0 }
};

void version();
void usage();
void usage2(int , const char *, ...) __attribute__((format (printf, 2, 3)));
void warnuser(const char *, ...)     __attribute__((format (printf, 1, 2)));
char readanswer(const char *answers);
#ifdef HAVE_MAGIC_H
int  file_istext(char *filename);
#endif

int  websubmit();
int  getlangexts();

/* Helper function for using libcurl in websubmit() and getlangexts() */
size_t writesstream(void *ptr, size_t size, size_t nmemb, void *sptr)
{
	stringstream *s = (stringstream *) sptr;

	*s << string((char *)ptr,size*nmemb);

	return size*nmemb;
}

std::string stringtolower(std::string str)
{
	unsigned int i;

	for(i=0; i<str.length(); i++) str[i] = tolower(str[i]);

	return str;
}

int nwarnings;

/* Submission information */
<<<<<<< HEAD
string problem, language, extension, server, team, password, baseurl;
long submissiontime; /* in ms since start of contest, -1 means unset */
=======
string problem, language, extension, baseurl;
>>>>>>> 286a1a7c
vector<string> filenames;
char *submitdir;

/* Language extensions */
vector<vector<string> > languages;

int main(int argc, char **argv)
{
	size_t i,j;
	int c;
	char *ptr;
	char *homedir;
	struct stat fstats;
	string filebase, fileext;
	time_t fileage;

	progname = argv[0];
	stdlog = NULL;

	if ( getenv("HOME")==NULL ) error(0,"environment variable `HOME' not set");
	homedir = getenv("HOME");

	/* Check for USERDIR and create it if nessary */
	submitdir = allocstr("%s/%s",homedir,USERDIR);
	if ( stat(submitdir,&fstats)!=0 ) {
		if ( mkdir(submitdir,USERPERMDIR)!=0 ) {
			error(errno,"creating directory `%s'",submitdir);
		}
	} else {
		if ( ! S_ISDIR(fstats.st_mode) ) {
			error(0,"`%s' is not a directory",submitdir);
		}
		if ( chmod(submitdir,USERPERMDIR)!=0 ) {
			error(errno,"setting permissions on `%s'",submitdir);
		}
	}

	/* Set logging levels & open logfile */
	verbose  = LOG_NOTICE;
	loglevel = LOG_DEBUG;

	logfile = allocstr("%s/submit.log",submitdir);
	stdlog = fopen(logfile,"a");
	if ( stdlog==NULL ) error(errno,"cannot open logfile `%s'",logfile);

	logmsg(LOG_INFO,"started");

	/* Read default for baseurl from environment */
	baseurl = string("http://localhost/domjudge/");
	if ( getenv("SUBMITBASEURL")!=NULL ) baseurl = string(getenv("SUBMITBASEURL"));

	quiet =	show_help = show_version = 0;
	opterr = 0;
<<<<<<< HEAD
	submissiontime = -1;
	while ( (c = getopt_long(argc,argv,"p:l:s:t:x:u:P:T:w::v::q",long_opts,NULL))!=-1 ) {
=======
	while ( (c = getopt_long(argc,argv,"p:l:t:u:v::q",long_opts,NULL))!=-1 ) {
>>>>>>> 286a1a7c
		switch ( c ) {
		case 0:   /* long-only option */
			break;

		case 'p': problem   = string(optarg); break;
		case 'l': extension = string(optarg); break;
<<<<<<< HEAD
		case 's': server    = string(optarg); break;
		case 't': team      = string(optarg); break;
		case 'x': password  = string(optarg); break;
		case 'u': baseurl   = string(optarg); break;

		case 'P': /* port option */
			port = strtol(optarg,&ptr,10);
			if ( *ptr!=0 || port<0 || port>65535 ) {
				usage2(0,"invalid tcp port specified: `%s'",optarg);
			}
			break;
		case 'T': /* time option */
			submissiontime = strtol(optarg,&ptr,10);
			if ( *ptr!=0 || submissiontime<0 ) {
				usage2(0,"invalid submission time specified: `%s'",optarg);
			}
			break;
		case 'w': /* websubmit option */
			if ( optarg!=NULL ) {
				use_websubmit = strtol(optarg,&ptr,10);
				if ( *ptr!=0 ) usage2(0,"invalid value specified: `%s'",optarg);
			} else {
				use_websubmit = 1;
			}
			break;
=======
		case 'u': baseurl   = string(optarg); break;

>>>>>>> 286a1a7c
		case 'v': /* verbose option */
			if ( optarg!=NULL ) {
				verbose = strtol(optarg,&ptr,10);
				if ( *ptr!=0 || verbose<0 ) {
					usage2(0,"invalid verbosity specified: `%s'",optarg);
				}
			} else {
				verbose++;
			}
			break;
		case 'q': /* quiet option */
			verbose = LOG_ERR;
			quiet = 1;
			break;
		case ':': /* getopt error */
		case '?':
			usage2(0,"unknown option or missing argument `%c'",optopt);
			break;
		default:
			error(0,"getopt returned character code `%c' ??",c);
		}
	}

	if ( getlangexts()!=0 ) warning(0,"could not obtain language extensions");

	if ( show_help ) usage();
	if ( show_version ) version(PROGRAM,VERSION);

	if ( argc<=optind   ) usage2(0,"no file(s) specified");

	/* Process all source files */
	for(i=0; optind+(int)i<argc; i++) {
		ptr = argv[optind+i];

		/* Ignore doubly specified files */
		for(j=0; j<filenames.size(); j++) {
			if ( filenames[j]==string(ptr) ) {
				logmsg(LOG_DEBUG,"ignoring doubly specified file `%s'",ptr);
				goto nextfile;
			}
		}

		/* Stat file and do some sanity checks */
		if ( stat(ptr,&fstats)!=0 ) usage2(errno,"cannot find file `%s'",ptr);
		logmsg(LOG_DEBUG,"submission file %d: `%s'",(int)i+1,ptr);

		/* Do some sanity checks on submission file and warn user */
		nwarnings = 0;

		if ( ! (fstats.st_mode & S_IFREG) ) warnuser("`%s' is not a regular file",ptr);
		if ( ! (fstats.st_mode & S_IRUSR) ) warnuser("`%s' is not readable",ptr);
		if ( fstats.st_size==0 )            warnuser("`%s' is empty",ptr);

		if ( (fileage=(time(NULL)-fstats.st_mtime)/60)>WARN_MTIME ) {
			warnuser("`%s' has not been modified for %d minutes",ptr,(int)fileage);
		}

#ifdef HAVE_MAGIC_H
		if ( !file_istext(ptr) ) warnuser("`%s' is detected as binary/data",ptr);
#endif

		filenames.push_back(ptr);

	  nextfile:	;
	}

	/* Try to parse problem and language from first filename */
	filebase = string(gnu_basename(filenames[0].c_str()));
	if ( filebase.find('.')!=string::npos ) {
		fileext = filebase.substr(filebase.rfind('.')+1);
		filebase.erase(filebase.find('.'));

		if ( problem.empty()   ) problem   = filebase;
		if ( extension.empty() ) extension = fileext;
	}

	/* Check for languages matching file extension */
	extension = stringtolower(extension);
	for(i=0; i<languages.size(); i++) {
		for(j=1; j<languages[i].size(); j++) {
			if ( languages[i][j]==extension ) {
				language  = languages[i][0];
				extension = languages[i][1];
			}
		}
	}

	if ( language.empty() ) {
		warnuser("language `%s' not recognised",extension.c_str());
		language = extension;
	}

	if ( problem.empty()  ) usage2(0,"no problem specified");
	if ( language.empty() ) usage2(0,"no language specified");
	if ( baseurl.empty()  ) usage2(0,"no url specified");

	logmsg(LOG_DEBUG,"problem is `%s'",problem.c_str());
	logmsg(LOG_DEBUG,"language is `%s'",language.c_str());
	logmsg(LOG_DEBUG,"url is `%s'",baseurl.c_str());

	/* Ask user for confirmation */
	if ( ! quiet ) {
		printf("Submission information:\n");
		if ( filenames.size()==1 ) {
			printf("  filename:    %s\n",filenames[0].c_str());
		} else {
			printf("  filenames:  ");
			for(i=0; i<filenames.size(); i++) {
				printf(" %s",filenames[i].c_str());
			}
			printf("\n");
		}
		printf("  problem:     %s\n",problem.c_str());
		printf("  language:    %s\n",language.c_str());
<<<<<<< HEAD
		printf("  team:        %s\n",team.c_str());
		if (use_websubmit) {
			printf("  url:         %s\n",baseurl.c_str());
		} else {
			printf("  server/port: %s/%d\n",server.c_str(),port);
		}
		if ( submissiontime>=0 ) {
			printf("  submit time: %ld:%02ld:%02ld.%03ld\n",
			       (submissiontime / 3600000L),
			       (submissiontime / 60000) % 60,
			       (submissiontime / 1000) % 60,
			       (submissiontime % 1000));
		}
=======
		printf("  url:         %s\n",baseurl.c_str());
>>>>>>> 286a1a7c

		if ( nwarnings>0 ) printf("There are warnings for this submission!\a\n");
		printf("Do you want to continue? (y/n) ");
		c = readanswer("yn");
		printf("\n");
		if ( c=='n' ) error(0,"submission aborted by user");
	}

	return websubmit();
}

void usage()
{
	size_t i,j;

	printf("Usage: %s [OPTION]... FILENAME...\n",progname);
	printf(
"Submit a solution for a problem.\n"
"\n"
"Options (see below for more information)\n"
"  -p, --problem=PROBLEM    submit for problem PROBLEM\n"
"  -l, --language=LANGUAGE  submit in language LANGUAGE\n"
"  -T, --time=TIME          contest relative time for the submission in ms.\n"
"  -v, --verbose[=LEVEL]    increase verbosity or set to LEVEL, where LEVEL\n"
"                               must be numerically specified as in 'syslog.h'\n"
"                               defaults to LOG_INFO without argument\n"
"  -q, --quiet              set verbosity to LOG_ERR and suppress user\n"
"                               input and warning/info messages\n"
"      --help               display this help and exit\n"
"      --version            output version information and exit\n"
"\n"
"The following option(s) should not be necessary for normal use\n"
<<<<<<< HEAD
#if ( SUBMIT_ENABLE_CMD )
"  -t, --team=TEAM          submit as team TEAM\n"
"  -x, --password=PASSWORD  authenticate using password PASSWORD\n"
"  -s, --server=SERVER      submit to server SERVER\n"
"  -P, --port=PORT          connect to SERVER on tcp-port PORT\n"
#endif
#if ( SUBMIT_ENABLE_WEB )
=======
>>>>>>> 286a1a7c
"  -u, --url=URL            submit to webserver with base address URL\n"
"\n"
"Explanation of submission options:\n"
"\n"
"For PROBLEM use the ID of the problem (letter, number or short name)\n"
"in lower- or uppercase. When not specified, PROBLEM defaults to the\n"
"first FILENAME excluding the extension. For example, 'B.java' will\n"
"indicate problem 'B'.\n"
"\n");
	if ( languages.size()==0 ) {
		printf(
"For LANGUAGE use the ID of the language (typically the main language\n"
"extension) in lower- or uppercase.\n");
	} else {
		printf(
"For LANGUAGE use one of the following extensions in lower- or uppercase:\n");
		for(i=0; i<languages.size(); i++) {
			printf("   %-15s  %s",(languages[i][0]+':').c_str(),languages[i][1].c_str());
			for(j=2; j<languages[i].size(); j++) printf(", %s",languages[i][j].c_str());
			printf("\n");
		}
	}
	printf(
"The default for LANGUAGE is the extension of FILENAME. For example,\n"
"'B.java' will indicate a Java solution.\n"
"\n"
"Set URL to the base address of the webinterface without the\n"
"'api/' suffix.\n"
"\n"
"Examples:\n"
"\n");
	printf("Submit problem 'b' in Java:\n"
	       "    %s b.java\n\n",progname);
	printf("Submit problem 'e' in C++:\n"
	       "    %s --problem e --language=cpp ProblemE.cc\n\n",progname);
	printf("Submit problem 'hello' in C (options override the defaults from FILENAME):\n"
	       "    %s -p hello -l C HelloWorld.cpp\n\n",progname);
	printf("Submit multiple files (the problem and language are taken from the first):\n"
	       "    %s hello.java message.java\n\n",progname);
	exit(0);
}

void usage2(int errnum, const char *mesg, ...)
{
	va_list ap;
	va_start(ap,mesg);

	vlogerror(errnum,mesg,ap);

	va_end(ap);

	printf("Type '%s --help' to get help.\n",progname);
	exit(1);
}

void warnuser(const char *warning, ...)
{
	char *str;
	va_list ap;

	va_start(ap,warning);
	str = vallocstr(warning,ap);

	nwarnings++;

	logmsg(LOG_DEBUG,"user warning #%d: %s",nwarnings,str);

	if ( ! quiet ) printf("WARNING: %s!\n",str);

	free(str);
	va_end(ap);
}

char readanswer(const char *answers)
{
	struct termios old_termio, new_termio;
	int c;

	/* save the terminal settings for stdin */
	tcgetattr(STDIN_FILENO,&old_termio);
	new_termio = old_termio;

	/* disable canonical mode (buffered i/o) and local echo */
	new_termio.c_lflag &= (~ICANON & ~ECHO);
	tcsetattr(STDIN_FILENO,TCSANOW,&new_termio);

	while ( true ) {
		c = getchar();
		if ( c==EOF ) error(0,"in readanswer: error or EOF");
		if ( c!=0 && (strchr(answers,tolower(c)) ||
					  strchr(answers,toupper(c))) ) {
			if ( strchr(answers,tolower(c))!=NULL ) {
				c = tolower(c);
			} else {
				c = toupper(c);
			}
			break;
		}
	}

	/* restore the saved settings */
	tcsetattr(STDIN_FILENO,TCSANOW,&old_termio);

	return (char) c;
}

#ifdef HAVE_MAGIC_H

int file_istext(char *filename)
{
	magic_t cookie;
	const char *filetype;
	int res;

	if ( (cookie = magic_open(MAGIC_MIME))==NULL ) goto magicerror;

	if ( magic_load(cookie,NULL)!=0 ) goto magicerror;

	if ( (filetype = magic_file(cookie,filename))==NULL ) goto magicerror;

	logmsg(LOG_DEBUG,"mime-type of '%s'",filetype);

	res = ( strncmp(filetype,"text/",5)==0 );

	magic_close(cookie);

	return res;

magicerror:
	warning(magic_errno(cookie),"%s",magic_error(cookie));

	return 1; // return 'text' by default on error
}

#endif /* HAVE_MAGIC_H */

int getlangexts()
{
	CURL *handle;
	CURLcode res;
	char curlerrormsg[CURL_ERROR_SIZE];
	char *url;
	stringstream curloutput;
	Json::Reader reader;
	Json::Value root, exts;

	url = strdup((baseurl+"api/languages").c_str());

	curlerrormsg[0] = 0;

	handle = curl_easy_init();
	if ( handle == NULL ) {
		warning(0,"curl_easy_init() error");
		free(url);
		return 1;
	}

/* helper macros to easily set curl options */
#define curlsetopt(opt,val) \
	if ( curl_easy_setopt(handle, CURLOPT_ ## opt, val)!=CURLE_OK ) { \
		warning(0,"setting curl option '" #opt "': %s, aborting",curlerrormsg); \
		curl_easy_cleanup(handle); \
		free(url); \
		return 1; }

	/* Set options for post */
	curlsetopt(ERRORBUFFER,   curlerrormsg);
	curlsetopt(FAILONERROR,   1);
	curlsetopt(FOLLOWLOCATION,1);
	curlsetopt(MAXREDIRS,     10);
	curlsetopt(TIMEOUT,       timeout_secs);
	curlsetopt(URL,           url);
	curlsetopt(WRITEFUNCTION, writesstream);
	curlsetopt(WRITEDATA,     (void *)&curloutput);
	curlsetopt(USERAGENT     ,DOMJUDGE_PROGRAM " (" PROGRAM " using cURL)");

	if ( verbose >= LOG_DEBUG ) {
		curlsetopt(VERBOSE,   1);
	} else {
		curlsetopt(NOPROGRESS,1);
	}

	logmsg(LOG_INFO,"connecting to %s",url);

	if ( (res=curl_easy_perform(handle))!=CURLE_OK ) {
		warning(0,"downloading '%s': %s",url,curlerrormsg);
		curl_easy_cleanup(handle);
		free(url);
		return 1;
	}

#undef curlsetopt

	curl_easy_cleanup(handle);

	free(url);

	if ( !reader.parse(curloutput, root) ) {
		warning(0,"parsing REST API output: %s",
		        reader.getFormattedErrorMessages().c_str());
		return 1;
	}

	if ( !root.isArray() || root.size()==0 ) goto invalid_json;

	for(Json::ArrayIndex i=0; i<root.size(); i++) {
		vector<string> lang;

		lang.push_back(root[i].get("name","").asString());
		if ( lang[0]=="" ||
		     !(exts = root[i]["extensions"]) ||
		     !exts.isArray() || exts.size()==0 ) goto invalid_json;

		for(Json::ArrayIndex j=0; j<exts.size(); j++) lang.push_back(exts[j].asString());

		languages.push_back(lang);
	}

	return 0;

  invalid_json:
	warning(0,"REST API returned unexpected JSON data");
	return 1;
}

int websubmit()
{
	CURL *handle;
	CURLcode res;
	long http_code;
	char curlerrormsg[CURL_ERROR_SIZE];
	struct curl_httppost *post = NULL;
	struct curl_httppost *last = NULL;
	char *url;
	stringstream curloutput;
	string line;
	Json::Reader reader;
	Json::Value root;

	url = strdup((baseurl+"api/submissions").c_str());

	curlerrormsg[0] = 0;

	handle = curl_easy_init();
	if ( handle == NULL ) error(0,"curl_easy_init() error");

/* helper macros to easily set curl options and fill forms */
#define curlsetopt(opt,val) \
	if ( curl_easy_setopt(handle, CURLOPT_ ## opt, val)!=CURLE_OK ) { \
		warning(0,"setting curl option '" #opt "': %s, aborting download",curlerrormsg); \
		curl_easy_cleanup(handle); \
		curl_formfree(post); \
		free(url); \
		return 1; }
#define curlformadd(nametype,namecont,valtype,valcont) \
	if ( curl_formadd(&post, &last, \
			CURLFORM_ ## nametype, namecont, \
			CURLFORM_ ## valtype, valcont, \
			CURLFORM_END) != 0 ) { \
		curl_formfree(post); \
		curl_easy_cleanup(handle); \
		free(url); \
		error(0,"libcurl could not add form field '%s'='%s'",namecont,valcont); \
	}

	/* Fill post form */

	for(size_t i=0; i<filenames.size(); i++) {
		curlformadd(COPYNAME,"code[]", FILE, filenames[i].c_str());
	}
	curlformadd(COPYNAME,"shortname", COPYCONTENTS,problem.c_str());
	curlformadd(COPYNAME,"langid", COPYCONTENTS,extension.c_str());

	/* Set options for post */
	curlsetopt(ERRORBUFFER,   curlerrormsg);
	curlsetopt(FOLLOWLOCATION,1);
	curlsetopt(MAXREDIRS,     10);
	curlsetopt(TIMEOUT,       timeout_secs);
	curlsetopt(URL,           url);
	curlsetopt(NETRC,         CURL_NETRC_OPTIONAL);
	curlsetopt(HTTPPOST,      post);
	curlsetopt(HTTPGET,       0);
	curlsetopt(WRITEFUNCTION, writesstream);
	curlsetopt(WRITEDATA,     (void *)&curloutput);
	curlsetopt(USERAGENT     ,DOMJUDGE_PROGRAM " (" PROGRAM " using cURL)");

	if ( verbose >= LOG_DEBUG ) {
		curlsetopt(VERBOSE,   1);
	} else {
		curlsetopt(NOPROGRESS,1);
	}

	logmsg(LOG_NOTICE,"connecting to %s",url);

	// Something went wrong when connecting to the API
	if ( (res=curl_easy_perform(handle))!=CURLE_OK ) {
		curl_formfree(post);
		curl_easy_cleanup(handle);
		error(0,"'%s': %s",url,curlerrormsg);
	}

	free(url);

	// The connection worked, but we may have received an HTTP error
	curl_easy_getinfo(handle, CURLINFO_RESPONSE_CODE, &http_code);
	if ( http_code >= 300 ) { 
		while ( getline(curloutput,line) ) {
			printf("%s\n", line.c_str());
		}
		curl_formfree(post);
		curl_easy_cleanup(handle);
		error(0, "Submission failed.");
	}

#undef curlsetopt
#undef curlformadd
	// We got a successful HTTP response. It worked.
	// But check that we indeed received a submission ID.
	if ( !reader.parse(curloutput, root) ) {
		curl_formfree(post);
		curl_easy_cleanup(handle);
		error(0,"parsing REST API output: %s",
		        reader.getFormattedErrorMessages().c_str());
	}

	if ( !root.isInt() ) {
		curl_formfree(post);
		curl_easy_cleanup(handle);
		error(0,"REST API returned unexpected JSON data");
	}

	logmsg(LOG_NOTICE,"Submission received, id = s%i", root.asInt());

	return 0;
}

//  vim:ts=4:sw=4:<|MERGE_RESOLUTION|>--- conflicted
+++ resolved
@@ -71,17 +71,10 @@
 struct option const long_opts[] = {
 	{"problem",  required_argument, NULL,         'p'},
 	{"language", required_argument, NULL,         'l'},
-<<<<<<< HEAD
-	{"server",   required_argument, NULL,         's'},
 	{"team",     required_argument, NULL,         't'},
 	{"password", required_argument, NULL,         'x'},	// TODO not yet used
 	{"url",      required_argument, NULL,         'u'},
-	{"port",     required_argument, NULL,         'P'},
 	{"time",     required_argument, NULL,         'T'},	// TODO not yet used
-	{"web",      optional_argument, NULL,         'w'},
-=======
-	{"url",      required_argument, NULL,         'u'},
->>>>>>> 286a1a7c
 	{"verbose",  optional_argument, NULL,         'v'},
 	{"quiet",    no_argument,       NULL,         'q'},
 	{"help",     no_argument,       &show_help,    1 },
@@ -123,12 +116,8 @@
 int nwarnings;
 
 /* Submission information */
-<<<<<<< HEAD
-string problem, language, extension, server, team, password, baseurl;
+string problem, language, extension, team, password, baseurl;
 long submissiontime; /* in ms since start of contest, -1 means unset */
-=======
-string problem, language, extension, baseurl;
->>>>>>> 286a1a7c
 vector<string> filenames;
 char *submitdir;
 
@@ -182,48 +171,24 @@
 
 	quiet =	show_help = show_version = 0;
 	opterr = 0;
-<<<<<<< HEAD
 	submissiontime = -1;
-	while ( (c = getopt_long(argc,argv,"p:l:s:t:x:u:P:T:w::v::q",long_opts,NULL))!=-1 ) {
-=======
-	while ( (c = getopt_long(argc,argv,"p:l:t:u:v::q",long_opts,NULL))!=-1 ) {
->>>>>>> 286a1a7c
+	while ( (c = getopt_long(argc,argv,"p:l:t:x:u:T:v::q",long_opts,NULL))!=-1 ) {
 		switch ( c ) {
 		case 0:   /* long-only option */
 			break;
 
 		case 'p': problem   = string(optarg); break;
 		case 'l': extension = string(optarg); break;
-<<<<<<< HEAD
-		case 's': server    = string(optarg); break;
 		case 't': team      = string(optarg); break;
 		case 'x': password  = string(optarg); break;
 		case 'u': baseurl   = string(optarg); break;
 
-		case 'P': /* port option */
-			port = strtol(optarg,&ptr,10);
-			if ( *ptr!=0 || port<0 || port>65535 ) {
-				usage2(0,"invalid tcp port specified: `%s'",optarg);
-			}
-			break;
 		case 'T': /* time option */
 			submissiontime = strtol(optarg,&ptr,10);
 			if ( *ptr!=0 || submissiontime<0 ) {
 				usage2(0,"invalid submission time specified: `%s'",optarg);
 			}
 			break;
-		case 'w': /* websubmit option */
-			if ( optarg!=NULL ) {
-				use_websubmit = strtol(optarg,&ptr,10);
-				if ( *ptr!=0 ) usage2(0,"invalid value specified: `%s'",optarg);
-			} else {
-				use_websubmit = 1;
-			}
-			break;
-=======
-		case 'u': baseurl   = string(optarg); break;
-
->>>>>>> 286a1a7c
 		case 'v': /* verbose option */
 			if ( optarg!=NULL ) {
 				verbose = strtol(optarg,&ptr,10);
@@ -338,13 +303,8 @@
 		}
 		printf("  problem:     %s\n",problem.c_str());
 		printf("  language:    %s\n",language.c_str());
-<<<<<<< HEAD
 		printf("  team:        %s\n",team.c_str());
-		if (use_websubmit) {
-			printf("  url:         %s\n",baseurl.c_str());
-		} else {
-			printf("  server/port: %s/%d\n",server.c_str(),port);
-		}
+		printf("  url:         %s\n",baseurl.c_str());
 		if ( submissiontime>=0 ) {
 			printf("  submit time: %ld:%02ld:%02ld.%03ld\n",
 			       (submissiontime / 3600000L),
@@ -352,9 +312,6 @@
 			       (submissiontime / 1000) % 60,
 			       (submissiontime % 1000));
 		}
-=======
-		printf("  url:         %s\n",baseurl.c_str());
->>>>>>> 286a1a7c
 
 		if ( nwarnings>0 ) printf("There are warnings for this submission!\a\n");
 		printf("Do you want to continue? (y/n) ");
@@ -387,16 +344,8 @@
 "      --version            output version information and exit\n"
 "\n"
 "The following option(s) should not be necessary for normal use\n"
-<<<<<<< HEAD
-#if ( SUBMIT_ENABLE_CMD )
 "  -t, --team=TEAM          submit as team TEAM\n"
 "  -x, --password=PASSWORD  authenticate using password PASSWORD\n"
-"  -s, --server=SERVER      submit to server SERVER\n"
-"  -P, --port=PORT          connect to SERVER on tcp-port PORT\n"
-#endif
-#if ( SUBMIT_ENABLE_WEB )
-=======
->>>>>>> 286a1a7c
 "  -u, --url=URL            submit to webserver with base address URL\n"
 "\n"
 "Explanation of submission options:\n"
