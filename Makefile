--- conflicted
+++ resolved
@@ -46,17 +46,10 @@
 dist: configure
 
 # List of SUBDIRS for recursive targets:
-<<<<<<< HEAD
 config:            SUBDIRS=etc doc lib sql www judge submit import tests misc-tools
 build:             SUBDIRS=        lib         judge submit import tests misc-tools
 domserver:         SUBDIRS=etc             www       submit import
-install-domserver: SUBDIRS=etc     lib sql www       submit import
-=======
-config:            SUBDIRS=etc doc lib sql www judge submit tests misc-tools
-build:             SUBDIRS=        lib         judge submit tests misc-tools
-domserver:         SUBDIRS=etc             www       submit
-install-domserver: SUBDIRS=etc     lib sql www       submit       misc-tools
->>>>>>> f922cd0e
+install-domserver: SUBDIRS=etc     lib sql www       submit import       misc-tools
 judgehost:         SUBDIRS=etc                 judge
 install-judgehost: SUBDIRS=etc     lib         judge              misc-tools
 docs:              SUBDIRS=    doc
