#!/bin/sh

# Script to setup chroot environment extras needed for Oracle Java.
#
# Configure the use of this script in 'etc/judgehost-config.php' when
# using the chroot environment and Oracle Java compiler/interpreter and
# adapt this script to your environment. See also bin/dj_make_chroot.sh
# for a script to generate a minimal chroot environment with Oracle Java.
#
# This script will be called from judgedaemon.main.php in the root
# directory of the chroot environment with one parameter: either
# 'start' to setup, or 'stop' to destroy the chroot environment.
#
# We always use 'sudo -n <command> < /dev/null' to make sure that sudo
# doesn't try to ask for a password, but just fails.

# Exit on error:
set -e

# Chroot subdirs needed: (optional lib64 only needed for amd64 architecture)
SUBDIRMOUNTS="etc usr lib lib64"

# Location where to bind mount from:
CHROOTORIGINAL="/home/analyst/chroot"

case "$1" in
	start)

# Mount (bind) the proc filesystem (needed by Java for /proc/self/stat):
		mkdir -p proc
		sudo -n mount -n -t proc --bind /proc proc < /dev/null

		for i in $SUBDIRMOUNTS ; do

			# Some dirs may be links to others, e.g. /lib64 -> /lib.
			# Preserve those; bind mount the others.
			if [ -L "$CHROOTORIGINAL/$i" ]; then
				ln -s `readlink "$CHROOTORIGINAL/$i"` $i
			elif [ -d "$CHROOTORIGINAL/$i" ]; then
				mkdir -p $i
				sudo -n mount --bind "$CHROOTORIGINAL/$i" $i < /dev/null
				# Mount read-only for extra security. Note that this
				# must be executed separately from the bind mount.
				sudo -n mount -o remount,ro,bind "$PWD/$i" < /dev/null
			fi
		done

		# copy dev/random and /dev/urandom as a random source
		mkdir -p dev
		sudo -n cp -pR /dev/random  dev < /dev/null
		sudo -n cp -pR /dev/urandom dev < /dev/null
		;;

	stop)

		sudo -n umount "$PWD/proc" < /dev/null

		rm dev/urandom
		rm dev/random
		rmdir dev || true

		for i in $SUBDIRMOUNTS ; do
			if [ -L "$CHROOTORIGINAL/$i" ]; then
				rm -f $i
			elif [ -d "$CHROOTORIGINAL/$i" ]; then
				sudo -n umount "$PWD/$i" < /dev/null
			fi
		done

<<<<<<< HEAD
# Wait a second to assure that all are unmounted:
=======
# FIXME: it seems that after unmounting, we sometimes still get error
# messages "Device or resource busy" when trying to rmdir the
# mountpoints. A 'sync' doesn't help, so we wait one second. This is
# not enough in all cases, but hopefully for most at least...
>>>>>>> d453452b
		sleep 1

		for i in $SUBDIRMOUNTS ; do
			if [ -d "$CHROOTORIGINAL/$i" ]; then
				rmdir $i || true
			fi
		done
		rmdir proc || true
		;;

	*)
		echo "Unknown argument '$1' given."
		exit 1
esac

exit 0<|MERGE_RESOLUTION|>--- conflicted
+++ resolved
@@ -67,14 +67,10 @@
 			fi
 		done
 
-<<<<<<< HEAD
-# Wait a second to assure that all are unmounted:
-=======
 # FIXME: it seems that after unmounting, we sometimes still get error
 # messages "Device or resource busy" when trying to rmdir the
 # mountpoints. A 'sync' doesn't help, so we wait one second. This is
 # not enough in all cases, but hopefully for most at least...
->>>>>>> d453452b
 		sleep 1
 
 		for i in $SUBDIRMOUNTS ; do
