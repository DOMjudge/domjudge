--- conflicted
+++ resolved
@@ -1601,7 +1601,6 @@
             "time": "2013-02-21T10:52:01+00:00"
         },
         {
-<<<<<<< HEAD
             "name": "novus/nvd3",
             "version": "v1.8.6",
             "source": {
@@ -1649,8 +1648,9 @@
                 "nvd3"
             ],
             "time": "2017-08-24T01:23:44+00:00"
-=======
-            "name": "nelmio/api-doc-bundle",
+        },
+        {
+           "name": "nelmio/api-doc-bundle",
             "version": "v3.3.0",
             "source": {
                 "type": "git",
@@ -1731,7 +1731,6 @@
                 "rest"
             ],
             "time": "2018-08-29T23:10:36+00:00"
->>>>>>> f3dc2bce
         },
         {
             "name": "paragonie/random_compat",
