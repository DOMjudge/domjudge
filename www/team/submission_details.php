<?php
/**
 * Gives a team the details of a judging of their submission: errors etc.
 *
 * Part of the DOMjudge Programming Contest Jury System and licenced
 * under the GNU GPL. See README and COPYING for details.
 */

require('init.php');
$title = 'Submission details';
require(LIBWWWDIR . '/header.php');

$sid = (int)@$_GET['id'];


// select also on teamid so we can only select our own submissions
$row = $DB->q('MAYBETUPLE SELECT p.probid, p.name AS probname, submittime,
               s.valid, l.name AS langname, result, output_compile, verified, judgingid
               FROM judging j
               LEFT JOIN submission s USING (submitid)
               LEFT JOIN language   l USING (langid)
               LEFT JOIN problem    p ON (p.probid = s.probid)
               WHERE j.submitid = %i AND teamid = %s AND j.valid = 1',$sid,$teamid);

if( !$row || $row['submittime'] >= $cdata['endtime'] ||
    (dbconfig_get('verification_required',0) && !$row['verified']) ) {
	echo "<p>Submission not found for this team or not judged yet.</p>\n";
	require(LIBWWWDIR . '/footer.php');
	exit;
}

// update seen status when viewing submission
$DB->q("UPDATE judging j SET j.seen = 1 WHERE j.submitid = %i", $sid);

echo "<h1>Submission details</h1>\n";

if( ! $row['valid'] ) {
	echo "<p>This submission is being ignored.<br />\n" .
		"It is not used in determining your score.</p>\n\n";
}
?>

<table>
<tr><td>Problem:</td>
	<td><a href="problem_details.php?id=<?= urlencode($row['probid']) ?>"><?php echo htmlspecialchars($row['probname'])?> [<span class="probid"><?php echo
	htmlspecialchars($row['probid']) ?></span>]</a></td></tr>
<tr><td>Submitted:</td>
	<td><?php echo printtime($row['submittime'])?></td></tr>
<tr><td>Language:</td>
	<td><?php echo htmlspecialchars($row['langname'])?></td></tr>
</table>

<p>Result: <?php echo printresult($row['result'], TRUE)?></p>
<?php

$show_compile = dbconfig_get('show_compile', 2);

if ( ( $show_compile == 2 ) ||
     ( $show_compile == 1 && $row['result'] == 'compiler-error') ) {

	echo "<h2>Compilation output</h2>\n\n";

	if ( strlen(@$row['output_compile']) > 0 ) {
		echo "<pre class=\"output_text\">\n".
			htmlspecialchars(@$row['output_compile'])."\n</pre>\n\n";
	} else {
		echo "<p class=\"nodata\">There were no compiler errors or warnings.</p>\n";
	}

	if ( $row['result'] == 'compiler-error' ) {
		echo "<p class=\"compilation-error\">Compilation failed.</p>\n";
	} else {
		echo "<p class=\"compilation-success\">Compilation successful.</p>\n";
	}
} else {
	echo "<p class=\"nodata\">Compilation output is disabled.</p>\n";
}

<<<<<<< HEAD
if ( @$row['result']!='compiler-error' ) {
=======
$show_sample = dbconfig_get('show_sample_output', 0);

if ( $show_sample && @$row['result']!='compiler-error' ) {
>>>>>>> 58f7f742
	$runs = $DB->q('SELECT r.*, t.rank, t.description FROM testcase t
	                LEFT JOIN judging_run r ON ( r.testcaseid = t.testcaseid AND
	                                             r.judgingid = %i )
	                WHERE t.probid = %s AND t.sample = 1 ORDER BY rank',
	               $row['judgingid'], $row['probid']);

	$runinfo = $runs->gettable();
	echo '<h3>Run(s) on the provided sample data</h3>';

<<<<<<< HEAD
=======
	if ( count($runinfo)==0 ) {
		echo "<p class=\"nodata\">No sample cases available.</p>\n";
	}

>>>>>>> 58f7f742
	foreach ( $runinfo as $run ) {
		echo "<h4 id=\"run-$run[rank]\">Run $run[rank]</h4>\n\n";
		if ( $run['runresult']===NULL ) {
			echo "<p class=\"nodata\">Run not finished yet.</p>\n";
			continue;
		}
		echo "<table>\n" .
		    "<tr><td>Description:</td><td>" .
		    htmlspecialchars($run['description']) . "</td></tr>" .
<<<<<<< HEAD
=======
		    "<tr><td>Runtime:</td><td>$run[runtime] sec</td></tr>" .
>>>>>>> 58f7f742
		    "<tr><td>Result: </td><td><span class=\"sol sol_" .
		    ( $run['runresult']=='correct' ? '' : 'in' ) .
		    "correct\">$run[runresult]</span></td></tr>" .
		    "</table>\n\n";
		echo "<h5>Program output</h5>\n";
		if ( @$run['output_run'] ) {
			echo "<pre class=\"output_text\">".
			    htmlspecialchars($run['output_run'])."</pre>\n\n";
		} else {
			echo "<p class=\"nodata\">There was no program output.</p>\n";
		}
		echo "<h5>Diff output</h5>\n";
		if ( @$run['output_diff'] ) {
			echo "<pre class=\"output_text\">";
<<<<<<< HEAD
			echo parseRunDiff($run['output_diff']);
=======
			echo parseDiff($run['output_diff']);
>>>>>>> 58f7f742
			echo "</pre>\n\n";
		} else {
			echo "<p class=\"nodata\">There was no diff output.</p>\n";
		}
		echo "<h5>Error output (info/debug/errors)</h5>\n";
		if ( @$run['output_error'] ) {
			echo "<pre class=\"output_text\">".
			    htmlspecialchars($run['output_error'])."</pre>\n\n";
		} else {
			echo "<p class=\"nodata\">There was no stderr output.</p>\n";
		}
	}
}

require(LIBWWWDIR . '/footer.php');<|MERGE_RESOLUTION|>--- conflicted
+++ resolved
@@ -76,13 +76,9 @@
 	echo "<p class=\"nodata\">Compilation output is disabled.</p>\n";
 }
 
-<<<<<<< HEAD
-if ( @$row['result']!='compiler-error' ) {
-=======
 $show_sample = dbconfig_get('show_sample_output', 0);
 
 if ( $show_sample && @$row['result']!='compiler-error' ) {
->>>>>>> 58f7f742
 	$runs = $DB->q('SELECT r.*, t.rank, t.description FROM testcase t
 	                LEFT JOIN judging_run r ON ( r.testcaseid = t.testcaseid AND
 	                                             r.judgingid = %i )
@@ -92,13 +88,10 @@
 	$runinfo = $runs->gettable();
 	echo '<h3>Run(s) on the provided sample data</h3>';
 
-<<<<<<< HEAD
-=======
 	if ( count($runinfo)==0 ) {
 		echo "<p class=\"nodata\">No sample cases available.</p>\n";
 	}
 
->>>>>>> 58f7f742
 	foreach ( $runinfo as $run ) {
 		echo "<h4 id=\"run-$run[rank]\">Run $run[rank]</h4>\n\n";
 		if ( $run['runresult']===NULL ) {
@@ -108,10 +101,7 @@
 		echo "<table>\n" .
 		    "<tr><td>Description:</td><td>" .
 		    htmlspecialchars($run['description']) . "</td></tr>" .
-<<<<<<< HEAD
-=======
 		    "<tr><td>Runtime:</td><td>$run[runtime] sec</td></tr>" .
->>>>>>> 58f7f742
 		    "<tr><td>Result: </td><td><span class=\"sol sol_" .
 		    ( $run['runresult']=='correct' ? '' : 'in' ) .
 		    "correct\">$run[runresult]</span></td></tr>" .
@@ -126,11 +116,7 @@
 		echo "<h5>Diff output</h5>\n";
 		if ( @$run['output_diff'] ) {
 			echo "<pre class=\"output_text\">";
-<<<<<<< HEAD
 			echo parseRunDiff($run['output_diff']);
-=======
-			echo parseDiff($run['output_diff']);
->>>>>>> 58f7f742
 			echo "</pre>\n\n";
 		} else {
 			echo "<p class=\"nodata\">There was no diff output.</p>\n";
