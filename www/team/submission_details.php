<?php
/**
 * Gives a team the details of a judging of their submission: errors etc.
 *
 * Part of the DOMjudge Programming Contest Jury System and licenced
 * under the GNU GPL. See README and COPYING for details.
 */

require('init.php');
$title = 'Submission details';
require(LIBWWWDIR . '/header.php');

$id = getRequestID();


// select also on teamid so we can only select our own submissions
$row = $DB->q('MAYBETUPLE SELECT p.probid, cp.shortname, p.name AS probname, submittime,
               s.valid, l.name AS langname, result, output_compile, verified, judgingid
               FROM judging j
               LEFT JOIN submission s      USING (submitid)
               LEFT JOIN language   l      USING (langid)
               LEFT JOIN problem    p      ON (p.probid = s.probid)
               LEFT JOIN contestproblem cp ON (cp.probid = p.probid AND cp.cid = s.cid)
               WHERE j.submitid = %i AND teamid = %i AND j.valid = 1',$id,$teamid);

if( !$row || $row['submittime'] >= $cdata['endtime'] ||
    (dbconfig_get('verification_required',0) && !$row['verified']) ) {
	echo "<div class=\"alert alert-danger\">Submission not found for this team or not judged yet.</div>\n";
	require(LIBWWWDIR . '/footer.php');
	exit;
}

// update seen status when viewing submission
$DB->q("UPDATE judging j SET j.seen = 1 WHERE j.submitid = %i", $id);
?>

<<<<<<< HEAD
<h1>Submission details</h1>

<div class="container">
<?php if( ! $row['valid'] ): ?>
<div class="alert alert-warning">This submission is being ignored. It is not used in determining your score.</div>
<?php endif; ?>

<div class="d-flex flex-row">
<div class="p-2">Problem: <b><span class="probid"><?=specialchars($row['shortname'])?></span> -
    <?=specialchars($row['probname'])?></b></div>
<div class="p-2">Submitted: <b><?=printtime($row['submittime'])?></b></div>
<div class="p-2">Language: <b><?=specialchars($row['langname'])?></b></div>
<div class="p-2">Compilation:
<?php if ($row['result'] == 'compiler-error'): ?>
<span class="badge badge-danger">failed</span></div>
</div>
<?php else: ?>
<span class="badge badge-success">successful</span></div>
</div>
<div class="d-flex flex-row">
<div class="p-2">Run result: <?php echo printresult($row['result'], TRUE)?></div>
</div>
<?php endif; ?>
=======
<table>
<tr><td>Problem:</td>
	<td><span class="probid"><?php echo specialchars($row['shortname']) ?></span> -
    <?php echo specialchars($row['probname'])?></td></tr>
<tr><td>Submitted:</td>
	<td><?php echo printtime($row['submittime'])?></td></tr>
<tr><td>Language:</td>
	<td><?php echo specialchars($row['langname'])?></td></tr>
<tr><td><a href=<?php echo "\"" . "download_submission.php?id=" . $id . "\"" ?>>Download Submission</a></td></tr>
</table>

<p>Result: <?php echo printresult($row['result'], TRUE)?></p>
<?php
>>>>>>> 278b902b

<?php
$show_compile = dbconfig_get('show_compile', 2);

if ( ( $show_compile == 2 ) ||
     ( $show_compile == 1 && $row['result'] == 'compiler-error') ) {

	echo "<hr />\n\n";

	echo "<h3>Compilation output</h3>\n\n";

	if ( strlen(@$row['output_compile']) > 0 ) {
		echo "<pre class=\"output_text pre-scrollable\">\n".
			specialchars(@$row['output_compile'])."\n</pre>\n\n";
	} else {
		echo "<p class=\"nodata\">There were no compiler errors or warnings.</p>\n";
	}
}

$show_sample = dbconfig_get('show_sample_output', 0);

if ( $show_sample && @$row['result']!='compiler-error' ) {
	$runs = $DB->q('TABLE SELECT r.*, t.rank, t.description FROM testcase t
	                LEFT JOIN judging_run r ON ( r.testcaseid = t.testcaseid AND
	                                             r.judgingid = %i )
	                WHERE t.probid = %i AND t.sample = 1 ORDER BY rank',
	               $row['judgingid'], $row['probid']);

	echo "<hr />\n\n";

	echo '<h3>Run(s) on the provided sample data</h3>';

	if ( count($runs)==0 ) {
		echo "<p class=\"nodata\">No sample cases available.</p>\n";
	}

	foreach ( $runs as $run ) {
		echo "<h4 id=\"run-$run[rank]\">Run $run[rank]</h4>\n\n";
		if ( $run['runresult']===NULL ) {
			echo "<p class=\"nodata\">Run not finished yet.</p>\n";
			continue;
		}
		echo "<table>\n" .
		    "<tr><td>Description:</td><td>" .
		    specialchars($run['description']) . "</td></tr>" .
		    "<tr><td>Runtime:</td><td>$run[runtime] sec</td></tr>" .
		    "<tr><td>Result: </td><td><span class=\"sol sol_" .
		    ( $run['runresult']=='correct' ? '' : 'in' ) .
		    "correct\">$run[runresult]</span></td></tr>" .
		    "</table>\n\n";
		echo "<h5>Program output</h5>\n";
		if ( @$run['output_run'] ) {
			echo "<pre class=\"output_text\">".
			    specialchars($run['output_run'])."</pre>\n\n";
		} else {
			echo "<p class=\"nodata\">There was no program output.</p>\n";
		}
		echo "<h5>Diff output</h5>\n";
		if ( @$run['output_diff'] ) {
			echo "<pre class=\"output_text\">";
			echo parseRunDiff($run['output_diff']);
			echo "</pre>\n\n";
		} else {
			echo "<p class=\"nodata\">There was no diff output.</p>\n";
		}
		echo "<h5>Error output (info/debug/errors)</h5>\n";
		if ( @$run['output_error'] ) {
			echo "<pre class=\"output_text\">".
			    specialchars($run['output_error'])."</pre>\n\n";
		} else {
			echo "<p class=\"nodata\">There was no stderr output.</p>\n";
		}
	}
}

echo "</div>\n\n";

require(LIBWWWDIR . '/footer.php');<|MERGE_RESOLUTION|>--- conflicted
+++ resolved
@@ -34,9 +34,8 @@
 $DB->q("UPDATE judging j SET j.seen = 1 WHERE j.submitid = %i", $id);
 ?>
 
-<<<<<<< HEAD
 <h1>Submission details</h1>
-
+<h3><a href=<?php echo "\"" . "download_submission.php?id=" . $id . "\"" ?>>Download Submission</a></h3>
 <div class="container">
 <?php if( ! $row['valid'] ): ?>
 <div class="alert alert-warning">This submission is being ignored. It is not used in determining your score.</div>
@@ -58,21 +57,6 @@
 <div class="p-2">Run result: <?php echo printresult($row['result'], TRUE)?></div>
 </div>
 <?php endif; ?>
-=======
-<table>
-<tr><td>Problem:</td>
-	<td><span class="probid"><?php echo specialchars($row['shortname']) ?></span> -
-    <?php echo specialchars($row['probname'])?></td></tr>
-<tr><td>Submitted:</td>
-	<td><?php echo printtime($row['submittime'])?></td></tr>
-<tr><td>Language:</td>
-	<td><?php echo specialchars($row['langname'])?></td></tr>
-<tr><td><a href=<?php echo "\"" . "download_submission.php?id=" . $id . "\"" ?>>Download Submission</a></td></tr>
-</table>
-
-<p>Result: <?php echo printresult($row['result'], TRUE)?></p>
-<?php
->>>>>>> 278b902b
 
 <?php
 $show_compile = dbconfig_get('show_compile', 2);
