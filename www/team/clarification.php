--- conflicted
+++ resolved
@@ -29,19 +29,12 @@
 	// Disallow problems that are not submittable or
 	// before contest start.
 	$probid = $_POST['problem'];
-	if ( !(problemVisible($probid) || substr($probid, 0, 1)=='#') ) $probid = null;
+	if ( !(problemVisible($probid) && (int)$probid<1000000 ) ) $probid = null;
 
 	$newid = $DB->q('RETURNID INSERT INTO clarification
 	                 (cid, submittime, sender, probid, body)
-<<<<<<< HEAD
-	                 VALUES (%i, %s, %s, %s, %s)',
+	                 VALUES (%i, %s, %i, %i, %s)',
 	                $cid, now(), $teamid, $probid, $_POST['bodytext']);
-=======
-	                 VALUES (%i, %s, %i, %i, %s)',
-	                $cid, now(), $teamid,
-	                ($_POST['problem'] == 'general' ? NULL : $_POST['problem']),
-	                $_POST['bodytext']);
->>>>>>> 2d2472ce
 
 	auditlog('clarification', $newid, 'added');
 
