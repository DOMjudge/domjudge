<?php
/**
 * Show clarification thread and reply box.
 * When no id is given, show clarification request box.
 *
 * Part of the DOMjudge Programming Contest Jury System and licenced
 * under the GNU GPL. See README and COPYING for details.
 */

require('init.php');

$id = getRequestID();

if ( isset($id) ) {

	$req = $DB->q('MAYBETUPLE SELECT * FROM clarification
	               WHERE cid = %i AND clarid = %i', $cid, $id);
	if ( ! $req ) error("clarification $id not found");
	if ( ! canViewClarification($teamid, $req) ) {
		error("Permission denied");
	}
	$myrequest = ( $req['sender'] == $teamid );

	$respid = empty($req['respid']) ? $id : $req['respid'];
}

// insert a request (if posted)
if ( isset($_POST['submit']) && !empty($_POST['bodytext']) ) {

	list($cid, $probid) = explode('-', $_POST['problem']);
<<<<<<< HEAD
=======
	$category = NULL;
	if ( !ctype_digit($probid) ) {
		$category = $probid;
		$probid = NULL;
	}
>>>>>>> e39d4693

	// Disallow problems that are not submittable or
	// before contest start.
	if ( ctype_digit($probid) && !problemVisible($probid) ) $probid = NULL;

	$newid = $DB->q('RETURNID INSERT INTO clarification
<<<<<<< HEAD
	                 (cid, submittime, sender, probid, body)
	                 VALUES (%i, %s, %i, %s, %s)',
	                $cid, now(), $teamid, $probid, $_POST['bodytext']);
=======
	                 (cid, submittime, sender, probid, category, body)
	                 VALUES (%i, %s, %i, %i, %s, %s)',
	                $cid, now(), $teamid, $probid, $category, $_POST['bodytext']);
>>>>>>> e39d4693

	auditlog('clarification', $newid, 'added', null, null, $cid);

	// redirect back to the original location
	header('Location: ./');
	exit;
}

$title = 'Clarifications';
require(LIBWWWDIR . '/header.php');

if ( isset($id) ) {
	// display clarification thread
	if ( $myrequest ) {
		echo "<h1>Clarification Request</h1>\n\n";
	} else {
		echo "<h1>Clarification</h1>\n\n";
	}
	putClarification($respid, $teamid);

	echo "<h2>Send Clarification Request</h2>\n\n";
	putClarificationForm("clarification.php", $id, $cid);
} else {
	// display a clarification request send box
	echo "<h1>Send Clarification Request</h1>\n\n";
	putClarificationForm("clarification.php", null, $cid);
}

require(LIBWWWDIR . '/footer.php');<|MERGE_RESOLUTION|>--- conflicted
+++ resolved
@@ -28,29 +28,20 @@
 if ( isset($_POST['submit']) && !empty($_POST['bodytext']) ) {
 
 	list($cid, $probid) = explode('-', $_POST['problem']);
-<<<<<<< HEAD
-=======
 	$category = NULL;
 	if ( !ctype_digit($probid) ) {
 		$category = $probid;
 		$probid = NULL;
 	}
->>>>>>> e39d4693
 
 	// Disallow problems that are not submittable or
 	// before contest start.
-	if ( ctype_digit($probid) && !problemVisible($probid) ) $probid = NULL;
+	if ( !problemVisible($probid) ) $probid = NULL;
 
 	$newid = $DB->q('RETURNID INSERT INTO clarification
-<<<<<<< HEAD
-	                 (cid, submittime, sender, probid, body)
-	                 VALUES (%i, %s, %i, %s, %s)',
-	                $cid, now(), $teamid, $probid, $_POST['bodytext']);
-=======
 	                 (cid, submittime, sender, probid, category, body)
 	                 VALUES (%i, %s, %i, %i, %s, %s)',
 	                $cid, now(), $teamid, $probid, $category, $_POST['bodytext']);
->>>>>>> e39d4693
 
 	auditlog('clarification', $newid, 'added', null, null, $cid);
 
