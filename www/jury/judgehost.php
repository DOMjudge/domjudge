<?php
/**
 * View judgehost details
 *
 * Part of the DOMjudge Programming Contest Jury System and licenced
 * under the GNU GPL. See README and COPYING for details.
 */

require('init.php');

$id = getRequestID(FALSE);
if ( empty($id) ) error("Missing judge hostname");

if ( isset($_REQUEST['cmd']) &&
	( $_REQUEST['cmd'] == 'activate' || $_REQUEST['cmd'] == 'deactivate' ) ) {

	requireAdmin();

	$DB->q('UPDATE judgehost SET active = %i WHERE hostname = %s',
	       ($_REQUEST['cmd'] == 'activate' ? 1 : 0), $id);
	auditlog('judgehost', $id, 'marked ' . ($_REQUEST['cmd']=='activate'?'active':'inactive'));

	// the request came from the overview page
	if ( isset($_GET['cmd']) ) {
		header("Location: judgehosts.php");
		exit;
	}
}

$data = $DB->q('TUPLE SELECT judgehost.*, r.name AS restrictionname
                FROM judgehost
                LEFT JOIN judgehost_restriction r USING (restrictionid)
                WHERE hostname = %s', $id);

// get the judgings for a specific key and value pair
// select only specific fields to avoid retrieving large blobs
$cids = getCurContests(FALSE);
if ( !empty($cids) ) {
<<<<<<< HEAD
	$res = $DB->q('SELECT judgingid, submitid, cid, j.starttime, j.endtime, judgehost,
	               result, verified, j.valid, j.rejudgingid, r.valid AS rejudgevalid
	               FROM judging j
	               LEFT JOIN rejudging r USING(rejudgingid)
	               WHERE cid IN (%Ai) AND judgehost = %s
	               ORDER BY j.starttime DESC, judgingid DESC',
	              $cids, $row['hostname']);
=======
	$jdata = $DB->q('KEYTABLE SELECT judgingid AS ARRAYKEY, judgingid, submitid,
	                 j.starttime, j.endtime, judgehost, result, verified,
	                 j.valid, j.rejudgingid, r.valid AS rejudgevalid,
	                 (j.endtime IS NULL AND j.valid=0 AND
	                  (r.valid IS NULL OR r.valid=0)) AS aborted
	                 FROM judging j
	                 LEFT JOIN rejudging r USING(rejudgingid)
	                 WHERE cid IN (%Ai) AND judgehost = %s
	                 ORDER BY j.starttime DESC, judgingid DESC',
	                $cids, $data['hostname']);
>>>>>>> fdba0a1b
}

$reltime = floor(difftime(now(),$data['polltime']));
$status = 'Undefined';
if ( $reltime < dbconfig_get('judgehost_warning',30) ) {
	$status = "OK";
} else if ( $reltime < dbconfig_get('judgehost_critical',120) ) {
	$status = "Warning";
} else {
<<<<<<< HEAD
	echo "<table class=\"list sortable\">\n<thead>\n" .
	     "<tr><th scope=\"col\" class=\"sorttable_numeric\">ID</th><th " .
	     "scope=\"col\">started</th><th scope=\"col\">runtime</th><th " .
	     "scope=\"col\">result</th><th scope=\"col\">valid</th><th " .
	     "scope=\"col\">verified</th></tr>\n</thead>\n<tbody>\n";

	while( $jud = $res->next() ) {
		if ( empty($jud['endtime']) ) {
			if ( $jud['valid'] || $jud['rejudgevalid'] ) {
				$runtime = printtimediff($jud['starttime'], NULL);
			} else {
				$runtime = '[aborted]';
			}
		} else {
			$runtime = printtimediff($jud['starttime'], $jud['endtime']);
		}
		$link = ' href="submission.php?id=' . (int)$jud['submitid'] .
			'&amp;jid=' . (int)$jud['judgingid'] . '"';
		echo '<tr' . ( $jud['valid'] ? '' : ' class="disabled"' ) . '>';
		echo "<td><a$link>j" . (int)$jud['judgingid'] . '</a></td>';
		echo "<td><a$link>" . printtime($jud['starttime'], NULL, $jud['cid']) . '</a></td>';
		echo "<td><a$link>" . $runtime . '</a></td>';
		echo "<td><a$link>" . printresult(@$jud['result'], $jud['valid']) . '</a></td>';
		echo "<td class=\"tdcenter\"><a$link>" . printyn($jud['valid']) . '</a></td>';
		echo "<td class=\"tdcenter\"><a$link>" . printyn($jud['verified']) . '</a></td>';
		echo "</tr>\n";
	}
	echo "</tbody>\n</table>\n\n";
=======
	$status = "Critical";
>>>>>>> fdba0a1b
}

// KLUDGE: Add the following PHP functions to Twig, this should be
// fixed differently.
$twig_safe = array('is_safe' => array('html'));
$twig->addFunction(new Twig_SimpleFunction('delLink', 'delLink', $twig_safe));
$twig->addFunction(new Twig_SimpleFunction('rejudgeForm', 'rejudgeForm', $twig_safe));

renderPage(array(
	'title' => 'Judgehost '.specialchars($data['hostname']),
	'refresh' => array(
		'after' => 15,
		'url' => 'judgehost.php?id='.urlencode($id),
	),
	'judgehost' => $data,
	'judgingdata' => $jdata,
	'id' => $id,
	'status' => $status,
	'is_admin' => IS_ADMIN,
));<|MERGE_RESOLUTION|>--- conflicted
+++ resolved
@@ -36,16 +36,7 @@
 // select only specific fields to avoid retrieving large blobs
 $cids = getCurContests(FALSE);
 if ( !empty($cids) ) {
-<<<<<<< HEAD
-	$res = $DB->q('SELECT judgingid, submitid, cid, j.starttime, j.endtime, judgehost,
-	               result, verified, j.valid, j.rejudgingid, r.valid AS rejudgevalid
-	               FROM judging j
-	               LEFT JOIN rejudging r USING(rejudgingid)
-	               WHERE cid IN (%Ai) AND judgehost = %s
-	               ORDER BY j.starttime DESC, judgingid DESC',
-	              $cids, $row['hostname']);
-=======
-	$jdata = $DB->q('KEYTABLE SELECT judgingid AS ARRAYKEY, judgingid, submitid,
+	$jdata = $DB->q('KEYTABLE SELECT judgingid AS ARRAYKEY, judgingid, submitid, cid,q
 	                 j.starttime, j.endtime, judgehost, result, verified,
 	                 j.valid, j.rejudgingid, r.valid AS rejudgevalid,
 	                 (j.endtime IS NULL AND j.valid=0 AND
@@ -55,7 +46,6 @@
 	                 WHERE cid IN (%Ai) AND judgehost = %s
 	                 ORDER BY j.starttime DESC, judgingid DESC',
 	                $cids, $data['hostname']);
->>>>>>> fdba0a1b
 }
 
 $reltime = floor(difftime(now(),$data['polltime']));
@@ -65,38 +55,7 @@
 } else if ( $reltime < dbconfig_get('judgehost_critical',120) ) {
 	$status = "Warning";
 } else {
-<<<<<<< HEAD
-	echo "<table class=\"list sortable\">\n<thead>\n" .
-	     "<tr><th scope=\"col\" class=\"sorttable_numeric\">ID</th><th " .
-	     "scope=\"col\">started</th><th scope=\"col\">runtime</th><th " .
-	     "scope=\"col\">result</th><th scope=\"col\">valid</th><th " .
-	     "scope=\"col\">verified</th></tr>\n</thead>\n<tbody>\n";
-
-	while( $jud = $res->next() ) {
-		if ( empty($jud['endtime']) ) {
-			if ( $jud['valid'] || $jud['rejudgevalid'] ) {
-				$runtime = printtimediff($jud['starttime'], NULL);
-			} else {
-				$runtime = '[aborted]';
-			}
-		} else {
-			$runtime = printtimediff($jud['starttime'], $jud['endtime']);
-		}
-		$link = ' href="submission.php?id=' . (int)$jud['submitid'] .
-			'&amp;jid=' . (int)$jud['judgingid'] . '"';
-		echo '<tr' . ( $jud['valid'] ? '' : ' class="disabled"' ) . '>';
-		echo "<td><a$link>j" . (int)$jud['judgingid'] . '</a></td>';
-		echo "<td><a$link>" . printtime($jud['starttime'], NULL, $jud['cid']) . '</a></td>';
-		echo "<td><a$link>" . $runtime . '</a></td>';
-		echo "<td><a$link>" . printresult(@$jud['result'], $jud['valid']) . '</a></td>';
-		echo "<td class=\"tdcenter\"><a$link>" . printyn($jud['valid']) . '</a></td>';
-		echo "<td class=\"tdcenter\"><a$link>" . printyn($jud['verified']) . '</a></td>';
-		echo "</tr>\n";
-	}
-	echo "</tbody>\n</table>\n\n";
-=======
 	$status = "Critical";
->>>>>>> fdba0a1b
 }
 
 // KLUDGE: Add the following PHP functions to Twig, this should be
