--- conflicted
+++ resolved
@@ -43,12 +43,7 @@
 echo "<h1>Contests</h1>\n\n";
 
 if ( isset($_GET['edited']) ) {
-<<<<<<< HEAD
-	echo addForm('refresh_cache.php', 'get') .
-=======
-
 	echo addForm('refresh_cache.php') .
->>>>>>> 41435bad
             msgbox (
                 "Warning: Refresh scoreboard cache",
 		"After changing the contest start time, it may be necessary to recalculate any cached scoreboards.<br /><br />" .
