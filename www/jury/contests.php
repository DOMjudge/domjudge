--- conflicted
+++ resolved
@@ -7,16 +7,8 @@
  */
 
 require('init.php');
-<<<<<<< HEAD
+require(LIBWWWDIR . '/checkers.jury.php');
 $times = array ('activate','start','freeze','end','unfreeze','finalize');
-$now = now();
-
-if ( IS_ADMIN && isset($_POST['donow']) ) {
-
-	$time = array_pop(array_keys($_POST['donow']));
-=======
-require(LIBWWWDIR . '/checkers.jury.php');
-$times = array ('activate','start','freeze','end','unfreeze');
 $now = now();
 
 if ( isset($_POST['donow']) ) {
@@ -24,7 +16,6 @@
 	requireAdmin();
 
 	$time = key($_POST['donow']);
->>>>>>> 9b24b4ee
 	if ( !in_array($time, $times) ) error("Unknown value for timetype");
 
 	if ( $time == 'finalize' ) {
@@ -132,12 +123,8 @@
 		if ( IS_ADMIN && (
 		 ( $time == 'start' && !$hasstarted ) ||
 		 ( $time == 'end' && $hasstarted && !$hasended && (empty($row['freezetime']) || $hasfrozen) ) ||
-<<<<<<< HEAD
 		 ( $time == 'finalize' && $hasstarted && $hasended && !$isfinal ) ||
 		 ( $time == 'freeze' && $hasstarted && !$hasended && !$hasfrozen ) || 
-=======
-		 ( $time == 'freeze' && $hasstarted && !$hasended && !$hasfrozen ) ||
->>>>>>> 9b24b4ee
 		 ( $time == 'unfreeze' && $hasfrozen && !$hasunfrozen && $hasended ) ) ) {
 			echo addSubmit("$time now", "donow[$time]");
 		}
