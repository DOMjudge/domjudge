--- conflicted
+++ resolved
@@ -180,6 +180,7 @@
                LEFT JOIN contestteam USING (cid)
                GROUP BY cid ORDER BY starttime DESC');
 $numprobs = $DB->q('KEYVALUETABLE SELECT cid, COUNT(probid) FROM contest LEFT JOIN contestproblem USING(cid) GROUP BY cid');
+$numintvs = $DB->q('KEYVALUETABLE SELECT cid, COUNT(intervalid) FROM removed_interval GROUP BY cid');
 
 if( count($res) == 0 ) {
 	echo "<p class=\"nodata\">No contests defined</p>\n\n";
@@ -201,12 +202,6 @@
 	$iseven = false;
 	foreach($res as $row) {
 
-<<<<<<< HEAD
-		$numprobs = $DB->q('VALUE SELECT COUNT(*) FROM contestproblem WHERE cid = %i', $row['cid']);
-		$numintvs = $DB->q('VALUE SELECT COUNT(*) FROM removed_interval WHERE cid = %i', $row['cid']);
-
-=======
->>>>>>> 641f3c72
 		$link = '<a href="contest.php?id=' . urlencode($row['cid']) . '">';
 
 		echo '<tr class="' .
@@ -221,7 +216,7 @@
 			      $link . ( isset($row[$time.'time']) ?
 			      printtime($row[$time.'time']) : '-' ) . "</a></td>\n";
 		}
-		echo "<td>" . $link . $numintvs . "</a></td>\n";
+		echo "<td>" . $link . $numintvs[$row['cid']] . "</a></td>\n";
 		echo "<td>" . $link . ($row['process_balloons'] ? 'yes' : 'no') . "</a></td>\n";
 		echo "<td>" . $link . ($row['public'] ? 'yes' : 'no') . "</a></td>\n";
 		echo "<td>" . $link . ($row['public'] ? '<em>all</em>' : $row['numteams']) . "</a></td>\n";
