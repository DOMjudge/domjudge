<?php
/**
 * View the details of a specific submission
 *
 * Part of the DOMjudge Programming Contest Jury System and licenced
 * under the GNU GPL. See README and COPYING for details.
 */

// Returns a piece of SQL code to return a field, truncated to a
// configured character length, with a message if truncation happened.
function truncate_SQL_field($field)
{
	$size = (int) dbconfig_get('output_display_limit', 2000);
	// $size == -1 means never perform truncation:
	if ( $size < 0 ) return $field;

	$msg = "\n[output display truncated after $size B]\n";
	return "IF( CHAR_LENGTH($field)>$size , CONCAT(LEFT($field,$size),'$msg') , $field)";
}

function display_compile_output($output, $success) {
	$color = "#6666FF";
	$msg = "not finished yet";
	if ( $output !== NULL ) {
		if ($success) {
			$color = '#1daa1d';
			$msg = 'successful';
			if ( !empty($output) ) {
				$msg .= ' (with ' . mb_substr_count($output, "\n") . ' line(s) of output)';
			}
		} else {
			$color = 'red';
			$msg = 'unsuccessful';
		}
	}

	echo '<h3 id="compile">' .
		(empty($output) ? '' : "<a class=\"collapse\" href=\"javascript:collapse('compile')\">") .
		"Compilation <span style=\"color:$color;\">$msg</span>" .
		(empty($output) ? '' : "</a>" ) . "</h3>\n\n";

	if ( !empty($output) ) {
		echo '<pre class="output_text" id="detailcompile">' .
			specialchars($output)."</pre>\n\n";
	} else {
		echo '<p class="nodata" id="detailcompile">' .
			"There were no compiler errors or warnings.</p>\n";
	}

	// Collapse compile output when compiled succesfully.
	if ( $success ) {
		echo "<script type=\"text/javascript\">
<!--
	collapse('compile');
// -->
</script>\n";
	}
}

function display_runinfo($runinfo, $is_final) {
	$sum_runtime = 0;
	$max_runtime = 0;
	$tclist = "";
	foreach ( $runinfo as $key => $run ) {
		$link = '#run-' . $run['rank'];
		$class = ( $is_final ? "tc_unused" : "tc_pending" );
		$short = "?";
		switch ( $run['runresult'] ) {
		case 'correct':
			$class = "tc_correct";
			$short = "✓";
			break;
		case NULL:
			break;
		default:
			$short = substr($run['runresult'], 0, 1);
			$class = "tc_incorrect";
		}
		$tclist .= "<a title=\"desc: " . specialchars($run['description']) .
			($run['runresult'] !== NULL ?  ", runtime: " . $run['runtime'] . "s, result: " . $run['runresult'] : '') .
			"\" href=\"$link\"" .
			($run['runresult'] == 'correct' ? ' onclick="display_correctruns(true);" ' : '') .
			"><span class=\"$class tc_box\">" . $short . "</span></a>";

		$sum_runtime += $run['runtime'];
		$max_runtime = max($max_runtime,$run['runtime']);
	}
	return array($tclist, $sum_runtime, $max_runtime);
}

function compute_lcsdiff($line1, $line2) {
	$tokens1 = preg_split('/\s+/', $line1);
	$tokens2 = preg_split('/\s+/', $line2);
	$cutoff = 100; // a) LCS gets inperformant, b) the output is not longer readable

	$n1 = min($cutoff, sizeof($tokens1));
	$n2 = min($cutoff, sizeof($tokens2));

	// compute longest common sequence length
	$dp = array_fill(0, $n1+1, array_fill(0, $n2+1, 0));
	for ($i = 1; $i < $n1 + 1; $i++) {
		for ($j = 1; $j < $n2 + 1; $j++) {
			if ($tokens1[$i-1] == $tokens2[$j-1]) {
				$dp[$i][$j] = $dp[$i-1][$j-1] + 1;
			} else {
				$dp[$i][$j] = max($dp[$i-1][$j], $dp[$i][$j-1]);
			}
		}
	}

	if ($n1 == $n2 && $n1 == $dp[$n1][$n2]) {
		return array(false, specialchars($line1) . "\n");
	}

	// reconstruct lcs
	$i = $n1;
	$j = $n2;
	$lcs = array();
	while ($i > 0 && $j > 0) {
		if ($tokens1[$i-1] == $tokens2[$j-1]) {
			$lcs[] = $tokens1[$i-1];
			$i--;
			$j--;
		} else if ($dp[$i-1][$j] > $dp[$i][$j-1]) {
			$i--;
		} else {
			$j--;
		}
	}
	$lcs = array_reverse($lcs);

	// reconstruct diff
	$diff = "";
	$l = sizeof($lcs);
	$i = 0;
	$j = 0;
	for ($k = 0; $k < $l ; $k++) {
		while ($i < $n1 && $tokens1[$i] != $lcs[$k]) {
			$diff .= "<del>" . specialchars($tokens1[$i]) . "</del> ";
			$i++;
		}
		while ($j < $n2 && $tokens2[$j] != $lcs[$k]) {
			$diff .= "<ins>" . specialchars($tokens2[$j]) . "</ins> ";
			$j++;
		}
		$diff .= $lcs[$k] . " ";
		$i++;
		$j++;
	}
	while ($i < $n1 && ($k >= $l || $tokens1[$i] != $lcs[$k])) {
		$diff .= "<del>" . specialchars($tokens1[$i]) . "</del> ";
		$i++;
	}
	while ($j < $n2 && ($k >= $l || $tokens2[$j] != $lcs[$k])) {
		$diff .= "<ins>" . specialchars($tokens2[$j]) . "</ins> ";
		$j++;
	}

	if ($cutoff < sizeof($tokens1) || $cutoff < sizeof($tokens2)) {
		$diff .= "[cut off rest of line...]";
	}
	$diff .= "\n";

	return array(TRUE, $diff);
}

require('init.php');

$id = getRequestID();
if ( !empty($_GET['jid']) ) $jid = (int)$_GET['jid'];
if ( !empty($_GET['rejudgingid']) ) $rejudgingid = (int)$_GET['rejudgingid'];

$ext_id = (int)@$_REQUEST['ext_id'];

// Also check for $id in claim POST variable as submissions.php cannot
// send the submission ID as a separate variable.
if ( is_array(@$_POST['claim']) ) {
	foreach( $_POST['claim'] as $key => $val ) $id = (int)$key;
}
if ( is_array(@$_POST['unclaim']) ) {
	foreach( $_POST['unclaim'] as $key => $val ) $id = (int)$key;
}

if ( isset($jid) && isset($rejudgingid) ) {
	error("You cannot specify jid and rejudgingid at the same time.");
}

// If jid is set but not id, try to deduce it the id from the database.
if ( isset($jid) && ! $id ) {
	$id = $DB->q('MAYBEVALUE SELECT submitid FROM judging
	              WHERE judgingid = %i', $jid);
}

// If jid is not set but rejudgingid, try to deduce the jid from the database.
if ( !isset($jid) && isset($rejudgingid) ) {
	$jid = $DB->q('MAYBEVALUE SELECT judgingid FROM judging
	               WHERE submitid=%i AND rejudgingid = %i', $id, $rejudgingid);
}

// If external id is set but not id, try to deduce it from the database.
if ( isset($ext_id) && ! $id ) {
	if ( !isset($cid) ) {
		error("Cannot determine sbumission from external ID without " .
		      "selecting a contest.");
	}
	$id = $DB->q('MAYBEVALUE SELECT submitid FROM submission
	              WHERE cid = %i AND externalid = %i', $cid, $ext_id);
}

$title = 'Submission s'.@$id;

if ( ! $id ) error("Missing or invalid submission id");

$submdata = $DB->q('MAYBETUPLE SELECT s.teamid, s.probid, s.langid, s.origsubmitid,
                    s.submittime, s.valid, c.cid, c.shortname AS contestshortname,
                    s.externalid, s.externalresult, t.externalid AS team_externalid,
                    c.name AS contestname, t.name AS teamname, l.name AS langname,
                    cp.shortname AS probshortname, p.name AS probname,
                    time_factor*timelimit AS maxruntime
                    FROM submission s
                    LEFT JOIN team     t ON (t.teamid = s.teamid)
                    LEFT JOIN problem  p ON (p.probid = s.probid)
                    LEFT JOIN language l ON (l.langid = s.langid)
                    LEFT JOIN contest  c ON (c.cid    = s.cid)
                    LEFT JOIN contestproblem cp ON (cp.probid = p.probid AND cp.cid = c.cid)
                    WHERE submitid = %i', $id);

if ( ! $submdata ) error ("Missing submission data");

$jdata = $DB->q('KEYTABLE SELECT judgingid AS ARRAYKEY, cid, result, j.valid, j.starttime,
                 j.judgehost, j.verified, j.jury_member, j.verify_comment,
                 r.reason, r.rejudgingid,
                 MAX(jr.runtime) AS max_runtime
                 FROM judging j
                 LEFT JOIN judging_run jr USING(judgingid)
                 LEFT JOIN rejudging r USING (rejudgingid)
                 WHERE cid = %i AND submitid = %i
                 GROUP BY (j.judgingid)
                 ORDER BY starttime ASC, judgingid ASC',
                $submdata['cid'], $id);

// When there's no judging selected through the request, we select the
// valid one.
if ( !isset($jid) ) {
	$jid = NULL;
	foreach( $jdata as $judgingid => $jud ) {
		if ( $jud['valid'] ) $jid = $judgingid;
	}
}

$jury_member = $username;

if ( isset($_REQUEST['claim']) || isset($_REQUEST['unclaim']) ) {

	// Send headers before possible warning messages.
	require_once(LIBWWWDIR . '/header.php');

	$unornot = isset($_REQUEST['unclaim']) ? 'un' : '';

	if ( !isset($jid) ) {
		warning("Cannot " . $unornot . "claim this submission: no valid judging found.");
	} else if ( $jdata[$jid]['verified'] ) {
		warning("Cannot " . $unornot . "claim this submission: judging already verified.");
	} else if ( empty($jury_member) && $unornot==='' ) {
		warning("Cannot claim this submission: no jury member specified.");
	} else {
		if ( !empty($jdata[$jid]['jury_member']) && isset($_REQUEST['claim']) &&
		     $jury_member !== $jdata[$jid]['jury_member'] &&
		     !isset($_REQUEST['forceclaim']) ) {

			// Don't use warning() here since it implies that a
			// recoverable error has occurred. Also, it generates
			// invalid HTML (using an unclosed <b> tag) to detect such
			// issues.
			echo "<fieldset class=\"warning\"><legend>Warning</legend>" .
			     "Submission has been claimed by " . @$jdata[$jid]['jury_member'] .
			     ". Claim again on this page to force an update.</fieldset>";
			goto claimdone;
		}
		$DB->q('UPDATE judging SET jury_member = ' .
		       ($unornot==='un' ? 'NULL %_ ' : '%s ') .
		       'WHERE judgingid = %i', $jury_member, $jid);
		auditlog('judging', $jid, $unornot . 'claimed');

		if ( $unornot==='un' ) {
			header('Location: submissions.php');
		} else {
			header('Location: submission.php?id=' . $id);
		}
		exit;
	}
}
claimdone:

if ( !isset($jid) ) {
	// Automatically refresh page while we wait for judging data.
	$refresh = array(
		'after' => 15,
		'url' => 'submission.php?id=' . urlencode($id)
	);
}

// Headers might already have been included.
require_once(LIBWWWDIR . '/header.php');

echo "<br/><h1 style=\"display:inline;\">Submission s" . $id .
    ( isset($submdata['origsubmitid']) ?
      ' (resubmit of <a href="submission.php?id='. urlencode($submdata['origsubmitid']) .
      '">s' . specialchars($submdata['origsubmitid']) . '</a>)' : '' ) .
	( $submdata['valid'] ? '' : ' (ignored)' ) . "</h1>\n\n";
if ( IS_ADMIN ) {
	$val = ! $submdata['valid'];
	$unornot = $val ? 'un' : '';
	echo "&nbsp;\n" . addForm('ignore.php') .
		addHidden('id',  $id) .
		addHidden('val', $val) .
			'<input type="submit" value="' . $unornot .
			'IGNORE this submission" onclick="return confirm(\'Really ' . $unornot .
			"ignore submission s$id?');\" /></form>\n";
}
if ( ! $submdata['valid'] ) {
	echo "<p>This submission is not used during scoreboard calculations.</p>\n\n";
}

// Condensed submission info on a single line with icons:
?>

<p>
<img title="team" alt="Team:" src="../images/team.png"/> <a href="team.php?id=<?php echo urlencode($submdata['teamid'])?>&amp;cid=<?php echo urlencode($submdata['cid'])?>">
    <?php echo specialchars($submdata['teamname'] . " (t" . $submdata['teamid'].")")?></a>&nbsp;&nbsp;
<img title="contest" alt="Contest:" src="../images/contest.png"/> <a href="contest.php?id=<?php echo $submdata['cid']?>">
	<span class="contestid"><?php echo specialchars($submdata['contestshortname'])?></span></a>&nbsp;&nbsp;
<img title="problem" alt="Problem:" src="../images/problem.png"/> <a href="problem.php?id=<?php echo $submdata['probid']?>&amp;cid=<?php echo urlencode($submdata['cid'])?>">
	<span class="probid"><?php echo specialchars($submdata['probshortname'])?></span>:
	<?php echo specialchars($submdata['probname'])?></a>&nbsp;&nbsp;
<img title="language" alt="Language:" src="../images/lang.png"/> <a href="language.php?id=<?php echo $submdata['langid']?>">
	<?php echo specialchars($submdata['langname'])?></a>&nbsp;&nbsp;
<img title="submittime" alt="Submittime:" src="../images/submittime.png"/>
	<?php echo '<span title="' . printtime($submdata['submittime'],'%Y-%m-%d %H:%M:%S (%Z)') . '">' .
	           printtime($submdata['submittime'], NULL, $submdata['cid']) . '</span>'; ?>&nbsp;&nbsp;
<img title="allowed runtime" alt="Allowed runtime:" src="../images/allowedtime.png"/>
	<?php echo  specialchars($submdata['maxruntime']) ?>s&nbsp;&nbsp;
<img title="view source code" alt="" src="../images/code.png"/>
<a href="show_source.php?id=<?= $id ?>" style="font-weight:bold;">view source code</a>
<?php

if ( isset($submdata['externalid']) ) {
	echo "&nbsp;&nbsp;External ID: <a href=\"" . EXT_CCS_URL . urlencode($submdata['externalid']) .
		"\" target=\"extCCS\">" . specialchars($submdata['externalid']) . "</a>, " .
		printresult($submdata['externalresult']);
}

echo "</p>\n";

if ( count($jdata) > 1 || ( count($jdata)==1 && !isset($jid) ) ) {
	echo "<table class=\"list\">\n" .
		"<caption>Judgings</caption>\n<thead>\n" .
		"<tr><td></td><th scope=\"col\">ID</th><th scope=\"col\">start</th>" .
		"<th scope=\"col\">max runtime</th>" .
		"<th scope=\"col\">judgehost</th><th scope=\"col\">result</th>" .
		"<th scope=\"col\">rejudging</th>" .
		"</tr>\n</thead>\n<tbody>\n";

	// print the judgings
	foreach( $jdata as $judgingid => $jud ) {

		echo '<tr' . ( $jud['valid'] ? '' : ' class="disabled"' ) . '>';
		$link = '<a href="submission.php?id=' . $id . '&amp;jid=' . $judgingid . '">';

		if ( $judgingid == $jid ) {
			echo '<td>' . $link . '&rarr;&nbsp;</a></td>';
		} else {
			echo '<td>' . $link . '&nbsp;</a></td>';
		}

		$rinfo = isset($jud['rejudgingid']) ? 'r' . $jud['rejudgingid'] . ' (' . $jud['reason'] . ')' : '';

		echo '<td>' . $link . 'j' . $judgingid . '</a></td>' .
<<<<<<< HEAD
			'<td>' . $link . printtime($jud['starttime'], NULL, $jud['cid']) . '</a></td>' .
			'<td>' . $link . specialchars($jud['max_runtime']) . ' s</a></td>' .
=======
			'<td>' . $link . printtime($jud['starttime']) . '</a></td>' .
			'<td>' . $link . specialchars($jud['max_runtime']) .
			                 (isset($jud['max_runtime']) ? ' s' : '') . '</a></td>' .
>>>>>>> fdba0a1b
			'<td>' . $link . printhost(@$jud['judgehost']) . '</a></td>' .
			'<td>' . $link . printresult(@$jud['result'], $jud['valid']) . '</a></td>' .
			'<td>' . $link . specialchars($rinfo) . '</a></td>' .
			"</tr>\n";

	}
	echo "</tbody>\n</table><br />\n\n";
}

if ( !isset($jid) ) {
	echo "<p><em>Not (re)judged yet</em></p>\n\n";

	// Check if there is an active judgehost that can judge this
	// submission. Otherwise, generate an error.
	$judgehosts = $DB->q("TABLE SELECT hostname, restrictionid
	                      FROM judgehost WHERE active = 1");
	$can_be_judged = false;

	foreach ( $judgehosts as $judgehost ) {
		if ( $judgehost['restrictionid'] === null ) {
			$can_be_judged = true;
			break;
		}

		// Get judgehost restrictions
		$contests = array();
		$problems = array();
		$languages = array();
		$restrictions = $DB->q('MAYBEVALUE SELECT restrictions FROM judgehost
		                        INNER JOIN judgehost_restriction USING (restrictionid)
		                        WHERE hostname = %s', $judgehost['hostname']);
		if ( $restrictions ) {
			$restrictions = json_decode($restrictions, true);
			$contests = @$restrictions['contest'];
			$problems = @$restrictions['problem'];
			$languages = @$restrictions['language'];
		}

		$extra_join = '';
		$extra_where = '';
		if ( empty($contests) ) {
			$extra_where .= '%_ ';
		} else {
			$extra_where .= 'AND s.cid IN (%Ai) ';
		}

		if ( empty($problems) ) {
			$extra_where .= '%_ ';
		} else {
			$extra_join  .= 'LEFT JOIN problem p USING (probid) ';
			$extra_where .= 'AND s.probid IN (%Ai) ';
		}

		if ( empty($languages) ) {
			$extra_where .= '%_ ';
		} else {
			$extra_where .= 'AND s.langid IN (%As) ';
		}

		$submitid = $DB->q('MAYBEVALUE SELECT s.submitid
		                    FROM submission s
		                    LEFT JOIN language l USING (langid)
		                    LEFT JOIN contestproblem cp USING (probid, cid) ' .
		                   $extra_join .
		                   'WHERE s.submitid = %i AND s.judgehost IS NULL
		                    AND l.allow_judge = 1 AND cp.allow_judge = 1 AND s.valid = 1 ' .
		                   $extra_where . 'LIMIT 1',
		                   $id, $contests, $problems, $languages);
	}

	if ( !$can_be_judged ) {
		error("No active judgehost can judge this submission. Edit judgehost restrictions!");
	}

	$lang_allowed = $DB->q('VALUE SELECT allow_judge
	                        FROM language
	                        LEFT JOIN submission USING (langid)
	                        WHERE submitid = %i', $id);
	if ( $lang_allowed == 0 ) {
		error("Submission language is currently not allowed to be judged!");
	}

	$prob_allowed = $DB->q('VALUE SELECT allow_judge
	                        FROM contestproblem cp
	                        LEFT JOIN submission USING (probid)
	                        WHERE submitid = %i AND cp.cid = %i', $id, $submdata['cid']);
	if ( $prob_allowed == 0 ) {
		error("Problem is currently not allowed to be judged!");
	}

	// nothing more to display
	require(LIBWWWDIR . '/footer.php');
	exit;
}


// Display the details of the selected judging

$jud = $DB->q('TUPLE SELECT j.*, r.valid AS rvalid
               FROM judging j
               LEFT JOIN rejudging r USING (rejudgingid)
               WHERE judgingid = %i', $jid);

// sanity check
if ($jud['submitid'] != $id) {
	error(sprintf("judingid j%d belongs to submitid s%d, not s%d",
	              $jid, $jud['submitid'], $id));
}

// Display testcase runs
$runs = $DB->q('TABLE SELECT r.runid, r.judgingid,
                r.testcaseid, r.runresult, r.runtime, ' .
                truncate_SQL_field('r.output_run')    . ' AS output_run, ' .
                truncate_SQL_field('r.output_diff')   . ' AS output_diff, ' .
                truncate_SQL_field('r.output_error')  . ' AS output_error, ' .
                truncate_SQL_field('r.output_system') . ' AS output_system, ' .
                truncate_SQL_field('t.output')        . ' AS output_reference,
                t.rank, t.description, t.image_type, t.image_thumb
                FROM testcase t
                LEFT JOIN judging_run r ON ( r.testcaseid = t.testcaseid AND
                                             r.judgingid = %i )
                WHERE t.probid = %s ORDER BY rank',
               $jid, $submdata['probid']);

// Use original submission as previous, or try to find a previous
// submission/judging of the same team/problem.
if ( isset($submdata['origsubmitid']) ) {
	$lastsubmitid = $submdata['origsubmitid'];
} else {
	$lastsubmitid = $DB->q('MAYBEVALUE SELECT submitid
	                        FROM submission
	                        WHERE teamid = %i AND probid = %i AND submittime < %s
	                        ORDER BY submittime DESC LIMIT 1',
	                       $submdata['teamid'],$submdata['probid'],
	                       $submdata['submittime']);
}

$lastjud = NULL;
if ( $lastsubmitid !== NULL ) {
	$lastjud = $DB->q('MAYBETUPLE SELECT judgingid, result, verify_comment, endtime
	                   FROM judging
	                   WHERE submitid = %s AND valid = 1
	                   ORDER BY judgingid DESC LIMIT 1', $lastsubmitid);
	if ( $lastjud !== NULL ) {
		$lastruns = $DB->q('TABLE SELECT r.runtime, r.runresult, rank, description
		                    FROM testcase t
		                    LEFT JOIN judging_run r ON ( r.testcaseid = t.testcaseid AND
		                    r.judgingid = %i )
		                    WHERE t.probid = %s ORDER BY rank',
		                   $lastjud['judgingid'], $submdata['probid']);
	}
}

$judging_ended = !empty($jud['endtime']);
list($tclist, $sum_runtime, $max_runtime) = display_runinfo($runs, $judging_ended);
$tclist = "<tr><td>testcase runs:</td><td>" . $tclist . "</td></tr>\n";

if ( $lastjud !== NULL ) {
	$lastjudging_ended = !empty($lastjud['endtime']);
	list($lasttclist, $sum_lastruntime, $max_lastruntime) = display_runinfo($lastruns, $lastjudging_ended);
	$lasttclist = "<tr class=\"lasttcruns\"><td><a href=\"submission.php?id=$lastsubmitid\">s$lastsubmitid</a> runs:</td><td>" .
			$lasttclist . "</td></tr>\n";
}

$state = '';
if ( isset($jud['rejudgingid']) ) {
	$reason = $DB->q('VALUE SELECT reason FROM rejudging WHERE rejudgingid=%i', $jud['rejudgingid']);
	$state = ' (rejudging <a href="rejudging.php?id=' .
		 urlencode($jud['rejudgingid']) . '">r' .
		 specialchars($jud['rejudgingid']) .
		 '</a>, reason: ' .
		 specialchars($reason) . ')';
} else if ( $jud['valid'] != 1 ) {
	$state = ' (INVALID)';
}

echo rejudgeForm('submission', $id) . "<br /><br />\n\n";

echo "<h2 style=\"display:inline;\">Judging j" . (int)$jud['judgingid'] .  $state .
	"</h2>\n\n&nbsp;";
if ( !$jud['verified'] ) {
	echo addForm($pagename . '?id=' . urlencode($id) . '&amp;jid=' . urlencode($jid));

	if ( !empty($jud['jury_member']) ) {
		echo ' (claimed by ' . specialchars($jud['jury_member']) . ') ';
		echo addHidden('forceclaim', '1');
	}
	if ( $jury_member == @$jud['jury_member']) {
		echo addSubmit('unclaim', 'unclaim');
	} else {
		echo addSubmit('claim', 'claim');
	}
	echo addEndForm();
}
echo "<br /><br />\n\n";

echo 'Result: ' . printresult($jud['result'], $jud['valid']) . ( $lastjud === NULL ? '' :
	'<span class="lastresult"> (<a href="submission.php?id=' . $lastsubmitid . '">s' . $lastsubmitid. '</a>: '
	. @$lastjud['result'] . ')</span>' ) . ', ' .
	'Judgehost: <a href="judgehost.php?id=' . urlencode($jud['judgehost']) . '">' .
	printhost($jud['judgehost']) . '</a>, ';

// Time (start, end, used)
echo "<span class=\"judgetime\">Judging started: " . printtime($jud['starttime'],'%H:%M:%S');

if ( $judging_ended ) {
	echo ', finished in '.
			printtimediff($jud['starttime'], $jud['endtime']) . ' s';
} elseif ( $jud['valid'] || isset($jud['rejudgingid']) ) {
	echo ' [still judging - busy ' . printtimediff($jud['starttime']) . ']';
} else {
	echo ' [aborted]';
}


echo "</span>\n";

if ( @$jud['result']!=='compiler-error' ) {
	echo ", max/sum runtime: " . sprintf('%.2f/%.2fs',$max_runtime,$sum_runtime);
	if ( isset($max_lastruntime) ) {
		echo " <span class=\"lastruntime\">(<a href=\"submission.php?id=$lastsubmitid\">s$lastsubmitid</a>: "
			. sprintf('%.2f/%.2fs',$max_lastruntime,$sum_lastruntime) .
			")</span>\n";
	}

	echo "<table>\n$tclist";
	if ( $lastjud !== NULL ) {
		echo $lasttclist;
	}
	echo "</table>\n";
}

// Show JS toggle of previous submission results.
if ( $lastjud!==NULL ) {
	echo "<span class=\"testcases_prev\">" .
	     "<a href=\"javascript:togglelastruns();\">show/hide</a> results of previous " .
	     "<a href=\"submission.php?id=$lastsubmitid\">submission s$lastsubmitid</a>" .
	     ( empty($lastjud['verify_comment']) ? '' :
	       "<span class=\"prevsubmit\"> (verify comment: '" .
	       $lastjud['verify_comment'] . "')</span>" ) . "</span>";
}

// Display following data only when the judging result is known.
// Note that the judging may still not be finished yet when lazy
// evaluation is off.
if ( !empty($jud['result']) ) {

	// We cannot revert a verification of a valid judging when
	// verification_required is set.
	$verification_required = dbconfig_get('verification_required', 0);
	$verify_change_allowed = !($verification_required && $jud['verified'] && $jud['valid']);
	if ( $verify_change_allowed ) {

		$val = ! $jud['verified'];

		echo addForm('verify.php') .
		   addHidden('id',  $jud['judgingid']) .
		    addHidden('val', $val) .
		    addHidden('redirect', @$_SERVER['HTTP_REFERER']);
	}

	// Display verification data: verified, by whom, and comment.
	echo "<p>Verified: <strong>" . printyn($jud['verified']) . "</strong>";
	if ( $jud['verified'] && ! empty($jud['jury_member']) ) {
		echo ", by " . specialchars($jud['jury_member']);
		if ( !empty($jud['verify_comment']) ) {
			echo ' with comment "'.specialchars($jud['verify_comment']).'"';
		}
	}

	if ( $verify_change_allowed ) {
		echo '; ' . addSubmit(($val ? '' : 'un') . 'mark verified', 'verify');
		if ( $val ) {
			$url = ICAT_URL.'/insert_entry.php';
			echo ' with comment ' . addInput('comment', '', 25) .
			    addInputField('button','post_icat','post to iCAT',
			                  " onclick=\"postVerifyCommentToICAT(".
			                  "'$url','$username','".
			                  $submdata['teamid']."','" .
			                  $submdata['probshortname']."','".
			                  $submdata['externalid']."');".
			                  " alert('Comment posted to iCAT.');\"");
		}
		echo "</p>" . addEndForm();
	} else {
		echo "</p>\n";
	}

	if ( !empty($submdata['externalresult']) && $jud['result'] !== $submdata['externalresult'] ) {
		echo msgbox('results differ',
		            'This submission was judged as '
		            . '<a href="' . EXT_CCS_URL
		            . urlencode($submdata['externalid']) . '" target="extCCS">'
		            . printresult($submdata['externalresult']) . '</a>'
		            . ' by the external CCS, but as '
		            . printresult($jud['result'])
		            . ' by DOMjudge.');
	}
} else { // judging does not have a result yet
		echo "<p><b>Judging is not ready yet!</b></p>\n";
}

?>
<script type="text/javascript">
<!--
togglelastruns();
// -->
</script>
<?php

display_compile_output(@$jud['output_compile'], @$jud['result']!=='compiler-error');

// If compilation is not finished yet or failed, there's no more info to show, so stop here
if ( @$jud['output_compile'] === NULL || @$jud['result']=='compiler-error' ) {
	require(LIBWWWDIR . '/footer.php');
	exit(0);
}

foreach ( $runs as $run ) {

	if ( $run['runresult'] == 'correct' ) {
		echo "<div class=\"run_correct\">";
	}
	echo "<h4 id=\"run-$run[rank]\">Run $run[rank]</h4>\n\n";

	if ( $run['runresult']===NULL ) {
		echo "<p class=\"nodata\">" .
			( $jud['result'] === NULL ? 'Run not started/finished yet.' : 'Run not used for final result.' ) .
			"</p>\n";
		continue;
	}

	$timelimit_str = '';
	if ( $run['runresult']=='timelimit' ) {
		if ( preg_match('/timelimit exceeded.*hard (wall|cpu) time/',$run['output_system']) ) {
			$timelimit_str = '<b>(terminated)</b>';
		} else {
			$timelimit_str = '<b>(finished late)</b>';
		}
	}
	echo "<table>\n<tr><td>";
	echo "<table>\n" .
	    "<tr><td>Description:</td><td>" .
	    specialchars($run['description']) . "</td></tr>" .
	    "<tr><td>Download: </td><td>" .
	    "<a href=\"testcase.php?probid=" . specialchars($submdata['probid']) .
	    "&amp;rank=" . $run['rank'] . "&amp;fetch=input\">Input</a> / " .
	    "<a href=\"testcase.php?probid=" . specialchars($submdata['probid']) .
	    "&amp;rank=" . $run['rank'] . "&amp;fetch=output\">Reference Output</a> / " .
	    "<a href=\"team_output.php?runid=" . $run['runid'] . "&amp;cid=" .
	    $submdata['cid'] . "\">Team Output</a></td></tr>" .
	    "<tr><td>Runtime:</td><td>$run[runtime] sec $timelimit_str</td></tr>" .
	    "<tr><td>Result: </td><td><span class=\"sol sol_" .
	    ( $run['runresult']=='correct' ? '' : 'in' ) .
	    "correct\">$run[runresult]</span></td></tr>" .
	    "</table>\n\n";
	echo "</td><td>";
	if ( isset($run['image_thumb']) ) {
		$imgurl = "./testcase.php?probid=" .  urlencode($submdata['probid']) .
		    "&amp;rank=" . $run['rank'] . "&amp;fetch=image";
		echo "<a href=\"$imgurl\">";
		echo '<img src="data:image/' . $run['image_type'] . ';base64,' .
		    base64_encode($run['image_thumb']) . '"/>';
		echo "</a>";
	}
	echo "</td></tr></table>\n\n";

	echo "<h5>Diff output</h5>\n";
	if ( strlen(@$run['output_diff']) > 0 ) {
		echo "<pre class=\"output_text\">";
		echo parseRunDiff($run['output_diff']);
		echo "</pre>\n\n";
	} else {
		echo "<p class=\"nodata\">There was no diff output.</p>\n";
	}

	if ( $run['runresult'] !== 'correct' ) {
		// TODO: can be improved using diffposition.txt
		// FIXME: only show when diffposition.txt is set?
		// FIXME: cut off after XXX lines
		$lines_team = preg_split('/\n/', trim($run['output_run']));
		$lines_ref  = preg_split('/\n/', trim($run['output_reference']));

		$diffs = array();
		$firstErr = sizeof($lines_team) + 1;
		$lastErr  = -1;
		for ($i = 0; $i < min(sizeof($lines_team), sizeof($lines_ref)); $i++) {
			$lcs = compute_lcsdiff($lines_team[$i], $lines_ref[$i]);
			if ( $lcs[0] === TRUE ) {
				$firstErr = min($firstErr, $i);
				$lastErr  = max($lastErr, $i);
			}
			$diffs[] = $lcs[1];
		}
		$contextLines = 5;
		$firstErr -= $contextLines;
		$lastErr  += $contextLines;
		$firstErr = max(0, $firstErr);
		$lastErr  = min(sizeof($diffs)-1, $lastErr);
		echo "<br/>\n<table class=\"lcsdiff output_text\">\n";
		if ($firstErr > 0) {
			echo "<tr><td class=\"linenr\">[...]</td><td/></tr>\n";
		}
		for ($i = $firstErr; $i <= $lastErr; $i++) {
			echo "<tr><td class=\"linenr\">" . ($i + 1) . "</td><td>" . $diffs[$i] . "</td></tr>";
		}
		if ($lastErr < sizeof($diffs) - 1) {
			echo "<tr><td class=\"linenr\">[...]</td><td/></tr>\n";
		}
		echo "</table>\n";
	}

	echo "<h5>Program output</h5>\n";
	if ( strlen(@$run['output_run']) > 0 ) {
		echo "<pre class=\"output_text\">".
		    specialchars($run['output_run'])."</pre>\n\n";
	} else {
		echo "<p class=\"nodata\">There was no program output.</p>\n";
	}

	echo "<h5>Program error output</h5>\n";
	if ( strlen(@$run['output_error']) > 0 ) {
		echo "<pre class=\"output_text\">".
		    specialchars($run['output_error'])."</pre>\n\n";
	} else {
		echo "<p class=\"nodata\">There was no stderr output.</p>\n";
	}

	echo "<h5>Judging system output (info/debug/errors)</h5>\n";
	if ( strlen(@$run['output_system']) > 0 ) {
		echo "<pre class=\"output_text\">".
		    specialchars($run['output_system'])."</pre>\n\n";
	} else {
		echo "<p class=\"nodata\">There was no judging system output.</p>\n";
	}

	if ( $run['runresult'] == 'correct' ) {
		echo "</div>";
	}
}

?>
<script type="text/javascript">
	function display_correctruns(show) {
		elements = document.getElementsByClassName('run_correct');
		for (i = 0; i < elements.length; i++) {
			elements[i].style.display = show ? 'block' : 'none';
		}
	}
	display_correctruns(false);
</script>
<?php

// We're done!

require(LIBWWWDIR . '/footer.php');<|MERGE_RESOLUTION|>--- conflicted
+++ resolved
@@ -376,14 +376,9 @@
 		$rinfo = isset($jud['rejudgingid']) ? 'r' . $jud['rejudgingid'] . ' (' . $jud['reason'] . ')' : '';
 
 		echo '<td>' . $link . 'j' . $judgingid . '</a></td>' .
-<<<<<<< HEAD
 			'<td>' . $link . printtime($jud['starttime'], NULL, $jud['cid']) . '</a></td>' .
-			'<td>' . $link . specialchars($jud['max_runtime']) . ' s</a></td>' .
-=======
-			'<td>' . $link . printtime($jud['starttime']) . '</a></td>' .
 			'<td>' . $link . specialchars($jud['max_runtime']) .
 			                 (isset($jud['max_runtime']) ? ' s' : '') . '</a></td>' .
->>>>>>> fdba0a1b
 			'<td>' . $link . printhost(@$jud['judgehost']) . '</a></td>' .
 			'<td>' . $link . printresult(@$jud['result'], $jud['valid']) . '</a></td>' .
 			'<td>' . $link . specialchars($rinfo) . '</a></td>' .
