<?php
/**
 * View the details of a specific submission
 *
 * Part of the DOMjudge Programming Contest Jury System and licenced
 * under the GNU GPL. See README and COPYING for details.
 */

// Returns a piece of SQL code to return a field, truncated to a fixed
// character length, and with a message if truncation happened.
function truncate_SQL_field($field)
{
	$size = 50000;
	$msg = "\n[output truncated after 50,000 B]\n";
	return "IF( CHAR_LENGTH($field)>$size , CONCAT(LEFT($field,$size),'$msg') , $field)";
}

function display_compile_output($output, $success) {
	$color = "#6666FF";
	$msg = "not finished yet";
	if ( $output !== NULL ) {
		if ($success) {
			$color = '#1daa1d';
			$msg = 'successful';
			if ( !empty($output) ) {
				$msg .= ' (with ' . mb_substr_count($output, "\n") . ' line(s) of output)';
			}
		} else {
			$color = 'red';
			$msg = 'unsuccessful';
		}
	}

	echo '<h3 id="compile">' .
		(empty($output) ? '' : "<a class=\"collapse\" href=\"javascript:collapse('compile')\">") .
		"Compilation <span style=\"color:$color;\">$msg</span>" .
		(empty($output) ? '' : "</a>" ) . "</h3>\n\n";

	if ( !empty($output) ) {
		echo '<pre class="output_text" id="detailcompile">' .
			specialchars($output)."</pre>\n\n";
	} else {
		echo '<p class="nodata" id="detailcompile">' .
			"There were no compiler errors or warnings.</p>\n";
	}

	// Collapse compile output when compiled succesfully.
	if ( $success ) {
		echo "<script type=\"text/javascript\">
<!--
	collapse('compile');
// -->
</script>\n";
	}
}

function display_runinfo($runinfo, $is_final) {
	$sum_runtime = 0;
	$max_runtime = 0;
	$tclist = "";
	foreach ( $runinfo as $key => $run ) {
		$link = '#run-' . $run['rank'];
		$class = ( $is_final ? "tc_unused" : "tc_pending" );
		$short = "?";
		switch ( $run['runresult'] ) {
		case 'correct':
			$class = "tc_correct";
			$short = "✓";
			break;
		case NULL:
			break;
		default:
			$short = substr($run['runresult'], 0, 1);
			$class = "tc_incorrect";
		}
		$tclist .= "<a title=\"desc: " . specialchars($run['description']) .
			($run['runresult'] !== NULL ?  ", runtime: " . $run['runtime'] . "s, result: " . $run['runresult'] : '') .
			"\" href=\"$link\"" .
			($run['runresult'] == 'correct' ? ' onclick="display_correctruns(true);" ' : '') .
			"><span class=\"$class tc_box\">" . $short . "</span></a>";

		$sum_runtime += $run['runtime'];
		$max_runtime = max($max_runtime,$run['runtime']);
	}
	return array($tclist, $sum_runtime, $max_runtime);
}

function compute_lcsdiff($line1, $line2) {
	$tokens1 = preg_split('/\s+/', $line1);
	$tokens2 = preg_split('/\s+/', $line2);
	$cutoff = 100; // a) LCS gets inperformant, b) the output is not longer readable

	$n1 = min($cutoff, sizeof($tokens1));
	$n2 = min($cutoff, sizeof($tokens2));

	// compute longest common sequence length
	$dp = array_fill(0, $n1+1, array_fill(0, $n2+1, 0));
	for ($i = 1; $i < $n1 + 1; $i++) {
		for ($j = 1; $j < $n2 + 1; $j++) {
			if ($tokens1[$i-1] == $tokens2[$j-1]) {
				$dp[$i][$j] = $dp[$i-1][$j-1] + 1;
			} else {
				$dp[$i][$j] = max($dp[$i-1][$j], $dp[$i][$j-1]);
			}
		}
	}

	if ($n1 == $n2 && $n1 == $dp[$n1][$n2]) {
		return array(false, specialchars($line1) . "\n");
	}

	// reconstruct lcs
	$i = $n1;
	$j = $n2;
	$lcs = array();
	while ($i > 0 && $j > 0) {
		if ($tokens1[$i-1] == $tokens2[$j-1]) {
			$lcs[] = $tokens1[$i-1];
			$i--;
			$j--;
		} else if ($dp[$i-1][$j] > $dp[$i][$j-1]) {
			$i--;
		} else {
			$j--;
		}
	}
	$lcs = array_reverse($lcs);

	// reconstruct diff
	$diff = "";
	$l = sizeof($lcs);
	$i = 0;
	$j = 0;
	for ($k = 0; $k < $l ; $k++) {
		while ($i < $n1 && $tokens1[$i] != $lcs[$k]) {
			$diff .= "<del>" . specialchars($tokens1[$i]) . "</del> ";
			$i++;
		}
		while ($j < $n2 && $tokens2[$j] != $lcs[$k]) {
			$diff .= "<ins>" . specialchars($tokens2[$j]) . "</ins> ";
			$j++;
		}
		$diff .= $lcs[$k] . " ";
		$i++;
		$j++;
	}
	while ($i < $n1 && ($k >= $l || $tokens1[$i] != $lcs[$k])) {
		$diff .= "<del>" . specialchars($tokens1[$i]) . "</del> ";
		$i++;
	}
	while ($j < $n2 && ($k >= $l || $tokens2[$j] != $lcs[$k])) {
		$diff .= "<ins>" . specialchars($tokens2[$j]) . "</ins> ";
		$j++;
	}

	if ($cutoff < sizeof($tokens1) || $cutoff < sizeof($tokens2)) {
		$diff .= "[cut off rest of line...]";
	}
	$diff .= "\n";

	return array(TRUE, $diff);
}

require('init.php');

$id = getRequestID();
if ( !empty($_GET['jid']) ) $jid = (int)$_GET['jid'];
if ( !empty($_GET['rejudgingid']) ) $rejudgingid = (int)$_GET['rejudgingid'];

$ext_id = (int)@$_REQUEST['ext_id'];

// Also check for $id in claim POST variable as submissions.php cannot
// send the submission ID as a separate variable.
if ( is_array(@$_POST['claim']) ) {
	foreach( $_POST['claim'] as $key => $val ) $id = (int)$key;
}
if ( is_array(@$_POST['unclaim']) ) {
	foreach( $_POST['unclaim'] as $key => $val ) $id = (int)$key;
}

if ( isset($jid) && isset($rejudgingid) ) {
	error("You cannot specify jid and rejudgingid at the same time.");
}

// If jid is set but not id, try to deduce it the id from the database.
if ( isset($jid) && ! $id ) {
	$id = $DB->q('MAYBEVALUE SELECT submitid FROM judging
	              WHERE judgingid = %i', $jid);
}

// If jid is not set but rejudgingid, try to deduce the jid from the database.
if ( !isset($jid) && isset($rejudgingid) ) {
	$jid = $DB->q('MAYBEVALUE SELECT judgingid FROM judging
	               WHERE submitid=%i AND rejudgingid = %i', $id, $rejudgingid);
}

// If external id is set but not id, try to deduce it from the database.
if ( isset($ext_id) && ! $id ) {
	if ( !isset($cid) ) {
		error("Cannot determine sbumission from external ID without " .
		      "selecting a contest.");
	}
	$id = $DB->q('MAYBEVALUE SELECT submitid FROM submission
	              WHERE cid = %i AND externalid = %i', $cid, $ext_id);
}

$title = 'Submission s'.@$id;

if ( ! $id ) error("Missing or invalid submission id");

$submdata = $DB->q('MAYBETUPLE SELECT s.teamid, s.probid, s.langid, s.origsubmitid,
                    s.submittime, s.valid, c.cid, c.shortname AS contestshortname,
                    s.externalid, s.externalresult, t.externalid AS team_externalid,
                    c.name AS contestname, t.name AS teamname, l.name AS langname,
                    cp.shortname AS probshortname, p.name AS probname,
                    CEILING(time_factor*timelimit) AS maxruntime
                    FROM submission s
                    LEFT JOIN team     t ON (t.teamid = s.teamid)
                    LEFT JOIN problem  p ON (p.probid = s.probid)
                    LEFT JOIN language l ON (l.langid = s.langid)
                    LEFT JOIN contest  c ON (c.cid    = s.cid)
                    LEFT JOIN contestproblem cp ON (cp.probid = p.probid AND cp.cid = c.cid)
                    WHERE submitid = %i', $id);

if ( ! $submdata ) error ("Missing submission data");

$jdata = $DB->q('KEYTABLE SELECT judgingid AS ARRAYKEY, cid, result, j.valid, j.starttime,
                 j.judgehost, j.verified, j.jury_member, j.verify_comment,
                 r.reason, r.rejudgingid,
                 MAX(jr.runtime) AS max_runtime
                 FROM judging j
                 LEFT JOIN judging_run jr USING(judgingid)
                 LEFT JOIN rejudging r USING (rejudgingid)
                 WHERE cid = %i AND submitid = %i
                 GROUP BY (j.judgingid)
                 ORDER BY starttime ASC, judgingid ASC',
                $submdata['cid'], $id);

// When there's no judging selected through the request, we select the
// valid one.
if ( !isset($jid) ) {
	$jid = NULL;
	foreach( $jdata as $judgingid => $jud ) {
		if ( $jud['valid'] ) $jid = $judgingid;
	}
}

$jury_member = $username;

if ( isset($_REQUEST['claim']) || isset($_REQUEST['unclaim']) ) {

	// Send headers before possible warning messages.
	if ( !isset($_REQUEST['unclaim']) ) require_once(LIBWWWDIR . '/header.php');

	if ( !isset($jid) ) {
		warning("Cannot claim this submission: no valid judging found.");
	} else if ( $jdata[$jid]['verified'] ) {
		warning("Cannot claim this submission: judging already verified.");
	} else if ( empty($jury_member) && isset($_REQUEST['claim']) ) {
		warning("Cannot claim this submission: no jury member specified.");
	} else {
		if ( !empty($jdata[$jid]['jury_member']) && isset($_REQUEST['claim']) && $jury_member !== $jdata[$jid]['jury_member'] ) {
			warning("Submission claimed and previous owner " .
			        @$jdata[$jid]['jury_member'] . " replaced.");
		}
		$DB->q('UPDATE judging SET jury_member = ' .
		       (isset($_REQUEST['unclaim']) ? 'NULL %_ ' : '%s ') .
		       'WHERE judgingid = %i', $jury_member, $jid);
		auditlog('judging', $jid, isset($_REQUEST['unclaim']) ? 'unclaimed' : 'claimed');

		if ( isset($_REQUEST['unclaim']) ) header('Location: submissions.php');
	}
}

// Headers might already have been included.
require_once(LIBWWWDIR . '/header.php');

echo "<br/><h1 style=\"display:inline;\">Submission s" . $id .
    ( isset($submdata['origsubmitid']) ?
      ' (resubmit of <a href="submission.php?id='. urlencode($submdata['origsubmitid']) .
      '">s' . specialchars($submdata['origsubmitid']) . '</a>)' : '' ) .
	( $submdata['valid'] ? '' : ' (ignored)' ) . "</h1>\n\n";
if ( IS_ADMIN ) {
	$val = ! $submdata['valid'];
	$unornot = $val ? 'un' : '';
	echo "&nbsp;\n" . addForm('ignore.php') .
		addHidden('id',  $id) .
		addHidden('val', $val) .
			'<input type="submit" value="' . $unornot .
			'IGNORE this submission" onclick="return confirm(\'Really ' . $unornot .
			"ignore submission s$id?');\" /></form>\n";
}
if ( ! $submdata['valid'] ) {
	echo "<p>This submission is not used during scoreboard calculations.</p>\n\n";
}

// Condensed submission info on a single line with icons:
?>

<p>
<img title="team" alt="Team:" src="../images/team.png"/> <a href="team.php?id=<?php echo urlencode($submdata['teamid'])?>&amp;cid=<?php echo urlencode($submdata['cid'])?>">
    <?php echo specialchars($submdata['teamname'] . " (t" . $submdata['teamid'].")")?></a>&nbsp;&nbsp;
<img title="contest" alt="Contest:" src="../images/contest.png"/> <a href="contest.php?id=<?php echo $submdata['cid']?>">
	<span class="contestid"><?php echo specialchars($submdata['contestshortname'])?></span></a>&nbsp;&nbsp;
<img title="problem" alt="Problem:" src="../images/problem.png"/> <a href="problem.php?id=<?php echo $submdata['probid']?>&amp;cid=<?php echo urlencode($submdata['cid'])?>">
	<span class="probid"><?php echo specialchars($submdata['probshortname'])?></span>:
	<?php echo specialchars($submdata['probname'])?></a>&nbsp;&nbsp;
<img title="language" alt="Language:" src="../images/lang.png"/> <a href="language.php?id=<?php echo $submdata['langid']?>">
	<?php echo specialchars($submdata['langname'])?></a>&nbsp;&nbsp;
<img title="submittime" alt="Submittime:" src="../images/submittime.png"/>
	<?php echo '<span title="' . printtime($submdata['submittime'],'%Y-%m-%d %H:%M:%S (%Z)') . '">' .
	           printtime($submdata['submittime'], NULL, $submdata['cid']) . '</span>'; ?>&nbsp;&nbsp;
<img title="allowed runtime" alt="Allowed runtime:" src="../images/allowedtime.png"/>
	<?php echo  specialchars($submdata['maxruntime']) ?>s&nbsp;&nbsp;
<img title="view source code" alt="" src="../images/code.png"/>
<a href="show_source.php?id=<?= $id ?>" style="font-weight:bold;">view source code</a>
<?php

if ( isset($submdata['externalid']) ) {
	echo "&nbsp;&nbsp;External ID: <a href=\"" . EXT_CCS_URL . urlencode($submdata['externalid']) .
		"\" target=\"extCCS\">" . htmlspecialchars($submdata['externalid']) . "</a>, " .
		printresult($submdata['externalresult']);
}

echo "</p>\n";

if ( count($jdata) > 1 || ( count($jdata)==1 && !isset($jid) ) ) {
	echo "<table class=\"list\">\n" .
		"<caption>Judgings</caption>\n<thead>\n" .
		"<tr><td></td><th scope=\"col\">ID</th><th scope=\"col\">start</th>" .
		"<th scope=\"col\">max runtime</th>" .
		"<th scope=\"col\">judgehost</th><th scope=\"col\">result</th>" .
		"<th scope=\"col\">rejudging</th>" .
		"</tr>\n</thead>\n<tbody>\n";

	// print the judgings
	foreach( $jdata as $judgingid => $jud ) {

		echo '<tr' . ( $jud['valid'] ? '' : ' class="disabled"' ) . '>';
		$link = '<a href="submission.php?id=' . $id . '&amp;jid=' . $judgingid . '">';

		if ( $judgingid == $jid ) {
			echo '<td>' . $link . '&rarr;&nbsp;</a></td>';
		} else {
			echo '<td>' . $link . '&nbsp;</a></td>';
		}

		$rinfo = isset($jud['rejudgingid']) ? 'r' . $jud['rejudgingid'] . ' (' . $jud['reason'] . ')' : '';

		echo '<td>' . $link . 'j' . $judgingid . '</a></td>' .
<<<<<<< HEAD
			'<td>' . $link . printtime($jud['starttime'], NULL, $jud['cid']) . '</a></td>' .
			'<td>' . $link . htmlspecialchars($jud['max_runtime']) . ' s</a></td>' .
=======
			'<td>' . $link . printtime($jud['starttime']) . '</a></td>' .
			'<td>' . $link . specialchars($jud['max_runtime']) . ' s</a></td>' .
>>>>>>> 852110d3
			'<td>' . $link . printhost(@$jud['judgehost']) . '</a></td>' .
			'<td>' . $link . printresult(@$jud['result'], $jud['valid']) . '</a></td>' .
			'<td>' . $link . specialchars($rinfo) . '</a></td>' .
			"</tr>\n";

	}
	echo "</tbody>\n</table><br />\n\n";
}

if ( !isset($jid) ) {
	echo "<p><em>Not (re)judged yet</em></p>\n\n";
}


// Display the details of the selected judging

if ( isset($jid) )  {

	$jud = $DB->q('TUPLE SELECT j.*, r.valid AS rvalid
	               FROM judging j
	               LEFT JOIN rejudging r USING (rejudgingid)
	               WHERE judgingid = %i', $jid);

	// sanity check
	if ($jud['submitid'] != $id) error(
		sprintf("judingid j%d belongs to submitid s%d, not s%d",
			$jid, $jud['submitid'], $id));

	// Display testcase runs
	$runs = $DB->q('TABLE SELECT r.runid, r.judgingid,
	                r.testcaseid, r.runresult, r.runtime, ' .
	                truncate_SQL_field('r.output_run')    . ' AS output_run, ' .
	                truncate_SQL_field('r.output_diff')   . ' AS output_diff, ' .
	                truncate_SQL_field('r.output_error')  . ' AS output_error, ' .
	                truncate_SQL_field('r.output_system') . ' AS output_system, ' .
	                truncate_SQL_field('t.output')        . ' AS output_reference,
	                t.rank, t.description, t.image_type, t.image_thumb
	                FROM testcase t
	                LEFT JOIN judging_run r ON ( r.testcaseid = t.testcaseid AND
	                                             r.judgingid = %i )
	                WHERE t.probid = %s ORDER BY rank',
	               $jid, $submdata['probid']);

	// Use original submission as previous, or try to find a previous
	// submission/judging of the same team/problem.
	if ( isset($submdata['origsubmitid']) ) {
		$lastsubmitid = $submdata['origsubmitid'];
	} else {
		$lastsubmitid = $DB->q('MAYBEVALUE SELECT submitid
		                        FROM submission
		                        WHERE teamid = %i AND probid = %i AND submittime < %s
		                        ORDER BY submittime DESC LIMIT 1',
		                       $submdata['teamid'],$submdata['probid'],
		                       $submdata['submittime']);
	}

	$lastjud = NULL;
	if ( $lastsubmitid !== NULL ) {
		$lastjud = $DB->q('MAYBETUPLE SELECT judgingid, result, verify_comment, endtime
		                   FROM judging
		                   WHERE submitid = %s AND valid = 1
		                   ORDER BY judgingid DESC LIMIT 1', $lastsubmitid);
		if ( $lastjud !== NULL ) {
			$lastruns = $DB->q('TABLE SELECT r.runtime, r.runresult, rank, description
			                    FROM testcase t
			                    LEFT JOIN judging_run r ON ( r.testcaseid = t.testcaseid AND
			                                                 r.judgingid = %i )
			                    WHERE t.probid = %s ORDER BY rank',
			                   $lastjud['judgingid'], $submdata['probid']);
		}
	}

	$judging_ended = !empty($jud['endtime']);
	list($tclist, $sum_runtime, $max_runtime) = display_runinfo($runs, $judging_ended);
	$tclist = "<tr><td>testcase runs:</td><td>" . $tclist . "</td></tr>\n";

	if ( $lastjud !== NULL ) {
		$lastjudging_ended = !empty($lastjud['endtime']);
		list($lasttclist, $sum_lastruntime, $max_lastruntime) = display_runinfo($lastruns, $lastjudging_ended);
		$lasttclist = "<tr class=\"lasttcruns\"><td><a href=\"submission.php?id=$lastsubmitid\">s$lastsubmitid</a> runs:</td><td>" .
				$lasttclist . "</td></tr>\n";
	}

	$state = '';
	if ( isset($jud['rejudgingid']) ) {
		$reason = $DB->q('VALUE SELECT reason FROM rejudging WHERE rejudgingid=%i', $jud['rejudgingid']);
		$state = ' (rejudging <a href="rejudging.php?id=' .
			 urlencode($jud['rejudgingid']) . '">r' .
			 specialchars($jud['rejudgingid']) .
			 '</a>, reason: ' .
			 specialchars($reason) . ')';
	} else if ( $jud['valid'] != 1 ) {
		$state = ' (INVALID)';
	}

	echo rejudgeForm('submission', $id) . "<br /><br />\n\n";

	echo "<h2 style=\"display:inline;\">Judging j" . (int)$jud['judgingid'] .  $state .
		"</h2>\n\n&nbsp;";
	if ( !$jud['verified'] ) {
		echo addForm($pagename . '?id=' . urlencode($id) . '&amp;jid=' . urlencode($jid));

		if ( !empty($jud['jury_member']) ) {
			echo ' (claimed by ' . specialchars($jud['jury_member']) . ') ';
		}
		if ( $jury_member == @$jud['jury_member']) {
			echo addSubmit('unclaim', 'unclaim');
		} else {
			echo addSubmit('claim', 'claim');
		}
		echo addEndForm();
	}
	echo "<br /><br />\n\n";

	echo 'Result: ' . printresult($jud['result'], $jud['valid']) . ( $lastjud === NULL ? '' :
		'<span class="lastresult"> (<a href="submission.php?id=' . $lastsubmitid . '">s' . $lastsubmitid. '</a>: '
		. @$lastjud['result'] . ')</span>' ) . ', ' .
		'Judgehost: <a href="judgehost.php?id=' . urlencode($jud['judgehost']) . '">' .
		printhost($jud['judgehost']) . '</a>, ';

	// Time (start, end, used)
	echo "<span class=\"judgetime\">Judging started: " . printtime($jud['starttime'],'%H:%M:%S');

	if ( $judging_ended ) {
		echo ', finished in '.
				printtimediff($jud['starttime'], $jud['endtime']) . ' s';
	} elseif ( $jud['valid'] || isset($jud['rejudgingid']) ) {
		echo ' [still judging - busy ' . printtimediff($jud['starttime']) . ']';
	} else {
		echo ' [aborted]';
	}


	echo "</span>\n";

	if ( @$jud['result']!=='compiler-error' ) {
		echo ", max/sum runtime: " . sprintf('%.2f/%.2fs',$max_runtime,$sum_runtime);
		if ( isset($max_lastruntime) ) {
			echo " <span class=\"lastruntime\">(<a href=\"submission.php?id=$lastsubmitid\">s$lastsubmitid</a>: "
				. sprintf('%.2f/%.2fs',$max_lastruntime,$sum_lastruntime) .
				")</span>";
		}

		echo "<table>\n$tclist";
		if ( $lastjud !== NULL ) {
			echo $lasttclist;
		}
		echo "</table>\n";
	}

	// Show JS toggle of previous submission results.
	if ( $lastjud!==NULL ) {
		echo "<span class=\"testcases_prev\">" .
		     "<a href=\"javascript:togglelastruns();\">show/hide</a> results of previous " .
		     "<a href=\"submission.php?id=$lastsubmitid\">submission s$lastsubmitid</a>" .
		     ( empty($lastjud['verify_comment']) ? '' :
		       "<span class=\"prevsubmit\"> (verify comment: '" .
		       $lastjud['verify_comment'] . "')</span>" ) . "</span>";
	}

	// display following data only when the judging has been completed
	if ( $judging_ended ) {

		// display verification data: verified, by whom, and comment.
		// only if this is a valid judging, otherwise irrelevant
		if ( $jud['valid'] || (isset($jud['rejudgingid']) && $jud['rvalid'])) {
			$verification_required = dbconfig_get('verification_required', 0);
			if ( ! ($verification_required && $jud['verified']) ) {

				$val = ! $jud['verified'];

				echo addForm('verify.php') .
				    addHidden('id',  $jud['judgingid']) .
				    addHidden('val', $val) .
				    addHidden('redirect', @$_SERVER['HTTP_REFERER']);
			}

			echo "<p>Verified: " .
			    "<strong>" . printyn($jud['verified']) . "</strong>";
			if ( $jud['verified'] && ! empty($jud['jury_member']) ) {
				echo ", by " . specialchars($jud['jury_member']);
				if ( !empty($jud['verify_comment']) ) {
					echo ' with comment "'.specialchars($jud['verify_comment']).'"';
				}
			}

			if ( ! ($verification_required && $jud['verified']) ) {
				echo '; ' . addSubmit(($val ? '' : 'un') . 'mark verified', 'verify');
				if ( $val ) {
					$url = ICAT_URL.'/insert_entry.php';
					echo ' with comment ' . addInput('comment', '', 25) .
					    addInputField('button','post_icat','post to iCAT',
					                  " onclick=\"postVerifyCommentToICAT(".
					                  "'$url','$username','".
					                  $submdata['teamid']."','" .
					                  $submdata['probshortname']."','".
					                  $submdata['externalid']."');".
					                  " alert('Comment posted to iCAT.');\"");
				}
				echo "</p>" . addEndForm();
			} else {
				echo "</p>\n";
			}

			if ( !empty($submdata['externalresult']) && $jud['result'] !== $submdata['externalresult'] ) {
				echo msgbox('results differ', 
					'This submission was judged as '
					. '<a href="' . EXT_CCS_URL
					. urlencode($submdata['externalid']) . '" target="extCCS">'
					. printresult($submdata['externalresult'])
					. '</a>' 
					. ' by the external CCS, but as '
					. printresult($jud['result'])
					. ' by DOMjudge.');
			}
		}
	} else { // judging not ended yet
			echo "<p><b>Judging is not finished yet!</b></p>\n";
	}

?>
<script type="text/javascript">
<!--
togglelastruns();
// -->
</script>
<?php

	display_compile_output(@$jud['output_compile'], @$jud['result']!=='compiler-error');

	// If compilation is not finished yet or failed, there's no more info to show, so stop here
	if ( @$jud['output_compile'] === NULL || @$jud['result']=='compiler-error' ) {
		require(LIBWWWDIR . '/footer.php');
		exit(0);
	}

	foreach ( $runs as $run ) {

		if ( $run['runresult'] == 'correct' ) {
			echo "<div class=\"run_correct\">";
		}
		echo "<h4 id=\"run-$run[rank]\">Run $run[rank]</h4>\n\n";

		if ( $run['runresult']===NULL ) {
			echo "<p class=\"nodata\">" .
				( $jud['result'] === NULL ? 'Run not started/finished yet.' : 'Run not used for final result.' ) .
				"</p>\n";
			continue;
		}

		$timelimit_str = '';
		if ( $run['runresult']=='timelimit' ) {
			if ( preg_match('/timelimit exceeded.*hard (wall|cpu) time/',$run['output_system']) ) {
				$timelimit_str = '<b>(terminated)</b>';
			} else {
				$timelimit_str = '<b>(finished late)</b>';
			}
		}
		echo "<table>\n<tr><td>";
		echo "<table>\n" .
		    "<tr><td>Description:</td><td>" .
		    specialchars($run['description']) . "</td></tr>" .
		    "<tr><td>Download: </td><td>" .
		    "<a href=\"testcase.php?probid=" . specialchars($submdata['probid']) .
		    "&amp;rank=" . $run['rank'] . "&amp;fetch=input\">Input</a> / " .
		    "<a href=\"testcase.php?probid=" . specialchars($submdata['probid']) .
		    "&amp;rank=" . $run['rank'] . "&amp;fetch=output\">Reference Output</a> / " .
		    "<a href=\"team_output.php?runid=" . $run['runid'] . "&amp;cid=" .
		    $submdata['cid'] . "\">Team Output</a></td></tr>" .
		    "<tr><td>Runtime:</td><td>$run[runtime] sec $timelimit_str</td></tr>" .
		    "<tr><td>Result: </td><td><span class=\"sol sol_" .
		    ( $run['runresult']=='correct' ? '' : 'in' ) .
		    "correct\">$run[runresult]</span></td></tr>" .
		    "</table>\n\n";
		echo "</td><td>";
		if ( isset($run['image_thumb']) ) {
			$imgurl = "./testcase.php?probid=" .  urlencode($submdata['probid']) .
			    "&amp;rank=" . $run['rank'] . "&amp;fetch=image";
			echo "<a href=\"$imgurl\">";
			echo '<img src="data:image/' . $run['image_type'] . ';base64,' .
			    base64_encode($run['image_thumb']) . '"/>';
			echo "</a>";
		}
		echo "</td></tr></table>\n\n";

		echo "<h5>Diff output</h5>\n";
		if ( strlen(@$run['output_diff']) > 0 ) {
			echo "<pre class=\"output_text\">";
			echo parseRunDiff($run['output_diff']);
			echo "</pre>\n\n";
		} else {
			echo "<p class=\"nodata\">There was no diff output.</p>\n";
		}

		if ( $run['runresult'] !== 'correct' ) {
			echo "<pre class=\"output_text\">";
			// TODO: can be improved using diffposition.txt
			// FIXME: only show when diffposition.txt is set?
			// FIXME: cut off after XXX lines
			$lines_team = preg_split('/\n/', trim($run['output_run']));
			$lines_ref  = preg_split('/\n/', trim($run['output_reference']));

			$diffs = array();
			$firstErr = sizeof($lines_team) + 1;
			$lastErr  = -1;
			for ($i = 0; $i < min(sizeof($lines_team), sizeof($lines_ref)); $i++) {
				$lcs = compute_lcsdiff($lines_team[$i], $lines_ref[$i]);
				if ( $lcs[0] === TRUE ) {
					$firstErr = min($firstErr, $i);
					$lastErr  = max($lastErr, $i);
				}
				$diffs[] = $lcs[1];
			}
			$contextLines = 5;
			$firstErr -= $contextLines;
			$lastErr  += $contextLines;
			$firstErr = max(0, $firstErr);
			$lastErr  = min(sizeof($diffs)-1, $lastErr);
			echo "<table class=\"lcsdiff\">\n";
			if ($firstErr > 0) {
				echo "<tr><td class=\"linenr\">[...]</td><td/></tr>\n";
			}
			for ($i = $firstErr; $i <= $lastErr; $i++) {
				echo "<tr><td class=\"linenr\">" . ($i + 1) . "</td><td>" . $diffs[$i] . "</td></tr>";
			}
			if ($lastErr < sizeof($diffs) - 1) {
				echo "<tr><td class=\"linenr\">[...]</td><td/></tr>\n";
			}
			echo "</table>";

			echo "</pre>\n\n";
		}

		echo "<h5>Program output</h5>\n";
		if ( strlen(@$run['output_run']) > 0 ) {
			echo "<pre class=\"output_text\">".
			    specialchars($run['output_run'])."</pre>\n\n";
		} else {
			echo "<p class=\"nodata\">There was no program output.</p>\n";
		}

		echo "<h5>Program error output</h5>\n";
		if ( strlen(@$run['output_error']) > 0 ) {
			echo "<pre class=\"output_text\">".
			    specialchars($run['output_error'])."</pre>\n\n";
		} else {
			echo "<p class=\"nodata\">There was no stderr output.</p>\n";
		}

		echo "<h5>Judging system output (info/debug/errors)</h5>\n";
		if ( strlen(@$run['output_system']) > 0 ) {
			echo "<pre class=\"output_text\">".
			    specialchars($run['output_system'])."</pre>\n\n";
		} else {
			echo "<p class=\"nodata\">There was no judging system output.</p>\n";
		}

		if ( $run['runresult'] == 'correct' ) {
			echo "</div>";
		}
	}

?>
	<script type="text/javascript">
		function display_correctruns(show) {
			elements = document.getElementsByClassName('run_correct');
			for (i = 0; i < elements.length; i++) {
				elements[i].style.display = show ? 'block' : 'none';
			}
		}
		display_correctruns(false);
	</script>
<?php


}

// We're done!

require(LIBWWWDIR . '/footer.php');<|MERGE_RESOLUTION|>--- conflicted
+++ resolved
@@ -318,7 +318,7 @@
 
 if ( isset($submdata['externalid']) ) {
 	echo "&nbsp;&nbsp;External ID: <a href=\"" . EXT_CCS_URL . urlencode($submdata['externalid']) .
-		"\" target=\"extCCS\">" . htmlspecialchars($submdata['externalid']) . "</a>, " .
+		"\" target=\"extCCS\">" . specialchars($submdata['externalid']) . "</a>, " .
 		printresult($submdata['externalresult']);
 }
 
@@ -348,13 +348,8 @@
 		$rinfo = isset($jud['rejudgingid']) ? 'r' . $jud['rejudgingid'] . ' (' . $jud['reason'] . ')' : '';
 
 		echo '<td>' . $link . 'j' . $judgingid . '</a></td>' .
-<<<<<<< HEAD
 			'<td>' . $link . printtime($jud['starttime'], NULL, $jud['cid']) . '</a></td>' .
-			'<td>' . $link . htmlspecialchars($jud['max_runtime']) . ' s</a></td>' .
-=======
-			'<td>' . $link . printtime($jud['starttime']) . '</a></td>' .
 			'<td>' . $link . specialchars($jud['max_runtime']) . ' s</a></td>' .
->>>>>>> 852110d3
 			'<td>' . $link . printhost(@$jud['judgehost']) . '</a></td>' .
 			'<td>' . $link . printresult(@$jud['result'], $jud['valid']) . '</a></td>' .
 			'<td>' . $link . specialchars($rinfo) . '</a></td>' .
