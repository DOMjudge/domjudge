--- conflicted
+++ resolved
@@ -224,14 +224,9 @@
 
 if ( ! $submdata ) error ("Missing submission data");
 
-<<<<<<< HEAD
 $jdata = $DB->q('KEYTABLE SELECT judgingid AS ARRAYKEY, cid, result, j.valid, j.starttime,
-                 j.judgehost, j.verified, j.jury_member, j.verify_comment, r.reason, r.rejudgingid,
-=======
-$jdata = $DB->q('KEYTABLE SELECT judgingid AS ARRAYKEY, result, j.valid, j.starttime,
                  j.judgehost, j.verified, j.jury_member, j.verify_comment,
                  r.reason, r.rejudgingid,
->>>>>>> 00381645
                  MAX(jr.runtime) AS max_runtime
                  FROM judging j
                  LEFT JOIN judging_run jr USING(judgingid)
