<?php
/**
 * Import/export configration settings to and from contest.yaml.
 *
 * Part of the DOMjudge Programming Contest Jury System and licenced
 * under the GNU GPL. See README and COPYING for details.
 */

require('init.php');

requireAdmin();

// Calculate the difference between two HH:MM:SS strings and output
// again in that format. Assumes that $time1 >= $time2.
function timestring_diff($time1, $time2)
{
	sscanf($time1, '%2d:%2d:%2d', $h1, $m1, $s1);
	sscanf($time2, '%2d:%2d:%2d', $h2, $m2, $s2);

	$s = 3600 * ($h1 - $h2) + 60 * ($m1 - $m2) + ($s1 - $s2);

	$h = floor($s/(60*60)); $s -= $h * 60*60;
	$m = floor($s/60);      $s -= $m * 60;

	return sprintf('%02d:%02d:%02d', $h, $m, $s);
}

// Return the first non-null argument, else null.
function first_defined($arg1, $arg2 = null, $arg3 = null, $arg4 = null)
{
	if ( !empty($arg1) ) return $arg1;
	if ( !empty($arg2) ) return $arg2;
	if ( !empty($arg3) ) return $arg3;
	if ( !empty($arg4) ) return $arg4;
	return null;
}

if ( isset($_POST['import']) ) {

	if ( isset($_FILES) && isset($_FILES['import_config']) &&
	     isset($_FILES['import_config']['name']) &&
	     isset($_FILES['import_config']['tmp_name']) ) {

		$file = $_FILES['import_config']['name'];

		$contest_yaml_data = Spyc::YAMLLoad($_FILES['import_config']['tmp_name']);

		if ( empty($contest_yaml_data) ) {
			echo "<p>Error parsing YAML file.</p>\n";
			require(LIBWWWDIR . '/footer.php');
			exit;
		}

		require(LIBWWWDIR . '/checkers.jury.php');

		$invalid_regex = '/[^' . substr(IDENTIFIER_CHARS,1).'/';

		$contest = array();
		$contest['name'] = $contest_yaml_data['name'];
		$contest['shortname'] = preg_replace($invalid_regex, '_',
		                                     $contest_yaml_data['short-name']);

		$starttime = date_create_from_format(DateTime::ISO8601,
		                                     $contest_yaml_data['start-time']);
		$starttime->setTimezone(new DateTimeZone(date_default_timezone_get()));

		$contest['starttime_string'] = date_format($starttime, 'Y-m-d H:i:s e');
		$contest['activatetime_string'] = '-1:00';
		$contest['endtime_string'] = '+' . $contest_yaml_data['duration'];
		// First try new key then fallback to old 'scoreboard-freeze':
		$freeze_duration = first_defined(@$contest_yaml_data['scoreboard-freeze-duration'],
		                                 @$contest_yaml_data['scoreboard-freeze-length']);
		$freeze_start    = first_defined(@$contest_yaml_data['scoreboard-freeze'],
		                                 @$contest_yaml_data['freeze']);
		if ( isset($freeze_duration) ) {
			$contest['freezetime_string'] =
				'+' . timestring_diff($contest_yaml_data['duration'],$freeze_duration);
		}
		else if ( isset($freeze_start) ) {
			$contest['freezetime_string'] = '+' . $freeze_start;
		}
		// unfreezetime is not supported by the current standard
		$contest['unfreezetime_string'] = null;
		$contest['enabled'] = 1;

		$contest = check_contest($contest);

		$cid = $DB->q("RETURNID INSERT INTO contest SET %S", $contest);

		if ( ! empty($CHECKER_ERRORS) ) {
			echo "<p>Contest data not valid:</p>\n";
			echo "<ul>\n";
			foreach ($CHECKER_ERRORS as $error) {
				echo "<li>" . $error . "</li>\n";
			}
			echo "</ul>\n";
			require(LIBWWWDIR . '/footer.php');
			exit;

		}

		dbconfig_init();

		// TODO: event-feed-port
		$penalty = first_defined(@$contest_yaml_data['penalty-time'],
		                         @$contest_yaml_data['penalty']);
		if ( isset($penalty) ) {
			$LIBDBCONFIG['penalty_time']['value'] = (int)$penalty;
		}

		if ( isset($contest_yaml_data['default-clars']) ) {
			$LIBDBCONFIG['clar_answers']['value'] = $contest_yaml_data['default-clars'];
<<<<<<< HEAD
		} else {
			$LIBDBCONFIG['clar_answers']['value'] = array();
		}
		$categories = array();
		foreach ( $contest_yaml_data['clar-categories'] as $category ) {
			$cat_key = substr(str_replace(array(' ', ',', '.'), '-',
			                  strtolower($category)), 0, 9);
			$categories[$cat_key] = $category;
		}
		$LIBDBCONFIG['clar_categories']['value'] = $categories;
=======
		}

		if ( is_array(@$contest_yaml_data['clar-categories']) ) {
			$categories = array();
			foreach ( $contest_yaml_data['clar-categories'] as $category ) {
				$cat_key = substr(str_replace(array(' ', ',', '.'), '-',
				                  strtolower($category)), 0, 9);
				$categories[$cat_key] = $category;
			}
			$LIBDBCONFIG['clar_categories']['value'] = $categories;
		}
>>>>>>> 0b3b5942

	/* Disable importing language details, as there's very little to actually import:
		$DB->q("DELETE FROM language");
		foreach ($contest_yaml_data['languages'] as $language) {
			$lang = array();
			// TODO better lang-id?
			$lang['langid'] = str_replace(array('+', '#', ' '),
	                                      array('p', 'sharp', '-'),
										  strtolower($language['name']));
			$lang['name'] = $language['name'];
			$lang['allow_submit'] = 1;
			$lang['allow_judge'] = 1;
			$lang['time_factor'] = 1;

			$DB->q("INSERT INTO language SET %S", $lang);
		}
	*/

		if ( is_array(@$contest_yaml_data['problems']) ) {
			foreach ($contest_yaml_data['problems'] as $problem) {
				// TODO better lang-id?

				// Deal with obsolete attribute names:
				$probname  = first_defined(@$problem['name'], @$problem['short-name']);
				$problabel = first_defined(@$problem['label'], @$problem['letter']);

				$probid = $DB->q('RETURNID INSERT INTO problem
				                  SET name = %s, timelimit = %i',
				                 $probname, 10);
				// TODO: ask Fredrik about configuration of timelimit

				$DB->q('INSERT INTO contestproblem (cid, probid, shortname, color)
				        VALUES (%i, %i, %s, %s)',
				       $cid, $probid, $problabel, $problem['rgb']);
			}
		}

		dbconfig_store();

		// Redirect to the original page to prevent accidental redo's
		header('Location: impexp_contestyaml.php?import-ok&file='.$file);
		exit;

	} else {

		echo "<p>Error uploading file.</p>\n";
		require(LIBWWWDIR . '/footer.php');
		exit;

	}

} elseif ( isset($_POST['export']) ) {

	// Fetch data from database and store in an associative array
	$cid = @$_POST['contest'];

	$contest_row = $DB->q("MAYBETUPLE SELECT * FROM contest WHERE cid = %i", $cid);

	if ( ! $contest_row ) {
		echo "<p>Contest not found.</p>\n";
		require(LIBWWWDIR . '/footer.php');
		exit;
	}
	$res = $DB->q('KEYTABLE SELECT *, intervalid AS ARRAYKEY
	               FROM removed_interval WHERE cid = %i', $cid);

	$contest_row['removed_intervals'] = $res;

	$contest_data = array();
	$contest_data['name'] = $contest_row['name'];
	$contest_data['short-name'] = $contest_row['name'];
	$contest_data['start-time'] = date('c', $contest_row['starttime']);
	$contest_data['duration'] =
		printtimerel(calcContestTime($contest_row['endtime'], $contest_row['cid']));

	if ( ! is_null($contest_row['freezetime']) ) {
		$contest_data['scoreboard-freeze-duration'] = printtimerel(
			calcContestTime($contest_row['endtime'],    $contest_row['cid']) -
			calcContestTime($contest_row['freezetime'], $contest_row['cid']));
	}

	// TODO: event-feed-port
	$contest_data['penalty-time'] = dbconfig_get('penalty_time');
	$contest_data['default-clars'] = dbconfig_get('clar_answers');
	$contest_data['clar-categories'] = array_values(dbconfig_get('clar_categories'));
	$contest_data['languages'] = array();
	$q = $DB->q("SELECT * FROM language");
	while ( $lang = $q->next() ) {

		$language = array();
		$language['name'] = $lang['name'];
		// TODO: compiler, -flags, runner, -flags?
		$contest_data['languages'][] = $language;

	}
	$contest_data['problems'] = array();
	if ( !empty($cid) ) {
		$q = $DB->q("SELECT * FROM problem
		             INNER JOIN contestproblem USING (probid)
		             WHERE cid = %i",
		            $cid);
		while ( $prob = $q->next() ) {

			$problem = array();
			$problem['label'] = $prob['shortname'];
			$problem['name'] = $prob['name'];
			// Our color field can be both a HTML color name and an RGB value.
			// If it is in RGB, we try to find the closest HTML color name.
			$color = hex_to_color($prob['color']);
			$problem['color'] = is_null($color) ? $prob['color'] : $color;
			$problem['rgb'] = color_to_hex($prob['color']);
			$contest_data['problems'][] = $problem;
		}
	}


	$yaml = Spyc::YAMLDump($contest_data);

	echo $yaml;
	header('Content-type: text/x-yaml');
	header('Content-Disposition: attachment; filename="contest.yaml"');
	exit;

}

$title = "Import / export configuration";
require(LIBWWWDIR . '/header.php');

echo "<h1>Import / export configuration</h1>\n\n";

if ( isset($_GET['import-ok']) ) {
	echo msgbox("Import successful!", "The file " . specialchars(@$_GET['file']) .
	            " is successfully imported.");
}

echo "<h2>Import from YAML</h2>\n\n";
echo addForm('impexp_contestyaml.php', 'post', null, 'multipart/form-data');
echo msgbox("Please note!", "Importing a contest.yaml may overwrite some settings " .
            "(e.g. penalty time, clarification categories, clarification answers, etc.)." .
            "This action can not be undone!");
echo addFileField('import_config');
echo addSubmit('Import', 'import') . addEndForm();
echo "<h2>Export to YAML</h2>\n\n";
echo addForm('impexp_contestyaml.php');
echo '<label for="contest">Select contest: </label>';
$contests = $DB->q("KEYVALUETABLE SELECT cid, name FROM contest");
echo addSelect('contest', $contests, null, true);
echo addSubmit('Export', 'export') . addEndForm();


require(LIBWWWDIR . '/footer.php');<|MERGE_RESOLUTION|>--- conflicted
+++ resolved
@@ -110,18 +110,6 @@
 
 		if ( isset($contest_yaml_data['default-clars']) ) {
 			$LIBDBCONFIG['clar_answers']['value'] = $contest_yaml_data['default-clars'];
-<<<<<<< HEAD
-		} else {
-			$LIBDBCONFIG['clar_answers']['value'] = array();
-		}
-		$categories = array();
-		foreach ( $contest_yaml_data['clar-categories'] as $category ) {
-			$cat_key = substr(str_replace(array(' ', ',', '.'), '-',
-			                  strtolower($category)), 0, 9);
-			$categories[$cat_key] = $category;
-		}
-		$LIBDBCONFIG['clar_categories']['value'] = $categories;
-=======
 		}
 
 		if ( is_array(@$contest_yaml_data['clar-categories']) ) {
@@ -133,7 +121,6 @@
 			}
 			$LIBDBCONFIG['clar_categories']['value'] = $categories;
 		}
->>>>>>> 0b3b5942
 
 	/* Disable importing language details, as there's very little to actually import:
 		$DB->q("DELETE FROM language");
