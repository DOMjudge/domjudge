--- conflicted
+++ resolved
@@ -105,7 +105,6 @@
 <tr><td><label for="data_0__timelimit_">Timelimit:</label></td>
 <td><?php echo addInputField('number','data[0][timelimit]', @$row['timelimit'],
 	' min="1" max="10000" required')?> sec</td></tr>
-<<<<<<< HEAD
 <?
 	if ( dbconfig_get('separate_start_end',0) ) {
 ?>
@@ -118,20 +117,12 @@
 <?
 	} // separate_start_end
 ?>
-<tr><td><label for="data_0__color_">Balloon colour:</label></td>
-<td><?php echo addInputField('color','data[0][color]', @$row['color'],
-	' class="color {required:false,adjust:false,hash:true,caps:false}"')?>
-<a target="_blank"
-href="http://www.w3schools.com/cssref/css_colornames.asp"><img
-src="../images/b_help.png" class="smallpicto" alt="?" /></a></td></tr>
-=======
 
 <tr><td><label for="data_0__memlimit_">Memory limit:</label></td>
 <td><?php echo addInputField('number','data[0][memlimit]', @$row['memlimit'])?> kB</td></tr>
 
 <tr><td><label for="data_0__outputlimit_">Output limit:</label></td>
 <td><?php echo addInputField('number','data[0][outputlimit]', @$row['outputlimit'])?> kB</td></tr>
->>>>>>> 3cfcdefe
 
 <tr><td><label for="data_0__problemtext_">Problem text:</label></td>
 <td><?php
@@ -154,9 +145,6 @@
 </td></tr>
 
 <tr><td><label for="data_0__special_compare_">Special compare script:</label></td>
-<<<<<<< HEAD
-<td><?php echo addInput('data[0][special_compare]', @$row['special_compare'], 30, 25)?></td></tr>
-=======
 <td>
 <?php
 $execmap = $DB->q("KEYVALUETABLE SELECT execid,description FROM executable
@@ -170,7 +158,6 @@
 <tr><td><label for="data_0__special_compare_args_">Special compare args:</label></td>
 <td><?php echo addInput('data[0][special_compare_args]', @$row['special_compare_args'], 30, 255)?></td></tr>
 
->>>>>>> 3cfcdefe
 </table>
 
 <?php
@@ -204,17 +191,10 @@
 
 endif;
 
-<<<<<<< HEAD
-$data = $DB->q('TUPLE SELECT p.probid,p.cid,p.name,p.allow_submit,p.allow_judge,
-                             p.timelimit,p.start,p.end,p.color,
-                             p.special_run,p.special_compare,p.problemtext_type,
-                             c.contestname, count(rank) AS ntestcases
-=======
-$data = $DB->q('TUPLE SELECT p.probid,p.name,
+$data = $DB->q('TUPLE SELECT p.probid,p.name,p.start,p.end,
                              p.timelimit,p.memlimit,p.outputlimit,
                              p.special_run,p.special_compare,p.special_compare_args,
                              p.problemtext_type, count(rank) AS ntestcases
->>>>>>> 3cfcdefe
                 FROM problem p
                 LEFT JOIN testcase USING (probid)
                 WHERE probid = %i GROUP BY probid', $id);
