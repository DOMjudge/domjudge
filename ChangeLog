DOMjudge Programming Contest Judging System

Version 4.0.0 - DEV
-------------------
 - [INCOMPATIBLE CHANGE] checktestdata logical operators are now '&&' and '||'.
 - Introduce REST API; used by judgedaemon to communicate with domserver.
 - New scoreboard layout: more compact, affil. logos replaced by names.
 - Store timestamps in database as Unix epoch, independent of time zones
   with subsecond resolution.
 - Store recognized language extensions in database and query from
   submit client through REST API.
 - Show diff of team and reference output even if run stopped prematurely.
 - Make timelimit overshoot margin configurable.
 - Judge too-late submissions without scoring them (Closes #99).
 - Update jscolor and sorttable javascript to latest upstream versions.
 - Misc. minor bugs fixed reported by Coverity scan.
 - Replace flex++ by flexc++, fixes a missing build dep. and code cleanup.
 - Add support for new languages: Prolog, Ruby.
 - Add note that submit client requires the IPADDRESS (or FIXED)
   authentication method (Closes #125).
 - Replace GeSHi syntax highlighter with Ace javascript code editor.
 - [security] Compile as unprivileged user to prevent compile-time access
   to e.g. testdata files.
 - Added rankcache_* tables to improve scoreboard page for large contests
   (thanks to the Amrita people), renamed scoreboard_* tables to match.

Version 3.4.0 - (unreleased)
----------------------------
 - Add problem text to database and support viewing in PDF/HTML/ASCII.
 - Add optional printing support via DOMjudge web interface. Using
   local system printing remains the preferred way.
 - Change non-lazy evaluation to also return the result to the team
   as soon as possible while continuing to judge the remaining test
   cases.
 - Display verification comment for previous run.
 - Check IP address equivalence with inet_pton.
 - Do not apply framing protection to public interface.
 - Update GeSHi to upstream 1.0.8.11.
 - Update JSColor to upstream 1.4.0.
 - Increase highlighted source limit from 10 kB to 32 kB.
 - Add mapping to GeSHi highlighting to translate DOMjudge language
   ID's to their GeSHi counterparts.
 - Move configuration data to separate SQL file.
 - Store CPU/wall time limits in double to prevent overflows.
 - Fix bug: CSS class missing in disabled balloon interfaces rows.
 - Fix bug: link to CSS colour names reference was broken.
 - Make Java class name detection compatible with Java 7.
 - Make Haskell example source compatible with newer GHC versions.
 - Make default colour for observers grey instead of yellow.
 - Fix bug: buffer underflow bug in runguard when compiled on Ubuntu 12.04:
   added check for closed pipe (file descriptor == -1). Thanks Keith Johnson.
 - Fix bug: change absolute time strings for those times which are specified
   as relative time when starttime was changed by "start now".
 - Fix bug: long overflow in runguard / output_exit_time.
 - Fix bug: add missing $pagename to check_judgings.php.
 - Fix bug: race condition in runguard where the forked child terminates
   before the parent could setup a signal handler.
 - Fix bug: handle gracefully events deleted from the database.
 - Fix bug: submitclient compile error with g++ (Debian 4.7.1-2) 4.7.1.
 - Don't let sudo try to read passwords.
 - Various documentation improvements.
 - Add cascading delete on submitid to balloons table.
 - Support stringwise token compare and ignoring whitespace in check_float.
 - Add option to generate testdata and add ASSERT to checktestdata syntax.
 - Extend checktestdata syntax: arrays, strings, UNIQUE, INARRAY tests.
 - Correct mount bind option, see Debian bug #677815. Ported from
   WISVCH/DOMjudge tree at GitHub.
 - Add program to "relive" simulate original contest submissions.
 - Add option to display favourite teams on top of the public scoreboard.
 - Make format of timestamps in web interfaces configurable.
 - Use PHP multibyte string functions where applicable. Thanks Vladimir
   Vassiliev for the bug report.
 - Use HTML5 for multiple file uploads and form validation, when available.
 - Fix: close all file descriptors when daemonizing (no PHP solution yet).
 - Upgrade to PHP's 'mysqli' extension instead of the legacy 'mysql'.
 - Switch make_chroot to Debian 7.0 'Wheezy' and OpenJDK 7.
 - Add support for memory control in rungard with Linux cgroups.
   Patch provided by Keith Johnson.
 - Prevent network access from runguard when cgroups are enabled.
 - Pass ONLINE_JUDGE and DOMJUDGE directives to submissions.
 - Add support for new languages: Python3, Ada, Fortran, Lua, Scala.
<<<<<<< HEAD
 - Checktestdata logical operators are now '&&' and '||'. The old '&' and
   '|' are obsoleted and will be removed in the next major release.
=======
 - Make it explicit that rejuding 'all' does not include CORRECT submissions.
 - Allow to (de)activate judgehosts on the judgehosts overview page.
 - Apply the z-index to the clock only, otherwise the refresh button
   stops being clickable.
 - Remove unnecessary sleep from submitting test sources.
 - Run C preprocessor on Fortran source to be able to pass defines.
 - Also install an Ubuntu chroot creation script.
 - Support deleting a problem description.
 - Move the balloon daemon configuration into domserver-config, and install
   it by default.
 - Mount lib64 in the chroot if it exists.
 - Allow multiple judgedaemons to be run on the same host, and use cgroups
   to bind each to a separate CPU core.
 - Judgehosts will auto-register with the domserver and do not need to be
   manually listed beforehand.
 - Fix bug that teampage_first_visit would be updated on each visit.
 - Update clock in web interface each second through JavaScript.
 - Further tighten permissions on files written when judging submissions,
   to make the case when not using chroot more secure.
 - Add c++ as a language extension for C++.
 - Display a total and maximum of all testcase runtimes for a submission,
   and always print runtimes with two decimals.
 - Judgehosts update their status after each testcase to prevent
   warning/critical status with many testcases.
>>>>>>> d453452b

Version 3.3.0 - 29 May 2012
---------------------------
 - Fix bug: don't show unverified submission details if verification is
   required. Thanks Keith Johnson.
 - Add sourcefiles_limit setting, upper bound on the number of source
   files in one submission.
 - Improve polishing of multifile submission handling.
 - Preselect original text in clarification form.
 - Remove judgehost from submission overview tables.
 - Calculate team that first solved a problem per sortorder.
 - Do not show submission form when contest has not yet started.
 - Add button to submission list to view only unjudged submissions.
 - Improve performance of checkconfig under large databases.
 - Change runguard kill process to remove unnecessary sleep()s.
 - Create chroot once per judging instead of once per testcase to
   remove overhead of repeated chroot start/stopping.
 - Make chroot bind mounts read-only for extra security.
 - Refresh scoreboard cache only after a warning has been acknowledged.
 - Add advisory locking to calcScoreRow() updating of scoreboard cache,
   to prevent accidental high database load.
 - Check for unfinished judgings on judgehost startup and give
   them back to the queue.
 - Display problem description in submit confirmation dialog.
 - Add configure-variables-interpolated sudoers.d-snippet.
 - Fix JS sorting on id for several tables.
 - Sort problems from the current contest to the top on the problems
   overview page.
 - Add optional judge comment field to judging verification.
 - Redirect to originating page after verification of submission.
 - Move checktestdata grammar specification to separate file
   and publish as public domain.
 - Add possibility to export a problem to a zip-bundle.
 - Add specification of DOMjudge problem format zip-bundle.
 - Add admin button to rejudge all submissions in the current contest.

Version 3.3.0 Release Candidate 1 - 30 April 2012
-------------------------------------------------
 - [INCOMPATIBLE CHANGE,security] enable cURL SSL host/peer verification
   in the command line submit client. This requires any self-signed
   certificates now to be available to libcURL on a team machine.
 - Add compile script and test source for language 'bash'.
 - Prioritize to team's last judging (port from ETH tree).
 - Fix testing for empty output with strlen (port from ETH tree).
 - Update M4 macro's from upstream, fixing some problems.
 - Fix configure script to allow subdir customization in FHS mode.
 - Upgrade included dash shell to version 0.5.7-2.
 - Use Debian 6.0 Squeeze for building Java chroot.
 - Fix warning of runguard trying to reset resource limits to infinity.
 - Fix minor bug in diff output coloring due to line number overflow.
 - Rename SQL upgrade snippets and add README file for these.
 - Raise minimum required PHP version to 5.2.
 - Judges now use individual accounts to access the jury webinterface,
   which will be used to track claiming, verification, etc.
 - Add auditlog for all actions changing contest state.
 - Protect against clickjacking by forbidding framing using the
   X-Frame-Options HTTP header supported in modern browsers.
 - Reimplement balloon tracking and notification backend.
 - Display current contest prominently on contests page and provide
   button to have the next contest milestone happen now.
 - Add script to automatically submit solutions and clarifications.
 - Remove duplicate queries in scoreboard generation.
 - Add team 'enabled' switch which defaults to true, but when
   disabled makes a team to immediately disappear from the
   scoreboard and renders their team interface unusable.
 - Support 'first for contest/team/problem' comments for balloons.
 - Change ISO 3166-1 country codes from alpha-2 to alpha-3.
 - Use CPU time as primary limit (port from ETH tree).
 - Move checktestdata code to separate library for easier use in
   stand-alone checkers, and add 'IF() [ELSE] END' syntax.
 - Add option to display pending submissions on the scoreboard.
 - Remove 'identify daemon' experimental code. It hasn't been
   working for years and no-one discovered that.
 - Remove 'lib.config' experimental library for INI-file configuration.
   It was unused and we're moving to DB stored config with lib.dbconfig.
 - Merge all MySQL users into one omnipotent user (previously
   domjudge_jury). The differences between the levels were
   getting to a point where the separation provided not enough
   added benefit anymore. You should remove the users
   domjudge_{team,public,plugin} from MySQL and dbpasswords.secret.
 - Add configuration page to admin interface and move various variables
   from etc/*-config.php to the DB configuration table.
 - Support inclusion of external libraries under the lib/ext/ path.
 - Include a copy of the GeSHi syntax highlighter.
 - Result remapping is now done on each testcase result, in order
   to avoid surprising interactions with results_prio. A message
   is logged for each remapping done.
 - Transparant redirection of stdio through runguard, Closes: #89.
 - Display first solved in scoreboard (suggested by Andrés Mejía).
 - Fix source code diff function to work with resubmitting modified
   source from the jury interface.
 - Support submissions consisting of multiple source files.
 - Replace check_judgings script by web page in jury interface ('judging
   verifier').
 - Add toggle link for showing/hiding verdicts of previous submission by same
   team.

Version 3.2.0 - SVN r3594 (unreleased)
--------------------------------------
 - Add better support for interactive problems, add sample problem.
 - New, redesigned single page "dashboard" team web interface.
 - Change execute() function for more flexible I/O redirection.
 - Add runpipe program for connecting stdin/out of two processes.
 - Rename compare_program.sh to *_wrapper, allow symlinked usage.
 - Add FLOAT command and exponentiation to checktestdata program.
 - Add countdown before contest and timezone to clock.
 - Add daemon support in C/PHP libraries, use for submit/judgedaemon.
 - Add category to balloons list and button to view only unsent.
 - Lots of small changes to C/C++ sources and build system for better
   POSIX compliance and portability; support LLVM clang compiler.
 - Replace bash by POSIX shell in compile, testcase_run. (Closes: #1735673)
 - Create separate execdir subdir for judging. (Closes: #3041492)
 - Replace setuid root installation of runguard with invocation
   via sudo.
 - Fix missing permissions for plugin interface SQL user.
 - Remove CHROOTDIR (mountpoint prefix) variable to avoid confusion
   with the directory where the Java chroot was created.
 - Redirect to submissions overview page after verification.
 - Fix information leak in clarification problems list. (Closes: #3096018)
 - In JS problem name detection, probid needs to be casenormalised too.
 - Fix websubmit when using numeric problem ID's, thanks Vladimir Vassiliev.
 - Allow specification of contest times relative to starttime.
 - Add toggle button for autorefresh of jury pages (port from ETH tree).
 - Add support for team authentication via LDAP server (port from ETH tree).
 - Pass SYSLOG variable from PHP config to C/C++ programs via environment.
 - Set MySQL connection encoding explicitly. Introduces a new option:
   DJ_CHARACTER_SET_MYSQL.
 - Add 'frozen' flag option to scoreboard plugin interface.
 - Remove language 'extension' column from SQL database, langid is now
   used for source file extensions.
 - Add multiselect filters on scoreboard with javascript hiding.
 - Add cascaded deletes to DB tables: most data can now be deleted from
   the admin webinterface.

Version 3.1.0 - 14 July 2010
----------------------------
 - Add multiple testcases support.
 - Add PHP session support as alternative to IP address authentication.
   Based on patches by Tobias Werth.
 - Bugfixes and improvements to checktestdata program.
 - Fix error trapping in subshells, thanks Jan Jergus. (Closes: #2866430)
 - Fix bug in lib.database.php with array_map "class::method" notation.
 - Add 'enabled' field to contest to allow for easier editing.
 - Only show the configured submission methods in the team manual.
 - Fix install of gendbpasswords and use /dev/urandom.
 - Add documentation on static_scoreboard.
 - Add problem subject to clarifications, idea from DomJudge@FAU.
 - Add WHILE command and tests to checktestdata syntax.
 - Move PENALTY_TIME variable out of common-config into domserver-config.
 - Add combined_scoreboard script to view scoreboard of multiple sites.
 - The judgedaemon now tries to restore a lost db connection (Closes: #2897130)
 - Fix: check for both htpasswd{,2} binaries in configure.
 - Fix white problem colour by adding a circle image with black border.
 - Ports from ETH tree: use pipes with wc and gcc.
 - Fix bug: typo in presentation-error exitcode, and add safeguard.
 - Add security: check for stale judging directories (port from ETH tree).
 - Bugfix: allow zero size testcases (port from ETH tree).
 - Show config checker runtime (port from ETH tree).
 - Make syntax highlighting more modular, and add support for the
   GeSHi syntax highlighter.
 - Add sample PDF problem texts for inclusion in the database.
 - Fix bug in handling of libmagic cookie.
 - Refactor team authentication code to allow for other methods.
 - Eliminate WEBBASEURI setting.
 - Add JavaScript colour picker to balloon colour edit box, using
   jscolor 1.3.1 by Jan Odvárko.
 - Improve layout and usability of displayed tables.
 - Add "viewing" to verification status in jury submission list, idea
   from DomJudge@FAU.
 - Added AWK, C# and Python language support.
 - Added upgrade support for the SQL database.
 - Fix some HTML escaping issues found with skipfish.
 - In chroot-startstop, cope properly with /lib64 being a symlink to
   /lib. Thanks Christoph Dittmann.
 - Enforce the previously implicit notion that probid may only consist
   of characters in "a-zA-Z0-9_".
 - Fix SQL syntax error in restore_sources2db script.
 - Upgrade included dash shell to version 0.5.5.1-6.
 - Fix swapped error messages in submit client.
 - Correctly handle empty optional diff file argument.
 - Include standard C headers in misc/scanner.h.

Version 3.0.0 Release Candidate 2 - 3 September 2009
----------------------------------------------------
 - Fix directory install permissions.
 - Only show languages that are not submitable as 'disabled'
   and show a separator between contests on the problems page.
 - Minor updates to team manual.

Version 3.0.0 Release Candidate 1 - 16 June 2009
------------------------------------------------
 - Raise required PHP version to 5.
 - Replace included static bash by dash shell.
 - Revise team manual.
 - Add missing link to add testcases to a new problem.
 - Fix bug causing segfaults of submitdaemon. (Closes: #2046031)
 - Added script to check results of submitted test-sources.
 - Added 'checktestdata' script for checking testdata via grammar specification.
 - Add support for FHS directory structure installation.
 - Move all configure paths to globally included paths.mk file.
 - Repair broken documentation build/install system.
 - MySQL table types are now InnoDB. Define foreign key relations
   between tables (Closes: #2144325).
 - Use db values instead of the userinput. (Closes #2144718)
 - Add a FLUSH PRIVILEGES statement after user grants during
   installation, as this may be necessary to have MySQL pick up
   all changes correctly.
 - Don't use -fstack-protector under Cygwin. (Closes: #2144713)
 - Distribute prebuilt versions of the admin and judge manuals and
   remove svn,expdlist downloads for the team manual.
 - New compactified layout of team manual.
 - Add note about Java class naming in team manual. (Closes: #2153189)
 - Add Java compile script that autodetects class name. (Closes: #1964765)
 - Add binary file check in commandline submit. (Closes: #2046017)
 - Make HTML tables sortable in the jury view.
 - Removed "feature" of only allowing alnum chars in filename base
   for submit client problem parsing.
 - Show truncated team names instead of logins in submissions overview.
 - Fix bug of submittime==endtime not showing as too-late, thanks Tobias Werth.
 - Replace 'hostname --short' option, fixing inconsistent results.
 - Merge changes in ipv6 branch to trunk, IPv6 comparison not yet functional.
 - Show unread clafications in the title of the team clarifications page.
   (Closes: #2148054)
 - Added test sources for java class name, network and root user.
 - Only wrap unquoted lines in clarification texts. (Closes: #2244652)
 - Only build submit client/daemon on request via configure. (Closes: #2046029)
 - Flush results in config checker for better feedback.
 - Fixed DB installation support with script 'dj-setup-database'.
 - Update included dash shell to version 0.5.5.1-2 (Debian upstream).
 - Replace beep by alert plugin program. (Closes: #1878083)
 - Add functionality and fix security issue in runguard, thanks Thomas Rast.
 - Check for safe_mode before diff-ing tempfiles. (Closes: #1808354)
 - Proper error message when entering a team ip that's already in use.
 - Remove javascript sorting from table columns where it doesn't make sense.
 - Commandline submitclient supports only http by default now.
 - Remove redundant copies of testdata by symlinks. (Closes #2805385)
 - Java chroot script now uses Sun's OpenJDK-headless, allowing for a leaner
   chroot and more supported architectures.
 - Reorder source tree: removed bin dir, move test-sources to tests, cleanup.
 - Fix DEBUG_JUDGE option for debugging judging backend.
 - FreeBSD porting fixes, making DOMjudge more POSIX compliant.
 - Make DOMjudge work when PHP's short_open_tag = Off.
 - Add support for staged installs (DESTDIR).

Version 2.2.0 - 11 August 2008
------------------------------
 - Do not install domjudge straight in $HOME by default.
 - [security] Add sanity check in jury interface whether basic authentication
   is enabled, and lock down jury inferface also for non-GET/POST requests
 - Fix race condition in team password check.
 - Improved MySQL query performance.
 - Move .htaccess config to apache config.
 - Fix 'NONINTERACTIVE' undefined (Closes: #1814594, thanks Maks Verver)
 - Moved beep system call to separate function in lib.misc.{c,php}.
 - Switch to UTF-8 for output. (Closes: #1742460)
 - Represent balloon colours with a symbol rather than filling the background,
   making the scoreboard less cacophonic. (Closes: #1808561)
 - Add a web based tool for tracking balloon handouts.
 - Fix C compiler warnings by using 'const char *'.
 - Fix noninteractive/logging code in websubmit to restore submitclient
   error parsing (Closes: #1829621).
 - Fix variable name in judge/compare_program.sh.
 - Added make dist target and removed generated figures.
 - Added cookie for last verifier in jury webinterface (Closes: #1742044).
 - Added option to only show unverified submissions in jury interface.
 - Fix bug that jury was not allowed to set clarifications (un)answered.
 - Fix problem that runguard ignored SIGALRM on some distributions (thanks
   Tobias Werth).
 - New required activatetime field for a contest: defines the moment the
   team/public displays start to display this contest, but no submissions
   accepted yet. Solves the problem of testsession data still displayed upto
   the second before a contest starts (Closes: #1825555).
 - Rename contest.lastscoreupdate to freezetime to be more clear
   and in line with other table attributes.
 - Add salt to passwords' md5 hashes.
 - Move setting resource limit from run script to runguard.
 - Added signal detection to daemons for graceful shutdown (Closes: #1808478).
 - Fixed bug in test-stacksize.c due to compiler optimization
   (Closes: #1788820).
 - Add some rudimentary tests.
 - Remove websubmitdaemon, submit directly to database (Closes: #1737229).
 - Add script to restore submission table from SUBMITDIR files.
 - Complete implementation of syslog logging (now also for C/C++).
 - Send jury user back to referrer page after edits (Closes: #1821543).
 - Remove .php extensions from commandline scripts.
 - Higher displayed precision in float compare.
 - Fix submit_copy to use bash.
 - Make it easier to return custom result codes for a judging.
 - Added support for "presentation error" results.
 - Enable GCC security features for compiling DOMjudge helper programs.
 - Automatically generate apache.conf from global.conf (Closes: #1778059).
 - Added work-in-progress code for eventdaemon (Working on: #1682761).
 - Added printer friendly version of jury scoreboard.
 - Restyle configchecker and also check MySQL version and max_connections.
 - Explicitly use DBSERVER host with mysql install (Closes: #1955439).
 - Display time left to end of contest on every page (Closes: #1960940).
 - Move php files that shouldn't be served to lib/www (Closes: #1957891).
 - The admin can exclude submissions from a team's score (Closes: #1742043).
 - Added choice of view types to submissions page, default to 50 most recent
   submissions (Closes: #1964747). Choice is remembered in a cookie.
 - More flexible debugging settings with a bitmask (Closes: #1759103).
 - Store testdata in database and add interface to view/update it.
 - Add an anchor to the first changed line in the diff (Closes: #1818874).
 - Added 'domjudge_plugin' mysql user for the plugin webinterface.
 - Cache hostname in team table to prevent slowdown on hosts without
   working reverse.
 - Removed LGPL licence by relicencing 2 files to GPL.
 - Added ability to download source code for jury.
 - Allow bash-static to be replaced by any static POSIX shell.
 - In MySQL privileges table, add 'localhost' entries next to '%' entries
   to prevent Access Denied when DB is on localhost.

Version 2.1.1 - SVN
-------------------
 - Implement syslog logging (for PHP and shell scripts).
 - Fix typo in jury/submission.php causing a parse error when using
   PHP4 (Closes: #1808259, thanks mhil@fmf.nl).
 - Fix team unread clarification count to work cross-contest.
 - Update not the public, but the jury scoreboard after freeze.
 - Fix poblem colour input field to match its size in the database.
 - The colors of the problems are now shown in the jury problems overview
   (Closes: #1808308).
 - Improve contrast of default team category colours.
 - Some improvements to admin manual including submission diagram.

Version 2.1.0 - 5 September 2007
--------------------------------
 - Drop tempfile and mkstemps binaries, they are not necessary.
 - Change runguard license to GPL 2 or higher. The current code
   is a different implementation of the original idea from timeout.
 - Make shell scripts /bin/sh where possible, set them to bash
   where we rely on bash-specific features.
 - Fixes to judge/compare.c for better handling of strange newlines and
   printing first difference summary as first line.
 - Allow admins to rejudge PENDING/CORRECT submissions (Closes: #1766222).
 - Fix include test for Text_Highlighter to cope with missing PEAR.php.
 - Fix password generation for more than one team.
 - Fix test-logic bug in judge/check_program.sh: reversing judging outcomes.
 - Make warning and error beeps default to something more noticeable.
 - Let show_source cope with empty file submissions gracefully.
 - Abort startup of judgedaemon if processes of RUNUSER still found running.
 - Added extra default problem 'fltcmp' for testing check_float and special
   run script code.
 - Fix make_passwords.sh to cope with htpasswd2 instead of htpasswd. Thanks
   Tobias Werth for the patch.
 - Fix 2 generate_config.sh bugs: quoting error and tempfile cleanup.
 - Print float abs/rel diffs in check_float (Closes: #1777195).
 - Allow teams to respond to received clarifications (Closes: #1777179).
 - Check LANG_EXTS array for consistency with languages table in configtest
   (Closes: #1777182).

Version 2.0.0 - SVN
-------------------
 - Use correct last modified date of team manual (Closes: #1744121).
 - Allow to set a specific new password for a team (Closes: #1737142).
 - Split general functions from submitcommon.cc to lib.misc.c and
   improved makefile structure and build process under Cygwin.
 - Replaced compare script by C program with better diff display.
 - Use AJAX instead of iframe to notify team/jury of new clarifications.
 - Added some security improvements to runguard.
 - Drop dependency on tempfile during distclean.
 - Fix compile errors/warnings in beep.c and compare.c (Closes: #1754218).

Version 2.0.0 Release Candidate 2 - 25 June 2007
------------------------------------------------
 - A shared file system between judgehosts and jury system is no
   longer required. The source is now communicated via the database.
 - Merge judging information into submission page (Closes: #1741620).
 - Improved portability to non-Linux systems (Closes: #1734046).
 - Use syntax highlighting in source code viewer when PEAR
   Text_Highlighter class is available.
 - Generated passwords only lowercase and length 6 (Closes: #1737142).
 - Split test-sources in normal and stress tests (Closes: #1737421).
 - Remove 'NOW()' from SQL update/insert queries to make replication
   time-independent.
 - Fixed bug in submit_db: report errors before too-late submission.
 - Fix bug in diff display when no newline present (Closes: #1741625).
 - Select recipient explicitly on clarification send (Closes: #1741622).
 - Use either wget or curl for downloading LaTeX packages.
 - Add more checking and verification to database input.
 - Upgrade bash to upstream Debian version 3.1dfsg and removed sources
   from package to website to reduce package size.
 - Bring lib.database.php up to date with latest upstream version.
 - Improved error handling in team file uploads.
 - Small-time cleanups.

Version 2.0.0 Release Candidate 1 - 28 May 2007
-----------------------------------------------
 - Minimum MySQL version required is now 4.1: simplify SQL privilege
   removal.
 - [INCOMPATIBLE CHANGE] Renamed judger to judgehost everywhere to
   remove ambiguity between human judges and judge computers.
 - [INCOMPATIBLE CHANGE] Renamed team to teamid in database tables
   refencing the 'team' table index 'login'.
 - Add numbering to scoreboard.
 - Make all cells in jury scoreboard links that refer to relevant
   data for that cell (Closes: #1582358).
 - Add affiliation icons to scoreboard (configurable). (Closes: #1355814).
 - Adapt and split sql script files to allow for easier upgrading and
   changing database name.
 - Fix possible buffer overflow in submitcommon.cc; thanks to
   Lennert Buytenhek for pointing out [CVE-2007-2977].
 - Add option to commandline submit to use websubmit (Closes: #1582376)
   and use libcurl for that (Closes: #1626222).
 - Add unfreezetime field to contests which allows to display the final
   standings to teams and public, and a button to unfreeze right away
   (Closes: #1582370).
 - Add problem and team category colours to MySQL DB.
 - Add team summary to all main team pages.
 - Add check_float program to compare floating point output.
 - Parse validator XML output if xsltproc is available (Closes: #1238454).
 - Add more summary data to tables.
 - Fix clarification wrapping.
 - Fix some language typos.
 - Improve webinterface layout.
 - Add MySQL transactions; will provide extra safety when the table type
   supports it (otherwise does nothing).
 - Rewrote submit daemon/client to use new networking code, which makes
   transition to IPv6 compatibility easy. (Closes: #1576565).
 - Change scoreboard sorting to use ACM ICPC (tie-breaker) rules.
 - Added team information pages for teams and public and included team
   members field in the SQL 'team' table.
 - Unify documentation into an administrator's manual, a judgers manual
   and a team manual.
 - Balloon notifications can continue after scoreboard freeze, and will
   list all balloons a team is supposed to have.
 - Add event table to DB to store major events of the contest
   (Working on: #1682761).
 - Only judge submissions that are submitted strictly before the contest
   end time.
 - Fix check_float testing for NaN and INF (thanks to Maks Verver).
 - Fix variable type to work on 64 bit systems in submit.cc (thanks to
   Maks Verver).
 - New script: static_scoreboard.php. Outputs a scoreboard suitable
   as a static HTML page.
 - Add DOMJUDGE_ADMINS variable in etc/passwords.php. This can be used
   to differentiate between judges and admins for the web interface:
   admins will be allowed to change more of the core data.
 - Bring lib.database.php up to date with latest upstream version.
 - Add Referential Integrity and HTTP Authentication check to configchecker.
 - Add option to admin interface to edit and delete most data types.
 - Improved build process of submit client under Windows/Cygwin.

Version 1.3.0 - 6 October 2006
------------------------------
 - Fix balloons notification for new database layout introduced
   in 1.1.0; thanks Lennert Buytenhek for the patch.
 - Handle unwritable logfiles more gracefully.
 - When scoreboard frozen, display since when.
 - Some very minor tweaks to code and documentation.

Version 1.3.0 Release Candidate 2 - 18 September 2006
-----------------------------------------------------
 - Large update and improvement of the documentation: more
   installation information, a quick-install checklist, FAQ
   is improved, example Apache configuration shipped and bugs
   fixed (Closes: #1560107).
 - Default hostname in MySQL privileges to '%' (all hosts), making
   sure that webinterface, command line and remote judgers can all
   connect (Closes: #1560108).
 - Change default memory limit in global.cfg to 512MB, since the Sun
   JVM consumes 200 MB by itself.
 - chmod uploaded files so the websubmitdaemon can handle them
   even if the webserver has a restrictive umask.
 - Auto-focus the clarification textarea.
 - Bring lib.database.php up to date with latest upstream version.
 - Some miscellaneous minor tweaks.

Version 1.3.0 Release Candidate 1 - 15 September 2006
-----------------------------------------------------
 - Added a separate script for extra setup of the chroot environment
   and pass memory limit to Sun Java run script for better javac/java
   support (Closes: #1508663).
 - Added script to generate Java chroot environment from Debian sources.
 - Added toggle buttons in jury interface for allowing submission
   and judging per problem and language.
 - Added option to enter verifier's name in jury interface.
 - Changed config option SUBM_VERIFY to VERIFICATION_REQUIRED and
   disabled "off" choice.
 - Fixed some more HTML to be fully XHTML 1.0 Strict compliant.
 - Included sources to comply with licences of included programs.
 - Multiple other small fixes and enhancements.

Version 1.2.0 - 26 June 2006
----------------------------
 - Added websubmit (Closes: #1103084).
 - Added support for team passwords (generating and validating).
 - Added team status light to jury teams overview (Closes: #1441783).
 - Added confirm dialog when sending a clarification (reply).
 - Added examples and documentation for how to use interpreted languages.
 - Added support for specialised run and compare scripts.
 - Timeout submitclient connection to server (Closes: #1477739).
 - Minimum required PHP version now 4.3.2.
 - Allow for IPv6 IP-addresses to be used.
 - Correct parameters to `diff`, since '-2' is obsoleted.
 - Checked all BASH scripts for 'set -e' (Closes: #1508492).
 - Tweak HTML to be fully XHTML 1.0 Strict compliant.

Version 1.1.0 - 22 December 2005
--------------------------------
 - Added 'make check' target which submits test-sources.
 - Fixed that no compiler output gives compilation error.
 - When solutions timeout, first try to kill graciously (Closes: #1312848).
 - Removed LaTeX packages from the sources to remove GPL/LPPL conflicts.
 - Changed runguard license to IBM Public License.
 - Added diff to previous submission in source display (Closes: #1310244).
 - Extra check on submission filenames to prevent theoretical exploits
   (Closes: #1355816).
 - Added summary of solved problems to team submissions page
   (Closes: #1312241).
 - Automatically quote clarification request when replying
   (Closes: #1347688).
 - [INCOMPATIBLE CHANGE] Renamed table category to team_category,
   team_category.catid to categoryid and team.catid to categoryid,
   scoreboard_{jury,public}.problem to probid.
 - Added team_affiliation table which allows for storing the university,
   institution or company teams belong to.
 - Added room and comments fields to team table.
 - Display sort-order in category overview.
 - A lot of small webinterface enhancements.

Version 1.0.0 - 4 October 2005
------------------------------
 - Updates to team manual and other documentation (Closes: #1306335).
 - Fix case-bug in sql/mysql_privileges.sql example.
 - Drop checking for existence of testdata in www/jury/checkconfig.php,
   since the webserver doesn't need to be able to read that data.
 - Minor enhancements to the jury webinterface display.
 - Added config option to disable chroot environment for judging.
 - Improved sample data.
 - Add sort-order field to category table to enable some categories
   to be sorted at the bottom automatically (Closes: #1311885).
 - Some other small bugfixes.

Version 1.0.0 Release Candidate 1 - 21 September 2005
-----------------------------------------------------
 - Added config option to autoconfigure team IP addresses.
 - Added config option to (not) show compiler output to teams.
 - Moved C-code from headers to separate files.
 - Fixed bugs where submitdaemon couldn't handle spaces in language ext.
 - Added balloons notification script (Closes: #1238416).
 - Added feature: jury can do optional or required auditing of judgings
   (Closes: #1070240).
 - Accept late submissions, but do not judge them (Closes: #1238421).
 - Improve efficiency of requesting contest data.
 - Support the ICPC Validator Interface standard, concerning the
   parameters of the compare script. The result.xml file is generated
   but is not yet considered by test_solution (See: #1238454).
 - Small improvements in Makefile's and install scripts.
 - Some other small bugfixes.

Version 0.3.1 - 16 July 2005
----------------------------
 - Added documentation on MySQL DB layout to INSTALL.
 - Improved SQL installation/cleaning scripts.
 - Added make target to automatically generate passwords.
 - Fixed bug where teams received popups for their own clarifications.
   (Closes: #1233038)
 - Fixed missing privilege definition in MySQL table.
 - Miscellaneous other small fixes.

Version 0.3.0 - 5 July 2005
---------------------------
 - Added mass rejudging support per team,language,problem,judger.
   (Closes: #1070241)
 - Added FAQ in docs/FAQ.
 - Fix missing column_priv (domjudge_user,problem,cid).
 - Fix sorting for equal scores to be alphabetical on team name.
 - Miscellaneous documentation improvements.
 - Fix some problems with file permissions by setting those explicitly.
 - Config checker now checks for existence of testdata.{in,out}.
   (Closes: #1221427)
 - Web interface copes better with empty database tables.
 - Fixed that time_factor was inadvertently cast to int for output.
 - Add tooltips explaining the scoreboard summary row.
 - Made some enhancements to the Makefiles.
 - Support MySQL 3/4 privilege tables and sql files installation.

Version 0.2.0 - 23 February 2005
--------------------------------
 - Fixed faulty EPS-logo, finally.
 - Add database privileges and move sql-files to own directory.
   (Closes #1070236)
 - Improve config.tex dependency.
 - Make the base URI of the web interface configurable and fix redirects
   to be compatible with the HTTP-specification.
 - Fix bug in getSubmissions() that caused a syntax error on the
   team-overview in the jury interface.
 - Added some notes on security to the INSTALL docs.
 - Symbolic links now included (subversion >= 1.1).
 - Fixed buffer size bug in log/error C-code.
 - Fix bug in submit_db where the problem name got case-normalised.
 - Feature: Add caching to the Scoreboard. This vastly improves the
   responsiveness and scalability of DOMjudge; outputting the scoreboard
   is now an O(1) operation in queries. (Closes: #1070079)
 - Some fixes to XHTML1.0 compliance.
 - In tables, the time is now printed as hh:mm (without seconds).
 - Complete rewrite of the clarification interface of both teams and jury.
   Functional changes: added possibility to (un)set a request as "answered".
 - Remove Dutch text from lib.database.php. (Closes: #1103043)
 - Add functions for debugging and profiling (timing) the web interface.
 - Include placeholder config files which output an error when the
   system is unconfigured.
 - Fix layout error of differences output.
 - Only define STDERR when not already defined (differs per PHP version).

Version 0.1.1 - 24 November 2004
--------------------------------
 - Improve documentation layout.
 - Improve Makefiles and add global targets.
 - Move passwords to separate passwords.php file.
 - Redirect in webroot changed from permanent to temporary.
 - Recreated EPS logo, now 75% smaller filesize.

Version 0.1.0 - 18 November 2004
--------------------------------
 - First public release.<|MERGE_RESOLUTION|>--- conflicted
+++ resolved
@@ -79,10 +79,6 @@
  - Prevent network access from runguard when cgroups are enabled.
  - Pass ONLINE_JUDGE and DOMJUDGE directives to submissions.
  - Add support for new languages: Python3, Ada, Fortran, Lua, Scala.
-<<<<<<< HEAD
- - Checktestdata logical operators are now '&&' and '||'. The old '&' and
-   '|' are obsoleted and will be removed in the next major release.
-=======
  - Make it explicit that rejuding 'all' does not include CORRECT submissions.
  - Allow to (de)activate judgehosts on the judgehosts overview page.
  - Apply the z-index to the clock only, otherwise the refresh button
@@ -107,7 +103,6 @@
    and always print runtimes with two decimals.
  - Judgehosts update their status after each testcase to prevent
    warning/critical status with many testcases.
->>>>>>> d453452b
 
 Version 3.3.0 - 29 May 2012
 ---------------------------
