DOMjudge Programming Contest Judging System

Version 4.0.0 - DEV
-------------------
 - [INCOMPATIBLE CHANGE] checktestdata logical operators are now '&&' and '||'.
 - Introduce REST API; used by judgedaemon to communicate with domserver.
 - Store recognized language extensions in database and query from
   submit client through REST API.
 - Show diff of team and reference output even if run stopped prematurely.
 - Make timelimit overshoot margin configurable.
 - Update jscolor and sorttable javascript to latest upstream versions.
 - Misc. minor bugs fixed reported by Coverity scan.
 - Replace flex++ by flexc++, fixes a missing build dep. and code cleanup.
 - Add support for new languages: Prolog, Ruby.
 - Add note that submit client requires the IPADDRESS (or FIXED)
   authentication method (Closes #125).

Version 3.4.0 - (unreleased)
----------------------------
 - Add problem text to database and support viewing in PDF/HTML/ASCII.
 - Add optional printing support via DOMjudge web interface. Using
   local system printing remains the preferred way.
 - Change non-lazy evaluation to also return the result to the team
   as soon as possible while continuing to judge the remaining test
   cases.
 - Display verification comment for previous run.
 - Check IP address equivalence with inet_pton.
 - Do not apply framing protection to public interface.
 - Update GeSHi to upstream 1.0.8.11.
 - Update JSColor to upstream 1.4.0.
 - Increase highlighted source limit from 10 kB to 32 kB.
 - Add mapping to GeSHi highlighting to translate DOMjudge language
   ID's to their GeSHi counterparts.
 - Move configuration data to separate SQL file.
 - Store CPU/wall time limits in double to prevent overflows.
 - Fix bug: CSS class missing in disabled balloon interfaces rows.
 - Fix bug: link to CSS colour names reference was broken.
 - Make Java class name detection compatible with Java 7.
 - Make Haskell example source compatible with newer GHC versions.
 - Make default colour for observers grey instead of yellow.
 - Fix bug: buffer underflow bug in runguard when compiled on Ubuntu 12.04:
   added check for closed pipe (file descriptor == -1). Thanks Keith Johnson.
 - Fix bug: change absolute time strings for those times which are specified
   as relative time when starttime was changed by "start now".
 - Fix bug: long overflow in runguard / output_exit_time.
 - Fix bug: add missing $pagename to check_judgings.php.
 - Fix bug: race condition in runguard where the forked child terminates
   before the parent could setup a signal handler.
 - Fix bug: handle gracefully events deleted from the database.
 - Fix bug: submitclient compile error with g++ (Debian 4.7.1-2) 4.7.1.
 - Don't let sudo try to read passwords.
 - Various documentation improvements.
 - Add cascading delete on submitid to balloons table.
 - Support stringwise token compare and ignoring whitespace in check_float.
 - Add option to generate testdata and add ASSERT to checktestdata syntax.
 - Extend checktestdata syntax: arrays, strings, UNIQUE, INARRAY tests.
 - Correct mount bind option, see Debian bug #677815. Ported from
   WISVCH/DOMjudge tree at GitHub.
 - Add program to "relive" simulate original contest submissions.
 - Add option to display favourite teams on top of the public scoreboard.
 - Make format of timestamps in web interfaces configurable.
 - Use PHP multibyte string functions where applicable. Thanks Vladimir
   Vassiliev for the bug report.
<<<<<<< HEAD
Online-judge branch specific changes:
 - Add time_format configuration variable for webpage date/time display.
 - Allow testcases to be "public": teams can view/download the data for
   these testcases and their own output.
 - Allow customization of HTML headers and CSS.
 - Misc. UI improvements for usage in long term and many user situations.
 - Add team ranking and problem list pages.
 - Allow viewing of correct submissions by other teams for solved problems.
 - Add various statistics.
 - Support separate start and end times per problem.
=======
 - Use HTML5 for multiple file uploads and form validation, when available.
 - Fix: close all file descriptors when daemonizing (no PHP solution yet).
 - Upgrade to PHP's 'mysqli' extension instead of the legacy 'mysql'.
 - Switch make_chroot to Debian 7.0 'Wheezy' and OpenJDK 7.
 - Add support for memory control in rungard with Linux cgroups.
   Patch provided by Keith Johnson.
 - Prevent network access from runguard when cgroups are enabled.
 - Pass ONLINE_JUDGE and DOMJUDGE directives to submissions.
 - Add support for new languages: Python3, Ada, Fortran, Lua, Scala.
 - Make it explicit that rejuding 'all' does not include CORRECT submissions.
 - Allow to (de)activate judgehosts on the judgehosts overview page.
 - Apply the z-index to the clock only, otherwise the refresh button
   stops being clickable.
 - Remove unnecessary sleep from submitting test sources.
 - Run C preprocessor on Fortran source to be able to pass defines.
 - Also install an Ubuntu chroot creation script.
 - Support deleting a problem description.
 - Move the balloon daemon configuration into domserver-config, and install
   it by default.
 - Mount lib64 in the chroot if it exists.
 - Allow multiple judgedaemons to be run on the same host, and use cgroups
   to bind each to a separate CPU core.
 - Judgehosts will auto-register with the domserver and do not need to be
   manually listed beforehand.
 - Fix bug that teampage_first_visit would be updated on each visit.
 - Update clock in web interface each second through JavaScript.
 - Further tighten permissions on files written when judging submissions,
   to make the case when not using chroot more secure.
 - Add c++ as a language extension for C++.
 - Display a total and maximum of all testcase runtimes for a submission,
   and always print runtimes with two decimals.
 - Judgehosts update their status after each testcase to prevent
   warning/critical status with many testcases.
>>>>>>> e1587d6e

Version 3.3.0 - 29 May 2012
---------------------------
 - Fix bug: don't show unverified submission details if verification is
   required. Thanks Keith Johnson.
 - Add sourcefiles_limit setting, upper bound on the number of source
   files in one submission.
 - Improve polishing of multifile submission handling.
 - Preselect original text in clarification form.
 - Remove judgehost from submission overview tables.
 - Calculate team that first solved a problem per sortorder.
 - Do not show submission form when contest has not yet started.
 - Add button to submission list to view only unjudged submissions.
 - Improve performance of checkconfig under large databases.
 - Change runguard kill process to remove unnecessary sleep()s.
 - Create chroot once per judging instead of once per testcase to
   remove overhead of repeated chroot start/stopping.
 - Make chroot bind mounts read-only for extra security.
 - Refresh scoreboard cache only after a warning has been acknowledged.
 - Add advisory locking to calcScoreRow() updating of scoreboard cache,
   to prevent accidental high database load.
 - Check for unfinished judgings on judgehost startup and give
   them back to the queue.
 - Display problem description in submit confirmation dialog.
 - Add configure-variables-interpolated sudoers.d-snippet.
 - Fix JS sorting on id for several tables.
 - Sort problems from the current contest to the top on the problems
   overview page.
 - Add optional judge comment field to judging verification.
 - Redirect to originating page after verification of submission.
 - Move checktestdata grammar specification to separate file
   and publish as public domain.
 - Add possibility to export a problem to a zip-bundle.
 - Add specification of DOMjudge problem format zip-bundle.
 - Add admin button to rejudge all submissions in the current contest.

Version 3.3.0 Release Candidate 1 - 30 April 2012
-------------------------------------------------
 - [INCOMPATIBLE CHANGE,security] enable cURL SSL host/peer verification
   in the command line submit client. This requires any self-signed
   certificates now to be available to libcURL on a team machine.
 - Add compile script and test source for language 'bash'.
 - Prioritize to team's last judging (port from ETH tree).
 - Fix testing for empty output with strlen (port from ETH tree).
 - Update M4 macro's from upstream, fixing some problems.
 - Fix configure script to allow subdir customization in FHS mode.
 - Upgrade included dash shell to version 0.5.7-2.
 - Use Debian 6.0 Squeeze for building Java chroot.
 - Fix warning of runguard trying to reset resource limits to infinity.
 - Fix minor bug in diff output coloring due to line number overflow.
 - Rename SQL upgrade snippets and add README file for these.
 - Raise minimum required PHP version to 5.2.
 - Judges now use individual accounts to access the jury webinterface,
   which will be used to track claiming, verification, etc.
 - Add auditlog for all actions changing contest state.
 - Protect against clickjacking by forbidding framing using the
   X-Frame-Options HTTP header supported in modern browsers.
 - Reimplement balloon tracking and notification backend.
 - Display current contest prominently on contests page and provide
   button to have the next contest milestone happen now.
 - Add script to automatically submit solutions and clarifications.
 - Remove duplicate queries in scoreboard generation.
 - Add team 'enabled' switch which defaults to true, but when
   disabled makes a team to immediately disappear from the
   scoreboard and renders their team interface unusable.
 - Support 'first for contest/team/problem' comments for balloons.
 - Change ISO 3166-1 country codes from alpha-2 to alpha-3.
 - Use CPU time as primary limit (port from ETH tree).
 - Move checktestdata code to separate library for easier use in
   stand-alone checkers, and add 'IF() [ELSE] END' syntax.
 - Add option to display pending submissions on the scoreboard.
 - Remove 'identify daemon' experimental code. It hasn't been
   working for years and no-one discovered that.
 - Remove 'lib.config' experimental library for INI-file configuration.
   It was unused and we're moving to DB stored config with lib.dbconfig.
 - Merge all MySQL users into one omnipotent user (previously
   domjudge_jury). The differences between the levels were
   getting to a point where the separation provided not enough
   added benefit anymore. You should remove the users
   domjudge_{team,public,plugin} from MySQL and dbpasswords.secret.
 - Add configuration page to admin interface and move various variables
   from etc/*-config.php to the DB configuration table.
 - Support inclusion of external libraries under the lib/ext/ path.
 - Include a copy of the GeSHi syntax highlighter.
 - Result remapping is now done on each testcase result, in order
   to avoid surprising interactions with results_prio. A message
   is logged for each remapping done.
 - Transparant redirection of stdio through runguard, Closes: #89.
 - Display first solved in scoreboard (suggested by Andrés Mejía).
 - Fix source code diff function to work with resubmitting modified
   source from the jury interface.
 - Support submissions consisting of multiple source files.
 - Replace check_judgings script by web page in jury interface ('judging
   verifier').
 - Add toggle link for showing/hiding verdicts of previous submission by same
   team.

Version 3.2.0 - SVN r3594 (unreleased)
--------------------------------------
 - Add better support for interactive problems, add sample problem.
 - New, redesigned single page "dashboard" team web interface.
 - Change execute() function for more flexible I/O redirection.
 - Add runpipe program for connecting stdin/out of two processes.
 - Rename compare_program.sh to *_wrapper, allow symlinked usage.
 - Add FLOAT command and exponentiation to checktestdata program.
 - Add countdown before contest and timezone to clock.
 - Add daemon support in C/PHP libraries, use for submit/judgedaemon.
 - Add category to balloons list and button to view only unsent.
 - Lots of small changes to C/C++ sources and build system for better
   POSIX compliance and portability; support LLVM clang compiler.
 - Replace bash by POSIX shell in compile, testcase_run. (Closes: #1735673)
 - Create separate execdir subdir for judging. (Closes: #3041492)
 - Replace setuid root installation of runguard with invocation
   via sudo.
 - Fix missing permissions for plugin interface SQL user.
 - Remove CHROOTDIR (mountpoint prefix) variable to avoid confusion
   with the directory where the Java chroot was created.
 - Redirect to submissions overview page after verification.
 - Fix information leak in clarification problems list. (Closes: #3096018)
 - In JS problem name detection, probid needs to be casenormalised too.
 - Fix websubmit when using numeric problem ID's, thanks Vladimir Vassiliev.
 - Allow specification of contest times relative to starttime.
 - Add toggle button for autorefresh of jury pages (port from ETH tree).
 - Add support for team authentication via LDAP server (port from ETH tree).
 - Pass SYSLOG variable from PHP config to C/C++ programs via environment.
 - Set MySQL connection encoding explicitly. Introduces a new option:
   DJ_CHARACTER_SET_MYSQL.
 - Add 'frozen' flag option to scoreboard plugin interface.
 - Remove language 'extension' column from SQL database, langid is now
   used for source file extensions.
 - Add multiselect filters on scoreboard with javascript hiding.
 - Add cascaded deletes to DB tables: most data can now be deleted from
   the admin webinterface.

Version 3.1.0 - 14 July 2010
----------------------------
 - Add multiple testcases support.
 - Add PHP session support as alternative to IP address authentication.
   Based on patches by Tobias Werth.
 - Bugfixes and improvements to checktestdata program.
 - Fix error trapping in subshells, thanks Jan Jergus. (Closes: #2866430)
 - Fix bug in lib.database.php with array_map "class::method" notation.
 - Add 'enabled' field to contest to allow for easier editing.
 - Only show the configured submission methods in the team manual.
 - Fix install of gendbpasswords and use /dev/urandom.
 - Add documentation on static_scoreboard.
 - Add problem subject to clarifications, idea from DomJudge@FAU.
 - Add WHILE command and tests to checktestdata syntax.
 - Move PENALTY_TIME variable out of common-config into domserver-config.
 - Add combined_scoreboard script to view scoreboard of multiple sites.
 - The judgedaemon now tries to restore a lost db connection (Closes: #2897130)
 - Fix: check for both htpasswd{,2} binaries in configure.
 - Fix white problem colour by adding a circle image with black border.
 - Ports from ETH tree: use pipes with wc and gcc.
 - Fix bug: typo in presentation-error exitcode, and add safeguard.
 - Add security: check for stale judging directories (port from ETH tree).
 - Bugfix: allow zero size testcases (port from ETH tree).
 - Show config checker runtime (port from ETH tree).
 - Make syntax highlighting more modular, and add support for the
   GeSHi syntax highlighter.
 - Add sample PDF problem texts for inclusion in the database.
 - Fix bug in handling of libmagic cookie.
 - Refactor team authentication code to allow for other methods.
 - Eliminate WEBBASEURI setting.
 - Add JavaScript colour picker to balloon colour edit box, using
   jscolor 1.3.1 by Jan Odvárko.
 - Improve layout and usability of displayed tables.
 - Add "viewing" to verification status in jury submission list, idea
   from DomJudge@FAU.
 - Added AWK, C# and Python language support.
 - Added upgrade support for the SQL database.
 - Fix some HTML escaping issues found with skipfish.
 - In chroot-startstop, cope properly with /lib64 being a symlink to
   /lib. Thanks Christoph Dittmann.
 - Enforce the previously implicit notion that probid may only consist
   of characters in "a-zA-Z0-9_".
 - Fix SQL syntax error in restore_sources2db script.
 - Upgrade included dash shell to version 0.5.5.1-6.
 - Fix swapped error messages in submit client.
 - Correctly handle empty optional diff file argument.
 - Include standard C headers in misc/scanner.h.

Version 3.0.0 Release Candidate 2 - 3 September 2009
----------------------------------------------------
 - Fix directory install permissions.
 - Only show languages that are not submitable as 'disabled'
   and show a separator between contests on the problems page.
 - Minor updates to team manual.

Version 3.0.0 Release Candidate 1 - 16 June 2009
------------------------------------------------
 - Raise required PHP version to 5.
 - Replace included static bash by dash shell.
 - Revise team manual.
 - Add missing link to add testcases to a new problem.
 - Fix bug causing segfaults of submitdaemon. (Closes: #2046031)
 - Added script to check results of submitted test-sources.
 - Added 'checktestdata' script for checking testdata via grammar specification.
 - Add support for FHS directory structure installation.
 - Move all configure paths to globally included paths.mk file.
 - Repair broken documentation build/install system.
 - MySQL table types are now InnoDB. Define foreign key relations
   between tables (Closes: #2144325).
 - Use db values instead of the userinput. (Closes #2144718)
 - Add a FLUSH PRIVILEGES statement after user grants during
   installation, as this may be necessary to have MySQL pick up
   all changes correctly.
 - Don't use -fstack-protector under Cygwin. (Closes: #2144713)
 - Distribute prebuilt versions of the admin and judge manuals and
   remove svn,expdlist downloads for the team manual.
 - New compactified layout of team manual.
 - Add note about Java class naming in team manual. (Closes: #2153189)
 - Add Java compile script that autodetects class name. (Closes: #1964765)
 - Add binary file check in commandline submit. (Closes: #2046017)
 - Make HTML tables sortable in the jury view.
 - Removed "feature" of only allowing alnum chars in filename base
   for submit client problem parsing.
 - Show truncated team names instead of logins in submissions overview.
 - Fix bug of submittime==endtime not showing as too-late, thanks Tobias Werth.
 - Replace 'hostname --short' option, fixing inconsistent results.
 - Merge changes in ipv6 branch to trunk, IPv6 comparison not yet functional.
 - Show unread clafications in the title of the team clarifications page.
   (Closes: #2148054)
 - Added test sources for java class name, network and root user.
 - Only wrap unquoted lines in clarification texts. (Closes: #2244652)
 - Only build submit client/daemon on request via configure. (Closes: #2046029)
 - Flush results in config checker for better feedback.
 - Fixed DB installation support with script 'dj-setup-database'.
 - Update included dash shell to version 0.5.5.1-2 (Debian upstream).
 - Replace beep by alert plugin program. (Closes: #1878083)
 - Add functionality and fix security issue in runguard, thanks Thomas Rast.
 - Check for safe_mode before diff-ing tempfiles. (Closes: #1808354)
 - Proper error message when entering a team ip that's already in use.
 - Remove javascript sorting from table columns where it doesn't make sense.
 - Commandline submitclient supports only http by default now.
 - Remove redundant copies of testdata by symlinks. (Closes #2805385)
 - Java chroot script now uses Sun's OpenJDK-headless, allowing for a leaner
   chroot and more supported architectures.
 - Reorder source tree: removed bin dir, move test-sources to tests, cleanup.
 - Fix DEBUG_JUDGE option for debugging judging backend.
 - FreeBSD porting fixes, making DOMjudge more POSIX compliant.
 - Make DOMjudge work when PHP's short_open_tag = Off.
 - Add support for staged installs (DESTDIR).

Version 2.2.0 - 11 August 2008
------------------------------
 - Do not install domjudge straight in $HOME by default.
 - [security] Add sanity check in jury interface whether basic authentication
   is enabled, and lock down jury inferface also for non-GET/POST requests
 - Fix race condition in team password check.
 - Improved MySQL query performance.
 - Move .htaccess config to apache config.
 - Fix 'NONINTERACTIVE' undefined (Closes: #1814594, thanks Maks Verver)
 - Moved beep system call to separate function in lib.misc.{c,php}.
 - Switch to UTF-8 for output. (Closes: #1742460)
 - Represent balloon colours with a symbol rather than filling the background,
   making the scoreboard less cacophonic. (Closes: #1808561)
 - Add a web based tool for tracking balloon handouts.
 - Fix C compiler warnings by using 'const char *'.
 - Fix noninteractive/logging code in websubmit to restore submitclient
   error parsing (Closes: #1829621).
 - Fix variable name in judge/compare_program.sh.
 - Added make dist target and removed generated figures.
 - Added cookie for last verifier in jury webinterface (Closes: #1742044).
 - Added option to only show unverified submissions in jury interface.
 - Fix bug that jury was not allowed to set clarifications (un)answered.
 - Fix problem that runguard ignored SIGALRM on some distributions (thanks
   Tobias Werth).
 - New required activatetime field for a contest: defines the moment the
   team/public displays start to display this contest, but no submissions
   accepted yet. Solves the problem of testsession data still displayed upto
   the second before a contest starts (Closes: #1825555).
 - Rename contest.lastscoreupdate to freezetime to be more clear
   and in line with other table attributes.
 - Add salt to passwords' md5 hashes.
 - Move setting resource limit from run script to runguard.
 - Added signal detection to daemons for graceful shutdown (Closes: #1808478).
 - Fixed bug in test-stacksize.c due to compiler optimization
   (Closes: #1788820).
 - Add some rudimentary tests.
 - Remove websubmitdaemon, submit directly to database (Closes: #1737229).
 - Add script to restore submission table from SUBMITDIR files.
 - Complete implementation of syslog logging (now also for C/C++).
 - Send jury user back to referrer page after edits (Closes: #1821543).
 - Remove .php extensions from commandline scripts.
 - Higher displayed precision in float compare.
 - Fix submit_copy to use bash.
 - Make it easier to return custom result codes for a judging.
 - Added support for "presentation error" results.
 - Enable GCC security features for compiling DOMjudge helper programs.
 - Automatically generate apache.conf from global.conf (Closes: #1778059).
 - Added work-in-progress code for eventdaemon (Working on: #1682761).
 - Added printer friendly version of jury scoreboard.
 - Restyle configchecker and also check MySQL version and max_connections.
 - Explicitly use DBSERVER host with mysql install (Closes: #1955439).
 - Display time left to end of contest on every page (Closes: #1960940).
 - Move php files that shouldn't be served to lib/www (Closes: #1957891).
 - The admin can exclude submissions from a team's score (Closes: #1742043).
 - Added choice of view types to submissions page, default to 50 most recent
   submissions (Closes: #1964747). Choice is remembered in a cookie.
 - More flexible debugging settings with a bitmask (Closes: #1759103).
 - Store testdata in database and add interface to view/update it.
 - Add an anchor to the first changed line in the diff (Closes: #1818874).
 - Added 'domjudge_plugin' mysql user for the plugin webinterface.
 - Cache hostname in team table to prevent slowdown on hosts without
   working reverse.
 - Removed LGPL licence by relicencing 2 files to GPL.
 - Added ability to download source code for jury.
 - Allow bash-static to be replaced by any static POSIX shell.
 - In MySQL privileges table, add 'localhost' entries next to '%' entries
   to prevent Access Denied when DB is on localhost.

Version 2.1.1 - SVN
-------------------
 - Implement syslog logging (for PHP and shell scripts).
 - Fix typo in jury/submission.php causing a parse error when using
   PHP4 (Closes: #1808259, thanks mhil@fmf.nl).
 - Fix team unread clarification count to work cross-contest.
 - Update not the public, but the jury scoreboard after freeze.
 - Fix poblem colour input field to match its size in the database.
 - The colors of the problems are now shown in the jury problems overview
   (Closes: #1808308).
 - Improve contrast of default team category colours.
 - Some improvements to admin manual including submission diagram.

Version 2.1.0 - 5 September 2007
--------------------------------
 - Drop tempfile and mkstemps binaries, they are not necessary.
 - Change runguard license to GPL 2 or higher. The current code
   is a different implementation of the original idea from timeout.
 - Make shell scripts /bin/sh where possible, set them to bash
   where we rely on bash-specific features.
 - Fixes to judge/compare.c for better handling of strange newlines and
   printing first difference summary as first line.
 - Allow admins to rejudge PENDING/CORRECT submissions (Closes: #1766222).
 - Fix include test for Text_Highlighter to cope with missing PEAR.php.
 - Fix password generation for more than one team.
 - Fix test-logic bug in judge/check_program.sh: reversing judging outcomes.
 - Make warning and error beeps default to something more noticeable.
 - Let show_source cope with empty file submissions gracefully.
 - Abort startup of judgedaemon if processes of RUNUSER still found running.
 - Added extra default problem 'fltcmp' for testing check_float and special
   run script code.
 - Fix make_passwords.sh to cope with htpasswd2 instead of htpasswd. Thanks
   Tobias Werth for the patch.
 - Fix 2 generate_config.sh bugs: quoting error and tempfile cleanup.
 - Print float abs/rel diffs in check_float (Closes: #1777195).
 - Allow teams to respond to received clarifications (Closes: #1777179).
 - Check LANG_EXTS array for consistency with languages table in configtest
   (Closes: #1777182).

Version 2.0.0 - SVN
-------------------
 - Use correct last modified date of team manual (Closes: #1744121).
 - Allow to set a specific new password for a team (Closes: #1737142).
 - Split general functions from submitcommon.cc to lib.misc.c and
   improved makefile structure and build process under Cygwin.
 - Replaced compare script by C program with better diff display.
 - Use AJAX instead of iframe to notify team/jury of new clarifications.
 - Added some security improvements to runguard.
 - Drop dependency on tempfile during distclean.
 - Fix compile errors/warnings in beep.c and compare.c (Closes: #1754218).

Version 2.0.0 Release Candidate 2 - 25 June 2007
------------------------------------------------
 - A shared file system between judgehosts and jury system is no
   longer required. The source is now communicated via the database.
 - Merge judging information into submission page (Closes: #1741620).
 - Improved portability to non-Linux systems (Closes: #1734046).
 - Use syntax highlighting in source code viewer when PEAR
   Text_Highlighter class is available.
 - Generated passwords only lowercase and length 6 (Closes: #1737142).
 - Split test-sources in normal and stress tests (Closes: #1737421).
 - Remove 'NOW()' from SQL update/insert queries to make replication
   time-independent.
 - Fixed bug in submit_db: report errors before too-late submission.
 - Fix bug in diff display when no newline present (Closes: #1741625).
 - Select recipient explicitly on clarification send (Closes: #1741622).
 - Use either wget or curl for downloading LaTeX packages.
 - Add more checking and verification to database input.
 - Upgrade bash to upstream Debian version 3.1dfsg and removed sources
   from package to website to reduce package size.
 - Bring lib.database.php up to date with latest upstream version.
 - Improved error handling in team file uploads.
 - Small-time cleanups.

Version 2.0.0 Release Candidate 1 - 28 May 2007
-----------------------------------------------
 - Minimum MySQL version required is now 4.1: simplify SQL privilege
   removal.
 - [INCOMPATIBLE CHANGE] Renamed judger to judgehost everywhere to
   remove ambiguity between human judges and judge computers.
 - [INCOMPATIBLE CHANGE] Renamed team to teamid in database tables
   refencing the 'team' table index 'login'.
 - Add numbering to scoreboard.
 - Make all cells in jury scoreboard links that refer to relevant
   data for that cell (Closes: #1582358).
 - Add affiliation icons to scoreboard (configurable). (Closes: #1355814).
 - Adapt and split sql script files to allow for easier upgrading and
   changing database name.
 - Fix possible buffer overflow in submitcommon.cc; thanks to
   Lennert Buytenhek for pointing out [CVE-2007-2977].
 - Add option to commandline submit to use websubmit (Closes: #1582376)
   and use libcurl for that (Closes: #1626222).
 - Add unfreezetime field to contests which allows to display the final
   standings to teams and public, and a button to unfreeze right away
   (Closes: #1582370).
 - Add problem and team category colours to MySQL DB.
 - Add team summary to all main team pages.
 - Add check_float program to compare floating point output.
 - Parse validator XML output if xsltproc is available (Closes: #1238454).
 - Add more summary data to tables.
 - Fix clarification wrapping.
 - Fix some language typos.
 - Improve webinterface layout.
 - Add MySQL transactions; will provide extra safety when the table type
   supports it (otherwise does nothing).
 - Rewrote submit daemon/client to use new networking code, which makes
   transition to IPv6 compatibility easy. (Closes: #1576565).
 - Change scoreboard sorting to use ACM ICPC (tie-breaker) rules.
 - Added team information pages for teams and public and included team
   members field in the SQL 'team' table.
 - Unify documentation into an administrator's manual, a judgers manual
   and a team manual.
 - Balloon notifications can continue after scoreboard freeze, and will
   list all balloons a team is supposed to have.
 - Add event table to DB to store major events of the contest
   (Working on: #1682761).
 - Only judge submissions that are submitted strictly before the contest
   end time.
 - Fix check_float testing for NaN and INF (thanks to Maks Verver).
 - Fix variable type to work on 64 bit systems in submit.cc (thanks to
   Maks Verver).
 - New script: static_scoreboard.php. Outputs a scoreboard suitable
   as a static HTML page.
 - Add DOMJUDGE_ADMINS variable in etc/passwords.php. This can be used
   to differentiate between judges and admins for the web interface:
   admins will be allowed to change more of the core data.
 - Bring lib.database.php up to date with latest upstream version.
 - Add Referential Integrity and HTTP Authentication check to configchecker.
 - Add option to admin interface to edit and delete most data types.
 - Improved build process of submit client under Windows/Cygwin.

Version 1.3.0 - 6 October 2006
------------------------------
 - Fix balloons notification for new database layout introduced
   in 1.1.0; thanks Lennert Buytenhek for the patch.
 - Handle unwritable logfiles more gracefully.
 - When scoreboard frozen, display since when.
 - Some very minor tweaks to code and documentation.

Version 1.3.0 Release Candidate 2 - 18 September 2006
-----------------------------------------------------
 - Large update and improvement of the documentation: more
   installation information, a quick-install checklist, FAQ
   is improved, example Apache configuration shipped and bugs
   fixed (Closes: #1560107).
 - Default hostname in MySQL privileges to '%' (all hosts), making
   sure that webinterface, command line and remote judgers can all
   connect (Closes: #1560108).
 - Change default memory limit in global.cfg to 512MB, since the Sun
   JVM consumes 200 MB by itself.
 - chmod uploaded files so the websubmitdaemon can handle them
   even if the webserver has a restrictive umask.
 - Auto-focus the clarification textarea.
 - Bring lib.database.php up to date with latest upstream version.
 - Some miscellaneous minor tweaks.

Version 1.3.0 Release Candidate 1 - 15 September 2006
-----------------------------------------------------
 - Added a separate script for extra setup of the chroot environment
   and pass memory limit to Sun Java run script for better javac/java
   support (Closes: #1508663).
 - Added script to generate Java chroot environment from Debian sources.
 - Added toggle buttons in jury interface for allowing submission
   and judging per problem and language.
 - Added option to enter verifier's name in jury interface.
 - Changed config option SUBM_VERIFY to VERIFICATION_REQUIRED and
   disabled "off" choice.
 - Fixed some more HTML to be fully XHTML 1.0 Strict compliant.
 - Included sources to comply with licences of included programs.
 - Multiple other small fixes and enhancements.

Version 1.2.0 - 26 June 2006
----------------------------
 - Added websubmit (Closes: #1103084).
 - Added support for team passwords (generating and validating).
 - Added team status light to jury teams overview (Closes: #1441783).
 - Added confirm dialog when sending a clarification (reply).
 - Added examples and documentation for how to use interpreted languages.
 - Added support for specialised run and compare scripts.
 - Timeout submitclient connection to server (Closes: #1477739).
 - Minimum required PHP version now 4.3.2.
 - Allow for IPv6 IP-addresses to be used.
 - Correct parameters to `diff`, since '-2' is obsoleted.
 - Checked all BASH scripts for 'set -e' (Closes: #1508492).
 - Tweak HTML to be fully XHTML 1.0 Strict compliant.

Version 1.1.0 - 22 December 2005
--------------------------------
 - Added 'make check' target which submits test-sources.
 - Fixed that no compiler output gives compilation error.
 - When solutions timeout, first try to kill graciously (Closes: #1312848).
 - Removed LaTeX packages from the sources to remove GPL/LPPL conflicts.
 - Changed runguard license to IBM Public License.
 - Added diff to previous submission in source display (Closes: #1310244).
 - Extra check on submission filenames to prevent theoretical exploits
   (Closes: #1355816).
 - Added summary of solved problems to team submissions page
   (Closes: #1312241).
 - Automatically quote clarification request when replying
   (Closes: #1347688).
 - [INCOMPATIBLE CHANGE] Renamed table category to team_category,
   team_category.catid to categoryid and team.catid to categoryid,
   scoreboard_{jury,public}.problem to probid.
 - Added team_affiliation table which allows for storing the university,
   institution or company teams belong to.
 - Added room and comments fields to team table.
 - Display sort-order in category overview.
 - A lot of small webinterface enhancements.

Version 1.0.0 - 4 October 2005
------------------------------
 - Updates to team manual and other documentation (Closes: #1306335).
 - Fix case-bug in sql/mysql_privileges.sql example.
 - Drop checking for existence of testdata in www/jury/checkconfig.php,
   since the webserver doesn't need to be able to read that data.
 - Minor enhancements to the jury webinterface display.
 - Added config option to disable chroot environment for judging.
 - Improved sample data.
 - Add sort-order field to category table to enable some categories
   to be sorted at the bottom automatically (Closes: #1311885).
 - Some other small bugfixes.

Version 1.0.0 Release Candidate 1 - 21 September 2005
-----------------------------------------------------
 - Added config option to autoconfigure team IP addresses.
 - Added config option to (not) show compiler output to teams.
 - Moved C-code from headers to separate files.
 - Fixed bugs where submitdaemon couldn't handle spaces in language ext.
 - Added balloons notification script (Closes: #1238416).
 - Added feature: jury can do optional or required auditing of judgings
   (Closes: #1070240).
 - Accept late submissions, but do not judge them (Closes: #1238421).
 - Improve efficiency of requesting contest data.
 - Support the ICPC Validator Interface standard, concerning the
   parameters of the compare script. The result.xml file is generated
   but is not yet considered by test_solution (See: #1238454).
 - Small improvements in Makefile's and install scripts.
 - Some other small bugfixes.

Version 0.3.1 - 16 July 2005
----------------------------
 - Added documentation on MySQL DB layout to INSTALL.
 - Improved SQL installation/cleaning scripts.
 - Added make target to automatically generate passwords.
 - Fixed bug where teams received popups for their own clarifications.
   (Closes: #1233038)
 - Fixed missing privilege definition in MySQL table.
 - Miscellaneous other small fixes.

Version 0.3.0 - 5 July 2005
---------------------------
 - Added mass rejudging support per team,language,problem,judger.
   (Closes: #1070241)
 - Added FAQ in docs/FAQ.
 - Fix missing column_priv (domjudge_user,problem,cid).
 - Fix sorting for equal scores to be alphabetical on team name.
 - Miscellaneous documentation improvements.
 - Fix some problems with file permissions by setting those explicitly.
 - Config checker now checks for existence of testdata.{in,out}.
   (Closes: #1221427)
 - Web interface copes better with empty database tables.
 - Fixed that time_factor was inadvertently cast to int for output.
 - Add tooltips explaining the scoreboard summary row.
 - Made some enhancements to the Makefiles.
 - Support MySQL 3/4 privilege tables and sql files installation.

Version 0.2.0 - 23 February 2005
--------------------------------
 - Fixed faulty EPS-logo, finally.
 - Add database privileges and move sql-files to own directory.
   (Closes #1070236)
 - Improve config.tex dependency.
 - Make the base URI of the web interface configurable and fix redirects
   to be compatible with the HTTP-specification.
 - Fix bug in getSubmissions() that caused a syntax error on the
   team-overview in the jury interface.
 - Added some notes on security to the INSTALL docs.
 - Symbolic links now included (subversion >= 1.1).
 - Fixed buffer size bug in log/error C-code.
 - Fix bug in submit_db where the problem name got case-normalised.
 - Feature: Add caching to the Scoreboard. This vastly improves the
   responsiveness and scalability of DOMjudge; outputting the scoreboard
   is now an O(1) operation in queries. (Closes: #1070079)
 - Some fixes to XHTML1.0 compliance.
 - In tables, the time is now printed as hh:mm (without seconds).
 - Complete rewrite of the clarification interface of both teams and jury.
   Functional changes: added possibility to (un)set a request as "answered".
 - Remove Dutch text from lib.database.php. (Closes: #1103043)
 - Add functions for debugging and profiling (timing) the web interface.
 - Include placeholder config files which output an error when the
   system is unconfigured.
 - Fix layout error of differences output.
 - Only define STDERR when not already defined (differs per PHP version).

Version 0.1.1 - 24 November 2004
--------------------------------
 - Improve documentation layout.
 - Improve Makefiles and add global targets.
 - Move passwords to separate passwords.php file.
 - Redirect in webroot changed from permanent to temporary.
 - Recreated EPS logo, now 75% smaller filesize.

Version 0.1.0 - 18 November 2004
--------------------------------
 - First public release.<|MERGE_RESOLUTION|>--- conflicted
+++ resolved
@@ -14,6 +14,17 @@
  - Add support for new languages: Prolog, Ruby.
  - Add note that submit client requires the IPADDRESS (or FIXED)
    authentication method (Closes #125).
+
+Online-judge branch specific changes:
+ - Add time_format configuration variable for webpage date/time display.
+ - Allow testcases to be "public": teams can view/download the data for
+   these testcases and their own output.
+ - Allow customization of HTML headers and CSS.
+ - Misc. UI improvements for usage in long term and many user situations.
+ - Add team ranking and problem list pages.
+ - Allow viewing of correct submissions by other teams for solved problems.
+ - Add various statistics.
+ - Support separate start and end times per problem.
 
 Version 3.4.0 - (unreleased)
 ----------------------------
@@ -61,18 +72,6 @@
  - Make format of timestamps in web interfaces configurable.
  - Use PHP multibyte string functions where applicable. Thanks Vladimir
    Vassiliev for the bug report.
-<<<<<<< HEAD
-Online-judge branch specific changes:
- - Add time_format configuration variable for webpage date/time display.
- - Allow testcases to be "public": teams can view/download the data for
-   these testcases and their own output.
- - Allow customization of HTML headers and CSS.
- - Misc. UI improvements for usage in long term and many user situations.
- - Add team ranking and problem list pages.
- - Allow viewing of correct submissions by other teams for solved problems.
- - Add various statistics.
- - Support separate start and end times per problem.
-=======
  - Use HTML5 for multiple file uploads and form validation, when available.
  - Fix: close all file descriptors when daemonizing (no PHP solution yet).
  - Upgrade to PHP's 'mysqli' extension instead of the legacy 'mysql'.
@@ -106,7 +105,6 @@
    and always print runtimes with two decimals.
  - Judgehosts update their status after each testcase to prevent
    warning/critical status with many testcases.
->>>>>>> e1587d6e
 
 Version 3.3.0 - 29 May 2012
 ---------------------------
