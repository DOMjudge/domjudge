DOMjudge Programming Contest Judging System

Version 3.3.0 - DEV
-------------------
 - Add compile script and test source for language 'bash'.
 - Prioritize to team's last judging (port from ETH tree).
 - Fix testing for empty output with strlen (port from ETH tree).
 - Update M4 macro's from upstream, fixing some problems.
 - Fix configure script to allow subdir customization in FHS mode.
 - Upgrade included dash shell to version 0.5.7-2.
 - Use Debian 6.0 Squeeze for building Java chroot.
 - Fix warning of runguard trying to reset resource limits to infinity.
 - Fix minor bug in diff output coloring due to line number overflow.
 - Rename SQL upgrade snippets and add README file for these.
 - Raise minimum required PHP version to 5.2.
 - Judges now use individual accounts to access the jury webinterface,
   which will be used to track claiming, verification, etc.
 - Add auditlog for all actions changing contest state.
 - Protect against clickjacking by forbidding framing using the
   X-Frame-Options HTTP header supported in modern browsers.
 - Reimplement balloon tracking and notification backend.
 - Display current contest prominently on contests page and provide
   button to have the next contest milestone happen now.
 - Add script to automatically submit solutions and clarifications.
 - Remove duplicate queries in scoreboard generation.
 - Add team 'enabled' switch which defaults to true, but when
   disabled makes a team to immediately disappear from the
   scoreboard and renders their team interface unusable.
 - Support 'first for contest/team/problem' comments for balloons.
 - Change ISO 3166-1 country codes from alpha-2 to alpha-3.
 - Use CPU time as primary limit (port from ETH tree).
 - Move checktestdata code to separate library for easier use in
   stand-alone checkers, and add 'IF() [ELSE] END' syntax.
 - Add option to display pending submissions on the scoreboard.
 - Remove 'identify daemon' experimental code. It hasn't been
   working for years and no-one discovered that.
 - Remove 'lib.config' experimental library for INI-file configuration.
   It was unused and we're moving to DB stored config with lib.dbconfig.
 - Merge all MySQL users into one omnipotent user (previously
   domjudge_jury). The differences between the levels were
   getting to a point where the separation provided not enough
   added benefit anymore. You should remove the users
   domjudge_{team,public,plugin} from MySQL and dbpasswords.secret.
 - Add configuration page to admin interface and move various variables
   from etc/*-config.php to the DB configuration table.
 - Support inclusion of external libraries under the lib/ext/ path.
 - Include a copy of the GeSHi syntax highlighter.
<<<<<<< HEAD
 - Result remapping is now done on each testcase result, in order
   to avoid surprising interactions with results_prio. A message
   is logged for each remapping done.
=======
 - Transparant redirection of stdio through runguard, Closes: #89.
>>>>>>> fa4241fc

Version 3.2.0 - SVN r3594 (unreleased)
--------------------------------------
 - Add better support for interactive problems, add sample problem.
 - New, redesigned single page "dashboard" team web interface.
 - Change execute() function for more flexible I/O redirection.
 - Add runpipe program for connecting stdin/out of two processes.
 - Rename compare_program.sh to *_wrapper, allow symlinked usage.
 - Add FLOAT command and exponentiation to checktestdata program.
 - Add countdown before contest and timezone to clock.
 - Add daemon support in C/PHP libraries, use for submit/judgedaemon.
 - Add category to balloons list and button to view only unsent.
 - Lots of small changes to C/C++ sources and build system for better
   POSIX compliance and portability; support LLVM clang compiler.
 - Replace bash by POSIX shell in compile, testcase_run. (Closes: #1735673)
 - Create separate execdir subdir for judging. (Closes: #3041492)
 - Replace setuid root installation of runguard with invocation
   via sudo.
 - Fix missing permissions for plugin interface SQL user.
 - Remove CHROOTDIR (mountpoint prefix) variable to avoid confusion
   with the directory where the Java chroot was created.
 - Redirect to submissions overview page after verification.
 - Fix information leak in clarification problems list. (Closes: #3096018)
 - In JS problem name detection, probid needs to be casenormalised too.
 - Fix websubmit when using numeric problem ID's, thanks Vladimir Vassiliev.
 - Allow specification of contest times relative to starttime.
 - Add toggle button for autorefresh of jury pages (port from ETH tree).
 - Add support for team authentication via LDAP server (port from ETH tree).
 - Pass SYSLOG variable from PHP config to C/C++ programs via environment.
 - Set MySQL connection encoding explicitly. Introduces a new option:
   DJ_CHARACTER_SET_MYSQL.
 - Add 'frozen' flag option to scoreboard plugin interface.
 - Remove language 'extension' column from SQL database, langid is now
   used for source file extensions.
 - Add multiselect filters on scoreboard with javascript hiding.
 - Add cascaded deletes to DB tables: most data can now be deleted from
   the admin webinterface.

Version 3.1.0 - 14 July 2010
----------------------------
 - Add multiple testcases support.
 - Add PHP session support as alternative to IP address authentication.
   Based on patches by Tobias Werth.
 - Bugfixes and improvements to checktestdata program.
 - Fix error trapping in subshells, thanks Jan Jergus. (Closes: #2866430)
 - Fix bug in lib.database.php with array_map "class::method" notation.
 - Add 'enabled' field to contest to allow for easier editing.
 - Only show the configured submission methods in the team manual.
 - Fix install of gendbpasswords and use /dev/urandom.
 - Add documentation on static_scoreboard.
 - Add problem subject to clarifications, idea from DomJudge@FAU.
 - Add WHILE command and tests to checktestdata syntax.
 - Move PENALTY_TIME variable out of common-config into domserver-config.
 - Add combined_scoreboard script to view scoreboard of multiple sites.
 - The judgedaemon now tries to restore a lost db connection (Closes: #2897130)
 - Fix: check for both htpasswd{,2} binaries in configure.
 - Fix white problem colour by adding a circle image with black border.
 - Ports from ETH tree: use pipes with wc and gcc.
 - Fix bug: typo in presentation-error exitcode, and add safeguard.
 - Add security: check for stale judging directories (port from ETH tree).
 - Bugfix: allow zero size testcases (port from ETH tree).
 - Show config checker runtime (port from ETH tree).
 - Make syntax highlighting more modular, and add support for the
   GeSHi syntax highlighter.
 - Add sample PDF problem texts for inclusion in the database.
 - Fix bug in handling of libmagic cookie.
 - Refactor team authentication code to allow for other methods.
 - Eliminate WEBBASEURI setting.
 - Add JavaScript colour picker to balloon colour edit box, using
   jscolor 1.3.1 by Jan Odvárko.
 - Improve layout and usability of displayed tables.
 - Add "viewing" to verification status in jury submission list, idea
   from DomJudge@FAU.
 - Added AWK, C# and Python language support.
 - Added upgrade support for the SQL database.
 - Fix some HTML escaping issues found with skipfish.
 - In chroot-startstop, cope properly with /lib64 being a symlink to
   /lib. Thanks Christoph Dittmann.
 - Enforce the previously implicit notion that probid may only consist
   of characters in "a-zA-Z0-9_".
 - Fix SQL syntax error in restore_sources2db script.
 - Upgrade included dash shell to version 0.5.5.1-6.
 - Fix swapped error messages in submit client.
 - Correctly handle empty optional diff file argument.
 - Include standard C headers in misc/scanner.h.

Version 3.0.0 Release Candidate 2 - 3 September 2009
----------------------------------------------------
 - Fix directory install permissions.
 - Only show languages that are not submitable as 'disabled'
   and show a separator between contests on the problems page.
 - Minor updates to team manual.

Version 3.0.0 Release Candidate 1 - 16 June 2009
------------------------------------------------
 - Raise required PHP version to 5.
 - Replace included static bash by dash shell.
 - Revise team manual.
 - Add missing link to add testcases to a new problem.
 - Fix bug causing segfaults of submitdaemon. (Closes: #2046031)
 - Added script to check results of submitted test-sources.
 - Added 'checktestdata' script for checking testdata via grammar specification.
 - Add support for FHS directory structure installation.
 - Move all configure paths to globally included paths.mk file.
 - Repair broken documentation build/install system.
 - MySQL table types are now InnoDB. Define foreign key relations
   between tables (Closes: #2144325).
 - Use db values instead of the userinput. (Closes #2144718)
 - Add a FLUSH PRIVILEGES statement after user grants during
   installation, as this may be necessary to have MySQL pick up
   all changes correctly.
 - Don't use -fstack-protector under Cygwin. (Closes: #2144713)
 - Distribute prebuilt versions of the admin and judge manuals and
   remove svn,expdlist downloads for the team manual.
 - New compactified layout of team manual.
 - Add note about Java class naming in team manual. (Closes: #2153189)
 - Add Java compile script that autodetects class name. (Closes: #1964765)
 - Add binary file check in commandline submit. (Closes: #2046017)
 - Make HTML tables sortable in the jury view.
 - Removed "feature" of only allowing alnum chars in filename base
   for submit client problem parsing.
 - Show truncated team names instead of logins in submissions overview.
 - Fix bug of submittime==endtime not showing as too-late, thanks Tobias Werth.
 - Replace 'hostname --short' option, fixing inconsistent results.
 - Merge changes in ipv6 branch to trunk, IPv6 comparison not yet functional.
 - Show unread clafications in the title of the team clarifications page.
   (Closes: #2148054)
 - Added test sources for java class name, network and root user.
 - Only wrap unquoted lines in clarification texts. (Closes: #2244652)
 - Only build submit client/daemon on request via configure. (Closes: #2046029)
 - Flush results in config checker for better feedback.
 - Fixed DB installation support with script 'dj-setup-database'.
 - Update included dash shell to version 0.5.5.1-2 (Debian upstream).
 - Replace beep by alert plugin program. (Closes: #1878083)
 - Add functionality and fix security issue in runguard, thanks Thomas Rast.
 - Check for safe_mode before diff-ing tempfiles. (Closes: #1808354)
 - Proper error message when entering a team ip that's already in use.
 - Remove javascript sorting from table columns where it doesn't make sense.
 - Commandline submitclient supports only http by default now.
 - Remove redundant copies of testdata by symlinks. (Closes #2805385)
 - Java chroot script now uses Sun's OpenJDK-headless, allowing for a leaner
   chroot and more supported architectures.
 - Reorder source tree: removed bin dir, move test-sources to tests, cleanup.
 - Fix DEBUG_JUDGE option for debugging judging backend.
 - FreeBSD porting fixes, making DOMjudge more POSIX compliant.
 - Make DOMjudge work when PHP's short_open_tag = Off.
 - Add support for staged installs (DESTDIR).

Version 2.2.0 - 11 August 2008
------------------------------
 - Do not install domjudge straight in $HOME by default.
 - [security] Add sanity check in jury interface whether basic authentication
   is enabled, and lock down jury inferface also for non-GET/POST requests
 - Fix race condition in team password check.
 - Improved MySQL query performance.
 - Move .htaccess config to apache config.
 - Fix 'NONINTERACTIVE' undefined (Closes: #1814594, thanks Maks Verver)
 - Moved beep system call to separate function in lib.misc.{c,php}.
 - Switch to UTF-8 for output. (Closes: #1742460)
 - Represent balloon colours with a symbol rather than filling the background,
   making the scoreboard less cacophonic. (Closes: #1808561)
 - Add a web based tool for tracking balloon handouts.
 - Fix C compiler warnings by using 'const char *'.
 - Fix noninteractive/logging code in websubmit to restore submitclient
   error parsing (Closes: #1829621).
 - Fix variable name in judge/compare_program.sh.
 - Added make dist target and removed generated figures.
 - Added cookie for last verifier in jury webinterface (Closes: #1742044).
 - Added option to only show unverified submissions in jury interface.
 - Fix bug that jury was not allowed to set clarifications (un)answered.
 - Fix problem that runguard ignored SIGALRM on some distributions (thanks
   Tobias Werth).
 - New required activatetime field for a contest: defines the moment the
   team/public displays start to display this contest, but no submissions
   accepted yet. Solves the problem of testsession data still displayed upto
   the second before a contest starts (Closes: #1825555).
 - Rename contest.lastscoreupdate to freezetime to be more clear
   and in line with other table attributes.
 - Add salt to passwords' md5 hashes.
 - Move setting resource limit from run script to runguard.
 - Added signal detection to daemons for graceful shutdown (Closes: #1808478).
 - Fixed bug in test-stacksize.c due to compiler optimization
   (Closes: #1788820).
 - Add some rudimentary tests.
 - Remove websubmitdaemon, submit directly to database (Closes: #1737229).
 - Add script to restore submission table from SUBMITDIR files.
 - Complete implementation of syslog logging (now also for C/C++).
 - Send jury user back to referrer page after edits (Closes: #1821543).
 - Remove .php extensions from commandline scripts.
 - Higher displayed precision in float compare.
 - Fix submit_copy to use bash.
 - Make it easier to return custom result codes for a judging.
 - Added support for "presentation error" results.
 - Enable GCC security features for compiling DOMjudge helper programs.
 - Automatically generate apache.conf from global.conf (Closes: #1778059).
 - Added work-in-progress code for eventdaemon (Working on: #1682761).
 - Added printer friendly version of jury scoreboard.
 - Restyle configchecker and also check MySQL version and max_connections.
 - Explicitly use DBSERVER host with mysql install (Closes: #1955439).
 - Display time left to end of contest on every page (Closes: #1960940).
 - Move php files that shouldn't be served to lib/www (Closes: #1957891).
 - The admin can exclude submissions from a team's score (Closes: #1742043).
 - Added choice of view types to submissions page, default to 50 most recent
   submissions (Closes: #1964747). Choice is remembered in a cookie.
 - More flexible debugging settings with a bitmask (Closes: #1759103).
 - Store testdata in database and add interface to view/update it.
 - Add an anchor to the first changed line in the diff (Closes: #1818874).
 - Added 'domjudge_plugin' mysql user for the plugin webinterface.
 - Cache hostname in team table to prevent slowdown on hosts without
   working reverse.
 - Removed LGPL licence by relicencing 2 files to GPL.
 - Added ability to download source code for jury.
 - Allow bash-static to be replaced by any static POSIX shell.
 - In MySQL privileges table, add 'localhost' entries next to '%' entries
   to prevent Access Denied when DB is on localhost.

Version 2.1.1 - SVN
-------------------
 - Implement syslog logging (for PHP and shell scripts).
 - Fix typo in jury/submission.php causing a parse error when using
   PHP4 (Closes: #1808259, thanks mhil@fmf.nl).
 - Fix team unread clarification count to work cross-contest.
 - Update not the public, but the jury scoreboard after freeze.
 - Fix poblem colour input field to match its size in the database.
 - The colors of the problems are now shown in the jury problems overview
   (Closes: #1808308).
 - Improve contrast of default team category colours.
 - Some improvements to admin manual including submission diagram.

Version 2.1.0 - 5 September 2007
--------------------------------
 - Drop tempfile and mkstemps binaries, they are not necessary.
 - Change runguard license to GPL 2 or higher. The current code
   is a different implementation of the original idea from timeout.
 - Make shell scripts /bin/sh where possible, set them to bash
   where we rely on bash-specific features.
 - Fixes to judge/compare.c for better handling of strange newlines and
   printing first difference summary as first line.
 - Allow admins to rejudge PENDING/CORRECT submissions (Closes: #1766222).
 - Fix include test for Text_Highlighter to cope with missing PEAR.php.
 - Fix password generation for more than one team.
 - Fix test-logic bug in judge/check_program.sh: reversing judging outcomes.
 - Make warning and error beeps default to something more noticeable.
 - Let show_source cope with empty file submissions gracefully.
 - Abort startup of judgedaemon if processes of RUNUSER still found running.
 - Added extra default problem 'fltcmp' for testing check_float and special
   run script code.
 - Fix make_passwords.sh to cope with htpasswd2 instead of htpasswd. Thanks
   Tobias Werth for the patch.
 - Fix 2 generate_config.sh bugs: quoting error and tempfile cleanup.
 - Print float abs/rel diffs in check_float (Closes: #1777195).
 - Allow teams to respond to received clarifications (Closes: #1777179).
 - Check LANG_EXTS array for consistency with languages table in configtest
   (Closes: #1777182).

Version 2.0.0 - SVN
-------------------
 - Use correct last modified date of team manual (Closes: #1744121).
 - Allow to set a specific new password for a team (Closes: #1737142).
 - Split general functions from submitcommon.cc to lib.misc.c and
   improved makefile structure and build process under Cygwin.
 - Replaced compare script by C program with better diff display.
 - Use AJAX instead of iframe to notify team/jury of new clarifications.
 - Added some security improvements to runguard.
 - Drop dependency on tempfile during distclean.
 - Fix compile errors/warnings in beep.c and compare.c (Closes: #1754218).

Version 2.0.0 Release Candidate 2 - 25 June 2007
------------------------------------------------
 - A shared file system between judgehosts and jury system is no
   longer required. The source is now communicated via the database.
 - Merge judging information into submission page (Closes: #1741620).
 - Improved portability to non-Linux systems (Closes: #1734046).
 - Use syntax highlighting in source code viewer when PEAR
   Text_Highlighter class is available.
 - Generated passwords only lowercase and length 6 (Closes: #1737142).
 - Split test-sources in normal and stress tests (Closes: #1737421).
 - Remove 'NOW()' from SQL update/insert queries to make replication
   time-independent.
 - Fixed bug in submit_db: report errors before too-late submission.
 - Fix bug in diff display when no newline present (Closes: #1741625).
 - Select recipient explicitly on clarification send (Closes: #1741622).
 - Use either wget or curl for downloading LaTeX packages.
 - Add more checking and verification to database input.
 - Upgrade bash to upstream Debian version 3.1dfsg and removed sources
   from package to website to reduce package size.
 - Bring lib.database.php up to date with latest upstream version.
 - Improved error handling in team file uploads.
 - Small-time cleanups.

Version 2.0.0 Release Candidate 1 - 28 May 2007
-----------------------------------------------
 - Minimum MySQL version required is now 4.1: simplify SQL privilege
   removal.
 - [INCOMPATIBLE CHANGE] Renamed judger to judgehost everywhere to
   remove ambiguity between human judges and judge computers.
 - [INCOMPATIBLE CHANGE] Renamed team to teamid in database tables
   refencing the 'team' table index 'login'.
 - Add numbering to scoreboard.
 - Make all cells in jury scoreboard links that refer to relevant
   data for that cell (Closes: #1582358).
 - Add affiliation icons to scoreboard (configurable). (Closes: #1355814).
 - Adapt and split sql script files to allow for easier upgrading and
   changing database name.
 - Fix possible buffer overflow in submitcommon.cc; thanks to
   Lennert Buytenhek for pointing out [CVE-2007-2977].
 - Add option to commandline submit to use websubmit (Closes: #1582376)
   and use libcurl for that (Closes: #1626222).
 - Add unfreezetime field to contests which allows to display the final
   standings to teams and public, and a button to unfreeze right away
   (Closes: #1582370).
 - Add problem and team category colours to MySQL DB.
 - Add team summary to all main team pages.
 - Add check_float program to compare floating point output.
 - Parse validator XML output if xsltproc is available (Closes: #1238454).
 - Add more summary data to tables.
 - Fix clarification wrapping.
 - Fix some language typos.
 - Improve webinterface layout.
 - Add MySQL transactions; will provide extra safety when the table type
   supports it (otherwise does nothing).
 - Rewrote submit daemon/client to use new networking code, which makes
   transition to IPv6 compatibility easy. (Closes: #1576565).
 - Change scoreboard sorting to use ACM ICPC (tie-breaker) rules.
 - Added team information pages for teams and public and included team
   members field in the SQL 'team' table.
 - Unify documentation into an administrator's manual, a judgers manual
   and a team manual.
 - Balloon notifications can continue after scoreboard freeze, and will
   list all balloons a team is supposed to have.
 - Add event table to DB to store major events of the contest
   (Working on: #1682761).
 - Only judge submissions that are submitted strictly before the contest
   end time.
 - Fix check_float testing for NaN and INF (thanks to Maks Verver).
 - Fix variable type to work on 64 bit systems in submit.cc (thanks to
   Maks Verver).
 - New script: static_scoreboard.php. Outputs a scoreboard suitable
   as a static HTML page.
 - Add DOMJUDGE_ADMINS variable in etc/passwords.php. This can be used
   to differentiate between judges and admins for the web interface:
   admins will be allowed to change more of the core data.
 - Bring lib.database.php up to date with latest upstream version.
 - Add Referential Integrity and HTTP Authentication check to configchecker.
 - Add option to admin interface to edit and delete most data types.
 - Improved build process of submit client under Windows/Cygwin.

Version 1.3.0 - 6 October 2006
------------------------------
 - Fix balloons notification for new database layout introduced
   in 1.1.0; thanks Lennert Buytenhek for the patch.
 - Handle unwritable logfiles more gracefully.
 - When scoreboard frozen, display since when.
 - Some very minor tweaks to code and documentation.

Version 1.3.0 Release Candidate 2 - 18 September 2006
-----------------------------------------------------
 - Large update and improvement of the documentation: more
   installation information, a quick-install checklist, FAQ
   is improved, example Apache configuration shipped and bugs
   fixed (Closes: #1560107).
 - Default hostname in MySQL privileges to '%' (all hosts), making
   sure that webinterface, command line and remote judgers can all
   connect (Closes: #1560108).
 - Change default memory limit in global.cfg to 512MB, since the Sun
   JVM consumes 200 MB by itself.
 - chmod uploaded files so the websubmitdaemon can handle them
   even if the webserver has a restrictive umask.
 - Auto-focus the clarification textarea.
 - Bring lib.database.php up to date with latest upstream version.
 - Some miscellaneous minor tweaks.

Version 1.3.0 Release Candidate 1 - 15 September 2006
-----------------------------------------------------
 - Added a separate script for extra setup of the chroot environment
   and pass memory limit to Sun Java run script for better javac/java
   support (Closes: #1508663).
 - Added script to generate Java chroot environment from Debian sources.
 - Added toggle buttons in jury interface for allowing submission
   and judging per problem and language.
 - Added option to enter verifier's name in jury interface.
 - Changed config option SUBM_VERIFY to VERIFICATION_REQUIRED and
   disabled "off" choice.
 - Fixed some more HTML to be fully XHTML 1.0 Strict compliant.
 - Included sources to comply with licences of included programs.
 - Multiple other small fixes and enhancements.

Version 1.2.0 - 26 June 2006
----------------------------
 - Added websubmit (Closes: #1103084).
 - Added support for team passwords (generating and validating).
 - Added team status light to jury teams overview (Closes: #1441783).
 - Added confirm dialog when sending a clarification (reply).
 - Added examples and documentation for how to use interpreted languages.
 - Added support for specialised run and compare scripts.
 - Timeout submitclient connection to server (Closes: #1477739).
 - Minimum required PHP version now 4.3.2.
 - Allow for IPv6 IP-addresses to be used.
 - Correct parameters to `diff`, since '-2' is obsoleted.
 - Checked all BASH scripts for 'set -e' (Closes: #1508492).
 - Tweak HTML to be fully XHTML 1.0 Strict compliant.

Version 1.1.0 - 22 December 2005
--------------------------------
 - Added 'make check' target which submits test-sources.
 - Fixed that no compiler output gives compilation error.
 - When solutions timeout, first try to kill graciously (Closes: #1312848).
 - Removed LaTeX packages from the sources to remove GPL/LPPL conflicts.
 - Changed runguard license to IBM Public License.
 - Added diff to previous submission in source display (Closes: #1310244).
 - Extra check on submission filenames to prevent theoretical exploits
   (Closes: #1355816).
 - Added summary of solved problems to team submissions page
   (Closes: #1312241).
 - Automatically quote clarification request when replying
   (Closes: #1347688).
 - [INCOMPATIBLE CHANGE] Renamed table category to team_category,
   team_category.catid to categoryid and team.catid to categoryid,
   scoreboard_{jury,public}.problem to probid.
 - Added team_affiliation table which allows for storing the university,
   institution or company teams belong to.
 - Added room and comments fields to team table.
 - Display sort-order in category overview.
 - A lot of small webinterface enhancements.

Version 1.0.0 - 4 October 2005
------------------------------
 - Updates to team manual and other documentation (Closes: #1306335).
 - Fix case-bug in sql/mysql_privileges.sql example.
 - Drop checking for existence of testdata in www/jury/checkconfig.php,
   since the webserver doesn't need to be able to read that data.
 - Minor enhancements to the jury webinterface display.
 - Added config option to disable chroot environment for judging.
 - Improved sample data.
 - Add sort-order field to category table to enable some categories
   to be sorted at the bottom automatically (Closes: #1311885).
 - Some other small bugfixes.

Version 1.0.0 Release Candidate 1 - 21 September 2005
-----------------------------------------------------
 - Added config option to autoconfigure team IP addresses.
 - Added config option to (not) show compiler output to teams.
 - Moved C-code from headers to separate files.
 - Fixed bugs where submitdaemon couldn't handle spaces in language ext.
 - Added balloons notification script (Closes: #1238416).
 - Added feature: jury can do optional or required auditing of judgings
   (Closes: #1070240).
 - Accept late submissions, but do not judge them (Closes: #1238421).
 - Improve efficiency of requesting contest data.
 - Support the ICPC Validator Interface standard, concerning the
   parameters of the compare script. The result.xml file is generated
   but is not yet considered by test_solution (See: #1238454).
 - Small improvements in Makefile's and install scripts.
 - Some other small bugfixes.

Version 0.3.1 - 16 July 2005
----------------------------
 - Added documentation on MySQL DB layout to INSTALL.
 - Improved SQL installation/cleaning scripts.
 - Added make target to automatically generate passwords.
 - Fixed bug where teams received popups for their own clarifications.
   (Closes: #1233038)
 - Fixed missing privilege definition in MySQL table.
 - Miscellaneous other small fixes.

Version 0.3.0 - 5 July 2005
---------------------------
 - Added mass rejudging support per team,language,problem,judger.
   (Closes: #1070241)
 - Added FAQ in docs/FAQ.
 - Fix missing column_priv (domjudge_user,problem,cid).
 - Fix sorting for equal scores to be alphabetical on team name.
 - Miscellaneous documentation improvements.
 - Fix some problems with file permissions by setting those explicitly.
 - Config checker now checks for existence of testdata.{in,out}.
   (Closes: #1221427)
 - Web interface copes better with empty database tables.
 - Fixed that time_factor was inadvertently cast to int for output.
 - Add tooltips explaining the scoreboard summary row.
 - Made some enhancements to the Makefiles.
 - Support MySQL 3/4 privilege tables and sql files installation.

Version 0.2.0 - 23 February 2005
--------------------------------
 - Fixed faulty EPS-logo, finally.
 - Add database privileges and move sql-files to own directory.
   (Closes #1070236)
 - Improve config.tex dependency.
 - Make the base URI of the web interface configurable and fix redirects
   to be compatible with the HTTP-specification.
 - Fix bug in getSubmissions() that caused a syntax error on the
   team-overview in the jury interface.
 - Added some notes on security to the INSTALL docs.
 - Symbolic links now included (subversion >= 1.1).
 - Fixed buffer size bug in log/error C-code.
 - Fix bug in submit_db where the problem name got case-normalised.
 - Feature: Add caching to the Scoreboard. This vastly improves the
   responsiveness and scalability of DOMjudge; outputting the scoreboard
   is now an O(1) operation in queries. (Closes: #1070079)
 - Some fixes to XHTML1.0 compliance.
 - In tables, the time is now printed as hh:mm (without seconds).
 - Complete rewrite of the clarification interface of both teams and jury.
   Functional changes: added possibility to (un)set a request as "answered".
 - Remove Dutch text from lib.database.php. (Closes: #1103043)
 - Add functions for debugging and profiling (timing) the web interface.
 - Include placeholder config files which output an error when the
   system is unconfigured.
 - Fix layout error of differences output.
 - Only define STDERR when not already defined (differs per PHP version).

Version 0.1.1 - 24 November 2004
--------------------------------
 - Improve documentation layout.
 - Improve Makefiles and add global targets.
 - Move passwords to separate passwords.php file.
 - Redirect in webroot changed from permanent to temporary.
 - Recreated EPS logo, now 75% smaller filesize.

Version 0.1.0 - 18 November 2004
--------------------------------
 - First public release.<|MERGE_RESOLUTION|>--- conflicted
+++ resolved
@@ -45,13 +45,10 @@
    from etc/*-config.php to the DB configuration table.
  - Support inclusion of external libraries under the lib/ext/ path.
  - Include a copy of the GeSHi syntax highlighter.
-<<<<<<< HEAD
  - Result remapping is now done on each testcase result, in order
    to avoid surprising interactions with results_prio. A message
    is logged for each remapping done.
-=======
  - Transparant redirection of stdio through runguard, Closes: #89.
->>>>>>> fa4241fc
 
 Version 3.2.0 - SVN r3594 (unreleased)
 --------------------------------------
