<?php

/**
 * Common functions in jury interface
 *
 * Part of the DOMjudge Programming Contest Jury System and licenced
 * under the GNU GPL. See README and COPYING for details.
 */

require(LIBEXTDIR . '/spyc/spyc.php');

/**
 * Return a link to add a new row to a specific table.
 */
function addLink($table, $multi = false)
{
	return "<a href=\"" . htmlspecialchars($table) . ".php?cmd=add\">" .
		"<img src=\"../images/add" . ($multi?"-multi":"") .
		".png\" alt=\"add" . ($multi?" multiple":"") .
		"\" title=\"add" .   ($multi?" multiple":"") .
		" new " . htmlspecialchars($table) . "\" class=\"picto\" /></a>";
}

/**
 * Return a link to edit a specific data element from a given table.
 * Takes the table, the key field to match on and the value.
 * Includes a referrer field, which notes the page on which this function
 * was called, so edit.php can return us back here.
 */
function editLink($table, $value, $multi = false)
{
	return "<a href=\"" . htmlspecialchars($table) . ".php?cmd=edit" .
		($multi ? "" : "&amp;id=" . urlencode($value) ) .
		"&amp;referrer=" . urlencode(basename($_SERVER['SCRIPT_NAME']) .
		(empty($_REQUEST['id']) ? '' : '?id=' . urlencode($_REQUEST['id']))) .
		"\">" .
		"<img src=\"../images/edit" . ($multi?"-multi":"") .
		".png\" alt=\"edit" . ($multi?" multiple":"") .
		"\" title=\"edit " .   ($multi?"multiple ":"this ") .
		htmlspecialchars($table) . "\" class=\"picto\" /></a>";
}

/**
 * Return a link to delete a specific data element from a given table.
 * Takes the table, the key field to match on and the value.
 */
function delLink($table, $field, $value)
{
	return delLinkMultiple($table, array($field), array($value));
}

/**
 * Return a link to delete a specific data element from a given table.
 * Takes the table, the key fields to match on and the values.
 */
function delLinkMultiple($table, $fields, $values, $referrer = '')
{
	$arguments = '';
	foreach ($fields as $i => $field) {
		$arguments .= '&amp;' . $field . '=' . urlencode($values[$i]);
	}
	return "<a href=\"delete.php?table=" . urlencode($table) . $arguments .
	       "&amp;referrer=" . urlencode($referrer)
	       ."\"><img src=\"../images/delete.png\" " .
	       "alt=\"delete\" title=\"delete this " . htmlspecialchars($table) .
	       "\" class=\"picto\" /></a>";
}

/**
 * Returns a link to export a problem as zip-file.
 *
 */
function exportLink($probid)
{
	return '<a href="export.php?id=' . urlencode($probid) .
		'"><img src="../images/b_save.png" ' .
		' title="export problem as zip-file" alt="export" /></a>';
}

/**
 * Returns a form to rejudge all judgings based on a (table,id)
 * pair. For example, to rejudge all for language 'java', call
 * as rejudgeForm('language', 'java').
 */
function rejudgeForm($table, $id)
{
	$ret = addForm('rejudge.php') .
		addHidden('table', $table) .
		addHidden('id', $id);

	$button = 'REJUDGE this submission';
	$question = "Rejudge submission s$id?";
	$disabled = false;

	// special case submission
	if ( $table == 'submission' ) {

		// disable the form button if there are no valid judgings anyway
		// (nothing to rejudge) or if the result is already correct
		global $DB;
		$validresult = $DB->q('MAYBEVALUE SELECT result FROM judging WHERE
		                       submitid = %i AND valid = 1', $id);

		if ( IS_ADMIN ) {
			if ( ! $validresult ) {
				$question = "Restart judging of PENDING submission s$id, " .
					'are you sure?';
				$button = 'RESTART judging';
			} elseif ( $validresult == 'correct' ) {
				$question = "Rejudge CORRECT submission s$id, " .
					'are you sure?';
			}
		} else {
			if ( ! $validresult || $validresult == 'correct' ) {
				$disabled = true;
			}
		}
	} else if ( $table == 'contest' ) {
		$button = "REJUDGE ALL for $table $id";
		$question = "Rejudge all submissions for this $table?";
	} else {
		$button = "REJUDGE ALL for $table $id";
		$question = "Rejudge all non-CORRECT submissions for this $table?";
	}

	$ret .= '<input type="submit" value="' . htmlspecialchars($button) . '" ' .
		($disabled ? 'disabled="disabled"' : 'onclick="return confirm(\'' .
		htmlspecialchars($question) . '\');"') . " />\n" . addEndForm();

	return $ret;
}


/**
 * Returns TRUE iff string $haystack starts with string $needle
 */
function starts_with($haystack, $needle) {
	return mb_substr($haystack, 0, mb_strlen($needle)) === $needle;
}
/**
 * Returns TRUE iff string $haystack ends with string $needle
 */
function ends_with($haystack, $needle) {
	return mb_substr($haystack, mb_strlen($haystack)-mb_strlen($needle)) === $needle;
}

/**
 * tries to open corresponding zip archive
 */
function openZipFile($filename) {
	$zip = new ZipArchive;
	$res = $zip->open($filename, ZIPARCHIVE::CHECKCONS);
	if ($res === ZIPARCHIVE::ER_NOZIP || $res === ZIPARCHIVE::ER_INCONS) {
		error("no valid zip archive given");
	} else if ($res === ZIPARCHIVE::ER_MEMORY) {
		error("not enough memory to extract zip archive");
	} else if ($res !== TRUE) {
		error("unknown error while extracting zip archive");
	}

	return $zip;
}

/**
 * Parse a configuration string
 * (needed if PHP version < 5.3)
 */
if (!function_exists('parse_ini_string')) {
	function parse_ini_string($ini, $process_sections = false, $scanner_mode = null) {
		# Generate a temporary file.
		$tempname = tempnam('/tmp', 'ini');
		$fp = fopen($tempname, 'w');
		fwrite($fp, $ini);
		$ini = parse_ini_file($tempname, !empty($process_sections));
		fclose($fp);
		@unlink($tempname);
		return $ini;
	}
}

$matchstrings = array('@EXPECTED_RESULTS@: ',
		      '@EXPECTED_SCORE@: ');


function normalizeExpectedResult($result) {
	// Remap results as specified by the Kattis problem package format,
	// see: http://www.problemarchive.org/wiki/index.php/Problem_Format
	$resultremap = array('ACCEPTED' => 'CORRECT',
			     'WRONG_ANSWER' => 'WRONG-ANSWER',
			     'TIME_LIMIT_EXCEEDED' => 'TIMELIMIT',
			     'RUN_TIME_ERROR' => 'RUN-ERROR');

	$result = trim(mb_strtoupper($result));
	if ( in_array($result,array_keys($resultremap)) ) {
		return $resultremap[$result];
	}
	return $result;
}

/**
 * checks given source file for expected results string
 * returns NULL if no such string exists
 * returns array of expected results otherwise
 */
function getExpectedResults($source) {
	global $matchstrings;
	$pos = FALSE;
	foreach ( $matchstrings as $matchstring ) {
		if ( ($pos = mb_stripos($source,$matchstring)) !== FALSE ) break;
	}

	if ( $pos === FALSE) {
		return NULL;
	}

	$beginpos = $pos + mb_strlen($matchstring);
	$endpos = mb_strpos($source,"\n",$beginpos);
	$str = mb_substr($source,$beginpos,$endpos-$beginpos);
	$results = explode(',',trim(mb_strtoupper($str)));

	foreach ( $results as $key => $val ) {
		$results[$key] = normalizeExpectedResult($val);
	}

	return $results;
}

// Return resized thumbnail and mime-type (the part after 'image/')
// from image contents.
function get_image_thumb_type($image)
{
	if ( !function_exists('gd_info') ) {
		error("Cannot import image: the PHP GD library is missing.");
	}

	$info = getimagesizefromstring($image);
	$type = image_type_to_extension($info[2], FALSE);

	if ( !in_array($type, array('jpeg', 'png', 'gif')) ) {
		error("Unsupported image type '$type' found.");
	}

	$orig = imagecreatefromstring($image);
	$thumb = imagecreatetruecolor(THUMBNAIL_SIZE, THUMBNAIL_SIZE);
	if ( $orig===FALSE || $thumb===FALSE ) {
		error('Cannot create GD image.');
	}

	if ( !imagecopyresampled($thumb, $orig, 0, 0, 0, 0,
	                         THUMBNAIL_SIZE, THUMBNAIL_SIZE, $info[0], $info[1]) ) {
		error('Cannot create resized thumbnail image.');
	}

	// The GD image library doesn't have functionality to output an
	// image to string, so we capture the output buffer.
	ob_flush();
	ob_start();

	$success = FALSE;
	switch ( $type ) {
	case 'jpeg': $success = imagejpeg($thumb); break;
	case 'png':  $success = imagepng($thumb); break;
	case 'gif':  $success = imagegif($thumb); break;
	}
	$thumbstr = ob_get_contents();

	ob_end_clean();

	if ( !$success ) error('Failed to output thumbnail image.');

	imagedestroy($orig);
	imagedestroy($thumb);

	return array($thumbstr, $type);
}


/**
 * Read problem description file and testdata from zip archive
 * and update problem with it, or insert new problem when probid=NULL.
 * Returns probid on success, or generates error on failure.
 */
function importZippedProblem($zip, $probid = NULL, $cid = -1)
{
	global $DB, $teamid, $cdatas, $matchstrings;
	$prop_file = 'domjudge-problem.ini';
	$yaml_file = 'problem.yaml';

	$ini_keys_problem = array('name', 'timelimit', 'special_run', 'special_compare');
	$ini_keys_contest_problem = array('probid', 'allow_submit', 'allow_judge', 'color');

	$def_timelimit = 10;

	// Read problem properties
	$ini_array = parse_ini_string($zip->getFromName($prop_file));

	if ( empty($ini_array) ) {
		if ( $probid===NULL ) {
			error("Need '" . $prop_file . "' file when adding a new problem.");
		}
	} else {
		// Only preserve valid keys:
		$ini_array_problem = array_intersect_key($ini_array,array_flip($ini_keys_problem));
		$ini_array_contest_problem = array_intersect_key($ini_array,array_flip($ini_keys_contest_problem));

		if ( $probid===NULL ) {
			if ( !isset($ini_array_contest_problem['probid']) ) {
				error("Need 'probid' in '" . $prop_file . "' when adding a new problem.");
			}
			// Set sensible defaults for name and timelimit if not specified:
			if ( !isset($ini_array_problem['name'])      ) $ini_array_problem['name'] = $ini_array_problem['probid'];
			if ( !isset($ini_array_problem['timelimit']) ) $ini_array_problem['timelimit'] = $def_timelimit;

			// rename probid to shortname
			$shortname = $ini_array_contest_problem['probid'];
			unset($ini_array_contest_problem['probid']);
			$ini_array_contest_problem['shortname'] = $shortname;

			$probid = $DB->q('RETURNID INSERT INTO problem (' .
			                 implode(', ',array_keys($ini_array_problem)) .
			                 ') VALUES (%As)', $ini_array_problem);

			if ($cid != -1) {
				$ini_array_contest_problem['cid'] = $cid;
				$ini_array_contest_problem['probid'] = $probid;
				$DB->q('INSERT INTO contestproblem (' .
				       implode(', ',array_keys($ini_array_contest_problem)) .
				       ') VALUES (%As)', $ini_array_contest_problem);
			}
		} else {

			$DB->q('UPDATE problem SET %S WHERE probid = %i', $ini_array_problem, $probid);

			if ( $cid != -1 ) {
				if ( $DB->q("MAYBEVALUE SELECT probid FROM contestproblem
				             WHERE probid = %i AND cid = %i", $probid, $cid) ) {
					// Remove keys that cannot be modified:
					unset($ini_array_contest_problem['probid']);
					$DB->q('UPDATE contestproblem SET %S WHERE probid = %i AND cid = %i',
					       $ini_array_contest_problem, $probid, $cid);
				} else {
					$shortname = $ini_array_contest_problem['probid'];
					unset($ini_array_contest_problem['probid']);
					$ini_array_contest_problem['shortname'] = $shortname;
					$ini_array_contest_problem['cid'] = $cid;
					$ini_array_contest_problem['probid'] = $probid;
					$DB->q('INSERT INTO contestproblem (' .
					       implode(', ',array_keys($ini_array_contest_problem)) .
					       ') VALUES (%As)', $ini_array_contest_problem);
				}
			}
		}
	}

	// parse problem.yaml
	$problem_yaml = $zip->getFromName($yaml_file);
	if ( $problem_yaml !== FALSE ) {
		$problem_yaml_data = spyc_load($problem_yaml);

		if ( !empty($problem_yaml_data) ) {
			if ( isset($problem_yaml_data['uuid']) && $cid != -1 ) {
				$DB->q('UPDATE contestproblem SET shortname=%s WHERE cid=%i AND probid=%i',
					$problem_yaml_data['uuid'], $cid, $probid);
			}
			$yaml_array_problem = array();
			if ( isset($problem_yaml_data['name']) ) {
				if ( is_array($problem_yaml_data['name']) ) {
					foreach ($problem_yaml_data['name'] as $lang => $name) {
						// TODO: select a specific instead of the first language
						$yaml_array_problem['name'] = $name;
						break;
					}
				} else {
					$yaml_array_problem['name'] = $problem_yaml_data['name'];
				}
			}
			if ( isset($problem_yaml_data['validator_flags']) ) {
				$yaml_array_problem['special_compare_args'] = $problem_yaml_data['validator_flags'];
			}
			if ( isset($problem_yaml_data['validation']) && $problem_yaml_data['validation'] == 'custom' ) {
				// search for validator
				$validator_files = array();
				for ($j = 0; $j < $zip->numFiles; $j++) {
					$filename = $zip->getNameIndex($j);
					if ( starts_with($filename, "output_validators/") && !ends_with($filename, "/") ) {
						$validator_files[] = $filename;
					}
				}
				if ( sizeof($validator_files) == 0 ) {
					echo "<p>Custom validator specified but not found.</p>\n";
				} else if ( sizeof ($validator_files) > 1 ) {
					// must be in common directory
					$validator_dir = mb_substr($validator_files[0], 0, mb_strrpos($validator_files[0], "/"));
					$same_dir = TRUE;
					foreach ( $validator_files as $validator_file ) {
						if ( !starts_with($validator_file, $validator_dir) ) {
							$same_dir = FALSE;
							echo "<p>$validator_file does not start with $validator_dir</p>\n";
							break;
						}
					}
					if ( !$same_dir ) {
						echo "<p>Found multiple custom output validators.</p>\n";
					} else {
						$tmpzipfiledir = exec("mktemp -d --tmpdir=" . TMPDIR, $dontcare, $retval);
						if ( $retval!=0 ) {
							error("failed to create temporary directory");
						}
						chmod($tmpzipfiledir, 0700);
						foreach ( $validator_files as $validator_file ) {
							$content = $zip->getFromName($validator_file);
							$filebase = basename($validator_file);
							$newfilename = $tmpzipfiledir . "/" . $filebase;
							file_put_contents($newfilename, $content);
							if ( $filebase === 'build' || $filebase === 'run' ) {
								// mark special files as executable
								chmod($newfilename, 0700);
							}
						}

						exec("zip -r -j '$tmpzipfiledir/outputvalidator.zip' '$tmpzipfiledir'", $dontcare, $retval);
						if ( $retval!=0 ) {
							error("failed to create zip file for output validator.");
						}

						$ovzip = file_get_contents("$tmpzipfiledir/outputvalidator.zip");
						$probname = $DB->q("VALUE SELECT name FROM problem WHERE probid=%i", $probid);
						$ovname = $probname . "_cmp";
						if ( $DB->q("MAYBEVALUE SELECT execid FROM executable WHERE execid=%s", $ovname) ) {
							// avoid name clash
							$clashcnt = 2;
							while ( $DB->q("MAYBEVALUE SELECT execid FROM executable WHERE execid=%s", $ovname . "_" . $clashcnt) ) {
								$clashcnt++;
							}
							$ovname = $ovname . "_" . $clashcnt;
						}
						$DB->q("INSERT INTO executable (execid, md5sum, zipfile, description, type) VALUES (%s, %s, %s, %s, %s)",
							$ovname, md5($ovzip), $ovzip, 'output validator for ' . $probname, 'compare');

						$DB->q("UPDATE problem SET special_compare=%s WHERE probid=%i", $ovname, $probid);

						echo "<p>Added output validator '$ovname'.</p>\n";
					}
				}
			}
			if ( isset($problem_yaml_data['limits']) ) {
				if ( isset($problem_yaml_data['limits']['memory']) ) {
					$yaml_array_problem['memlimit'] = 1024 * $problem_yaml_data['limits']['memory'];
				}
				if ( isset($problem_yaml_data['limits']['output']) ) {
					$yaml_array_problem['outputlimit'] = 1024 * $problem_yaml_data['limits']['output'];
				}
			}

			if ( sizeof($yaml_array_problem) > 0 ) {
				$DB->q('UPDATE problem SET %S WHERE probid = %i', $yaml_array_problem, $probid);
			}
		}
	}

	// Add problem statement
	foreach (array('pdf', 'html', 'txt') as $type) {
		$text = $zip->getFromName('problem.' . $type);
		if ( $text!==FALSE ) {
			$DB->q('UPDATE problem SET problemtext = %s, problemtext_type = %s
			        WHERE probid = %i', $text, $type, $probid);
			echo "<p>Added problem statement from: <tt>problem.$type</tt></p>\n";
			break;
		}
	}

	// Insert/update testcases
	$maxrank = 1 + $DB->q('VALUE SELECT max(rank) FROM testcase
<<<<<<< HEAD
	                       WHERE probid = %s', $probid);
	for ($j = 0; $j < $zip->numFiles; $j++) {
		$filename = $zip->getNameIndex($j);
		if ( ends_with($filename, ".in") ) {
			$basename = basename($filename, ".in");
			$issample = (int) (!strncmp(strtolower($basename), "sample", strlen("sample")));
			$fileout = $basename . ".out";
			$testout = $zip->getFromName($fileout);
			if ($testout !== FALSE) {
				$testin = $zip->getFromIndex($j);

				$DB->q('INSERT INTO testcase (probid, rank,
				        md5sum_input, md5sum_output, input, output, description, sample)
				        VALUES (%s, %i, %s, %s, %s, %s, %s, %i)',
				       $probid, $maxrank, md5($testin), md5($testout),
				       $testin, $testout, $basename, $issample);
				$maxrank++;
=======
	                       WHERE probid = %i', $probid);

	// first insert sample, then secret data in alphabetical order
	foreach (array('sample', 'secret') as $type) {
		$ncases = 0;
		$datafiles = array();
		for ($j = 0; $j < $zip->numFiles; $j++) {
			$filename = $zip->getNameIndex($j);
			if ( starts_with($filename, "data/$type/") && ends_with($filename, ".in") ) {
				$basename = basename($filename, ".in");
				$fileout = "data/$type/" . $basename . ".ans";
				if ( $zip->locateName($fileout) !== FALSE ) {
					$datafiles[] = $basename;
				}
			}
		}
		asort($datafiles);

		echo "<ul>\n";
		foreach ($datafiles as $datafile) {
			$testin  = $zip->getFromName("data/$type/$datafile.in");
			$testout = $zip->getFromName("data/$type/$datafile.ans");
			$description = $datafile;
			if ( ($descfile = $zip->getFromName("data/$type/$datafile.desc")) !== FALSE ) {
				$description .= ": \n" . $descfile;
>>>>>>> 3cfcdefe
			}
			$image_file = $image_type = $image_thumb = FALSE;
			foreach (array('png', 'jpg', 'jpeg', 'gif') as $img_ext) {
				if ( ($image_file = $zip->getFromName("data/$type/$datafile" . "." . $img_ext)) !== FALSE ) {
					list($image_thumb, $image_type) = get_image_thumb_type($image_file);
					break;
				}
			}

			$DB->q('INSERT INTO testcase (probid, rank, sample,
				md5sum_input, md5sum_output, input, output, description' .
				( $image_file !== FALSE ? ', image, image_thumb, image_type' : '' ) .
				')' . 
				'VALUES (%i, %i, %i, %s, %s, %s, %s, %s' . 
				( $image_file !== FALSE ? ', %s, %s, %s' : '%_ %_ %_' ) .
				')',
				$probid, $maxrank, $type == 'sample' ? 1 : 0,
				md5($testin), md5($testout),
				$testin, $testout, $description,
				$image_file, $image_thumb, $image_type
			);
			$maxrank++;
			$ncases++;
			echo "<li>Added $type testcase from: <tt>$datafile.{in,ans}</tt></li>\n";
		}
		echo "</ul>\n<p>Added $ncases $type testcase(s).</p>\n";
	}

	// submit reference solutions
	if ( $cid == -1 ) {
		echo "<p>No jury solutions added: problem is not linked to a contest (yet).</p>\n";
	} else if ( empty($teamid) ) {
		echo "<p>No jury solutions added: must associate team with your user first.</p>\n";
	} else if ( $DB->q('VALUE SELECT allow_submit FROM problem INNER JOIN contestproblem using (probid) WHERE probid = %i AND cid = %i', $probid, $cid) ) {
		// First find all submittable languages:
		$langs = $DB->q('KEYVALUETABLE SELECT langid, extensions
 		                 FROM language WHERE allow_submit = 1');

		$njurysols = 0;
		echo "<ul>\n";
		for ($j = 0; $j < $zip->numFiles; $j++) {
			$filename = $zip->getNameIndex($j);
			$filename_parts = explode(".", $filename);
			$extension = end($filename_parts);
			if ( !starts_with($filename, 'submissions/') || ends_with($filename, '/') ) {
				// skipping non-submission files and directories silently
				continue;
			}
			unset($langid);
			foreach ( $langs as $key => $exts ) {
				if ( in_array($extension,json_decode($exts)) ) {
					$langid = $key;
					break;
				}
			}
			if ( empty($langid) ) {
				echo "<li>Could not add jury solution <tt>$filename</tt>: unknown language.</li>\n";
			} else {
				if ( !($tmpfname = tempnam(TMPDIR, "ref_solution-")) ) {
					error("Could not create temporary file in directory " . TMPDIR);
				}
				$offset = mb_strlen('submissions/');
				$expectedResult = normalizeExpectedResult(mb_substr($filename, $offset, mb_strpos($filename, '/', $offset) - $offset));
				$source = $zip->getFromIndex($j);
				$results = getExpectedResults($source);
				if ( $results === NULL ) {
					// annotate source code with expected result
					$source = "// added by import: " . $matchstrings[0] . $expectedResult . "\n" . $source;
				} else if ( !in_array($expectedResult, $results) ) {
					warning("annotated result '" . implode(', ', $results) . "' does not match directory for $filename");
				}
				file_put_contents($tmpfname, $source);
				if( filesize($tmpfname) <= dbconfig_get('sourcesize_limit')*1024 ) {
					submit_solution($teamid, $probid, $cid, $langid,
							array($tmpfname), array(basename($filename)));
					echo "<li>Added jury solution from: <tt>$filename</tt></li>\n";
					$njurysols++;
				} else {
					echo "<li>Could not add jury solution <tt>$filename</tt>: too large.</li>\n";
				}

				unlink($tmpfname);
			}
		}
		echo "</ul>\n<p>Added $njurysols jury solution(s).</p>\n";
	} else {
		echo "<p>No jury solutions added: problem not submittable</p>\n";
	}
	if ( !in_array($cid, array_keys($cdatas)) ) {
		echo "<p>The corresponding contest is not activated yet." .
			"To view the submissions in the submissions list, you have to activate the contest first.</p>\n";
	}

	return $probid;
}<|MERGE_RESOLUTION|>--- conflicted
+++ resolved
@@ -471,25 +471,6 @@
 
 	// Insert/update testcases
 	$maxrank = 1 + $DB->q('VALUE SELECT max(rank) FROM testcase
-<<<<<<< HEAD
-	                       WHERE probid = %s', $probid);
-	for ($j = 0; $j < $zip->numFiles; $j++) {
-		$filename = $zip->getNameIndex($j);
-		if ( ends_with($filename, ".in") ) {
-			$basename = basename($filename, ".in");
-			$issample = (int) (!strncmp(strtolower($basename), "sample", strlen("sample")));
-			$fileout = $basename . ".out";
-			$testout = $zip->getFromName($fileout);
-			if ($testout !== FALSE) {
-				$testin = $zip->getFromIndex($j);
-
-				$DB->q('INSERT INTO testcase (probid, rank,
-				        md5sum_input, md5sum_output, input, output, description, sample)
-				        VALUES (%s, %i, %s, %s, %s, %s, %s, %i)',
-				       $probid, $maxrank, md5($testin), md5($testout),
-				       $testin, $testout, $basename, $issample);
-				$maxrank++;
-=======
 	                       WHERE probid = %i', $probid);
 
 	// first insert sample, then secret data in alphabetical order
@@ -515,7 +496,6 @@
 			$description = $datafile;
 			if ( ($descfile = $zip->getFromName("data/$type/$datafile.desc")) !== FALSE ) {
 				$description .= ": \n" . $descfile;
->>>>>>> 3cfcdefe
 			}
 			$image_file = $image_type = $image_thumb = FALSE;
 			foreach (array('png', 'jpg', 'jpeg', 'gif') as $img_ext) {
