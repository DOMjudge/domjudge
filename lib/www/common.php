--- conflicted
+++ resolved
@@ -355,12 +355,8 @@
 ?>
 
 <table>
-<<<<<<< HEAD
-<tr><td scope="row">Name:    </td><td><?php echo htmlspecialchars($team['name'])?></td></tr>
-=======
 <tr><td>Name:    </td><td><?php echo htmlspecialchars($team['name'])?></td></tr>
 <tr><td>Category:</td><td><?php echo htmlspecialchars($team['catname'])?></td></tr>
->>>>>>> e1587d6e
 <?php
 
 	if ( !empty($team['members']) ) {
@@ -426,10 +422,6 @@
 	$endtime_u = strtotime($cdata['endtime']);
 
 	// current time
-<<<<<<< HEAD
-	echo '<div id="clock">' . strftime('%a %e %b %Y %T %Z');
-	echo "</div>\n\n";
-=======
 	echo '<div id="clock"><span id="timecur">' . strftime('%a %d %b %Y %T %Z') . "</span>";
 	// timediff to end of contest
 	if ( strcmp(now(), $cdata['starttime']) >= 0 && strcmp(now(), $cdata['endtime']) < 0) {
@@ -477,7 +469,6 @@
 
 	setInterval(function(){updateClock();},1000);
 </script>\n";
->>>>>>> e1587d6e
 }
 
 /**
