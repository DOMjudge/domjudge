<?php
/**
 * Common functions shared between team/public/jury interface
 *
 * Part of the DOMjudge Programming Contest Jury System and licenced
 * under the GNU GPL. See README and COPYING for details.
 */

/** Text symbol used in output to represent a circle */
define('CIRCLE_SYM', '&#9679;');

function parseRunDiff($difftext){
	$line = strtok($difftext,"\n"); //first line
	if(sscanf($line, "### DIFFERENCES FROM LINE %d ###\n", $firstdiff) != 1)
		return specialchars($difftext);
	$return = $line . "\n";

	// Add second line 'team ? reference'
	$line = strtok("\n");
	$return .= $line . "\n";

	// We determine the line number width from the '_' characters and
	// the separator position from the character '?' on the second line.
	$linenowidth = mb_strrpos($line, '_') + 1;
	$midloc = mb_strpos($line, '?') - ($linenowidth+1);

	$line = strtok("\n");
	while(mb_strlen($line) != 0){
		$linenostr = mb_substr($line, 0, $linenowidth);
		$diffline = mb_substr($line, $linenowidth+1);
		$mid = mb_substr($diffline, $midloc-1, 3);
		switch($mid){
			case ' = ':
				$formdiffline = "<span class='correct'>".specialchars($diffline)."</span>";
				break;
			case ' ! ':
				$formdiffline = "<span class='differ'>".specialchars($diffline)."</span>";
				break;
			case ' $ ':
				$formdiffline = "<span class='endline'>".specialchars($diffline)."</span>";
				break;
			case ' > ':
			case ' < ':
				$formdiffline = "<span class='extra'>".specialchars($diffline)."</span>";
				break;
			default:
				$formdiffline = specialchars($diffline);
		}
		$return = $return . $linenostr . " " . $formdiffline . "\n";
		$line = strtok("\n");
	}
	return $return;
}

/**
 * Print a list of submissions from contests contained in the $cdatas
 * contest data array, either all or only those that match
 * <key> [= <value>] pairs specified in $restrictions:
 *  - 'verified'  if set, only list submissions that are verified
 *  - 'judged'    if set, only list submissions with completed judgings
 *  - 'teamid', 'probid', 'langid', 'categoryid', 'judgehost' can be
 *    set to an ID to filter on that respective team, language, etc.
 * Output is limited to the number $limit, or unlimited by default.
 * If $highlight is a submission ID, then that one is highlighted.
 */
function putSubmissions($cdatas, $restrictions, $limit = 0, $highlight = null, $testcases = false)
{
	global $DB, $username;

	/* We need two kind of queries: one for all submissions, and one
	 * with the results for the valid ones.
	 */

	$cids = array_keys($cdatas);

	$verifyclause = '';
	if ( isset($restrictions['verified']) ) {
		if ( $restrictions['verified'] ) {
			$verifyclause = 'AND (j.verified = 1) ';
		} else {
			$verifyclause = 'AND (j.verified = 0 OR (j.verified IS NULL AND s.judgehost IS NULL)) ';
		}
	}
	$judgedclause = '';
	if ( isset($restrictions['judged']) ) {
		if ( $restrictions['judged'] ) {
			$judgedclause = 'AND (j.result IS NOT NULL) ';
		} else {
			$judgedclause = 'AND (j.result IS NULL) ';
		}
	}
	$rejudgingclause = '';
	if ( isset($restrictions['rejudgingdiff']) ) {
		if ( $restrictions['rejudgingdiff'] ) {
			$rejudgingclause = 'AND (j.result != jold.result) ';
		} else {
			$rejudgingclause = 'AND (j.result = jold.result) ';
		}
	}
	$externalclause = '';
	if ( isset($restrictions['externaldiff']) ) {
		$externalclause = 'AND (j.result IS NOT NULL AND j.result != s.externalresult) ';
	}

	if ( isset($restrictions['old_result']) && !isset($restrictions['rejudgingid']) ) {
		error('cannot specify restriction on old_result without specifying a rejudgingid');
	}

	// Special case the rejudgingid restriction by showing the
	// corresponding judging and the old (active) judging result:
	$sqlbody =
	    'FROM submission s
	     LEFT JOIN team           t  USING (teamid)
	     LEFT JOIN problem        p  USING (probid)
	     LEFT JOIN contestproblem cp USING (probid, cid)
	     LEFT JOIN language       l  USING (langid) ' .
	    (isset($restrictions['rejudgingid']) ?
	    'LEFT JOIN judging        j    ON (s.submitid = j.submitid    AND j.rejudgingid = %i)
	     LEFT JOIN judging        jold ON (j.prevjudgingid IS NULL AND s.submitid = jold.submitid AND jold.valid = 1 OR j.prevjudgingid = jold.judgingid) ' :
	    'LEFT JOIN judging        j    ON (s.submitid = j.submitid    AND j.valid = 1) %_ ') .
<<<<<<< HEAD
	    'WHERE s.cid IN (%Ai) ' . $verifyclause . $judgedclause . $rejudgingclause . $externalclause .
=======
	    'LEFT JOIN rejudging      r    ON (j.rejudgingid = r.rejudgingid)
	     WHERE s.cid IN (%Ai) ' . $verifyclause . $judgedclause . $rejudgingclause .
>>>>>>> 9bf0d591
	    (isset($restrictions['teamid'])      ? 'AND s.teamid = %i '      : '%_ ') .
	    (isset($restrictions['categoryid'])  ? 'AND t.categoryid = %i '  : '%_ ') .
	    (isset($restrictions['probid'])      ? 'AND s.probid = %i '      : '%_ ') .
	    (isset($restrictions['langid'])      ? 'AND s.langid = %s '      : '%_ ') .
	    (isset($restrictions['judgehost'])   ? 'AND s.judgehost = %s '   : '%_ ') .
	    (isset($restrictions['rejudgingid']) ? 'AND (s.rejudgingid = %i OR ' .
	                                           '     j.rejudgingid = %i) ' : '%_ %_ ') .
	    (isset($restrictions['old_result'])  ? 'AND jold.result = %s '   : '%_ ') .
	    (isset($restrictions['result'])      ? 'AND j.result = %s '   : '%_ ');

	// No contests; automatically nothing found and the query can not be run...
	if ( empty($cids) ) {
		echo "<p class=\"nodata\">No submissions</p>\n\n";
		return;
	}
	$res = $DB->q('SELECT s.submitid, s.teamid, s.probid, s.langid, s.externalresult, s.cid,
	               s.submittime, s.judgehost, s.valid, t.name AS teamname,
	               cp.shortname, p.name AS probname, l.name AS langname,
<<<<<<< HEAD
	               j.result, j.judgehost, j.verified, j.jury_member, j.seen, j.judgingid ' .
=======
	               j.result, j.judgehost, j.verified, j.jury_member, j.seen, j.endtime,
	               (j.endtime IS NULL AND j.valid=0 AND
	                (r.valid IS NULL OR r.valid=0)) AS aborted ' .
>>>>>>> 9bf0d591
	              (isset($restrictions['rejudgingid']) ? ', jold.result AS oldresult ' : '') .
	              $sqlbody .
	              'ORDER BY s.submittime DESC, s.submitid DESC ' .
	              ($limit > 0 ? 'LIMIT 0, %i' : '%_'), @$restrictions['rejudgingid'], $cids,
	              @$restrictions['teamid'], @$restrictions['categoryid'],
	              @$restrictions['probid'], @$restrictions['langid'],
	              @$restrictions['judgehost'],
	              @$restrictions['rejudgingid'], @$restrictions['rejudgingid'],
	              @$restrictions['old_result'], @$restrictions['result'],
	              $limit);

	// nothing found...
	if( $res->count() == 0 ) {
		echo "<p class=\"nodata\">No submissions</p>\n\n";
		return;
	}

	if ( IS_JURY ) {
		echo addForm('submission.php');
	}

	// print the table with the submissions.
	// table header
	echo "<table class=\"list sortable submissions\">\n<thead>\n<tr>" .

		(IS_JURY ? "<th scope=\"col\" class=\"sorttable_numeric\">ID</th>" : '') .
		(IS_JURY && count($cids) > 1 ? "<th scope=\"col\" class=\"sorttable_numeric\">contest</th>" : '') .
		"<th scope=\"col\">time</th>" .
		(IS_JURY ? "<th scope=\"col\">team</th>" : '') .
		"<th scope=\"col\">problem</th>" .
		"<th scope=\"col\">lang</th>" .
		"<th scope=\"col\">result</th>" .
		(IS_JURY ? "<th scope=\"col\">verified</th><th scope=\"col\">by</th>" : '') .
		(IS_JURY && isset($restrictions['rejudgingid']) ?
		 "<th scope=\"col\">old result</th>" : '') .
		($testcases ? "<th scope=\"col\">test results</th>" : '') .

		"</tr>\n</thead>\n<tbody>\n";

	// print each row with links to detailed information
	$iseven = $subcnt = $corcnt = $igncnt = $vercnt = $quecnt = $extcnt = 0;
	while( $row = $res->next() ) {

		$sid = (int)$row['submitid'];
		// always provide link if this is Jury. For team, provide link
		// to a different page, provided that the result is actually
		// present and valid.
		if ( IS_JURY ) {
			// If rejudging list, link to the new rejudging:
			$linkurl = 'submission.php?id=' . $sid .
			    (isset($restrictions['rejudgingid']) ?
			     '&amp;rejudgingid=' . $restrictions['rejudgingid'] : '');
			$link = ' href="' . $linkurl . '"';
		} elseif ( $row['submittime'] < $cdatas[$row['cid']]['endtime'] &&
		           $row['result'] && $row['valid'] &&
		           (!dbconfig_get('verification_required',0) || $row['verified']) ) {
			$link = ' href="submission_details.php?id=' . $sid . '"';
		} else {
			$link = '';
		}

		echo "<tr class=\"" .
			( $iseven ? 'roweven': 'rowodd' );
		$iseven = !$iseven;

		$subcnt++;

		if ( !$row['valid'] ) {
			$igncnt++;
			echo ' sub_ignore';
		}
		if ( $sid == $highlight ) {
			echo ' highlight';
		}
		if (!IS_JURY && !$row['seen'] ) {
			echo ' unseen';
		}
		echo '"';
		echo ' data-team-id="' . $row['teamid'] . '"';
		echo ' data-problem-id="' . $row['probid'] . '"';
		echo ' data-language-id="' . $row['langid'] . '"';
		echo ' data-submission-id="' . $row['submitid'] . '"';
		echo '>';

		if ( IS_JURY ) {
			echo "<td><a$link>s$sid</a></td>";
		}
		if ( IS_JURY && count($cids) > 1 ) {
			echo "<td><a$link>c${row['cid']}</a></td>";
		}
		echo "<td><a$link>" . printtime($row['submittime'], NULL, $row['cid']) . "</a></td>";
		if ( IS_JURY ) {
			echo '<td title="t' .
				specialchars($row['teamid']) . '">' .
				"<a$link>" . specialchars(str_cut($row['teamname'],30)) . '</a></td>';
		}
		echo '<td class="probid" title="' . specialchars($row['probname']) . '">' .
			"<a$link>" . specialchars($row['shortname']) . '</a></td>';
		echo '<td class="langid" title="' . specialchars($row['langname']) . '">' .
			"<a$link>" . specialchars($row['langid']) . '</a></td>';
		echo "<td class=\"result\"><a$link>";
		if ( difftime($row['submittime'],$cdatas[$row['cid']]['endtime']) >= 0 ) {
			echo printresult('too-late');
			if ( IS_JURY && $row['result'] ) {
				echo " (" . printresult($row['result']) . ")";
			}
		} else if ( ! $row['result'] ||
		            ( !IS_JURY && ! $row['verified'] &&
		              dbconfig_get('verification_required', 0) ) ) {
			echo printresult($row['judgehost'] || !IS_JURY ? '' : 'queued');
		} else {
			echo printresult($row['result']);
			if ( isset($row['externalresult']) && $row['result'] !== $row['externalresult'] ) {
				$extcnt++;
				echo " (&#x26a1;" . printresult($row['externalresult']) . ")";
			}
		}
		echo printjudgingbusy($row) . "</a></td>";

		if ( IS_JURY ) {
			// only display verification if we're done with judging
			unset($verified, $jury_member);
			$claim = FALSE;
			if ( empty($row['result']) ) {
				$verified = '&nbsp;';
				$jury_member = '&nbsp;';
			} else {
				$verified = printyn($row['verified']);
				if ( empty($row['jury_member']) ) {
					$jury_member = '&nbsp;';
				} else {
					$jury_member = specialchars($row['jury_member']);
				}
				if ( !$row['verified'] ) {
					$vercnt++;
					if ( empty($row['jury_member']) ) {
						$claim = TRUE;
					} else {
						$verified = 'claimed';
					}
				}
			}

			echo "<td><a$link>$verified</a></td><td>";
			if ( $claim ) {
				echo "<a class=\"button\" href=\"$linkurl&amp;claim=1\">claim</a>";
			} else {
				if ( !$row['verified'] && $jury_member==$username ) {
					echo "<a class=\"button\" href=\"$linkurl&amp;unclaim=1\">unclaim</a>";
				} else {
					echo "<a$link>$jury_member</a>";
				}
			}
			echo "</td>";

			if ( isset($restrictions['rejudgingid']) ) {
				echo "<td class=\"result\"><a href=\"submission.php?id=$sid\">" .
				    printresult($row['oldresult']) . "</a></td>";
			}

			if ( $testcases ) {
				$judgingid = $row['judgingid'];
				$probid = $row['probid'];
				$runinfo = $DB->q('TABLE SELECT r.runresult, t.rank
						FROM testcase t
						LEFT JOIN judging_run r ON ( r.testcaseid = t.testcaseid
							AND r.judgingid = %i )
						WHERE t.probid = %i ORDER BY rank',
						$judgingid, $probid);

				$testcase_results = "";
				$is_final = !empty($row['result']);
				foreach ( $runinfo as $key => $run ) {
					$class = ( $is_final ? "tc_unused" : "tc_pending" );
					$text = "?";
					switch ( $run['runresult'] ) {
						case 'correct':
							$class = "tc_correct";
							$text = "✓";
							break;
						case NULL:
							break;
						default:
							$text = substr($run['runresult'], 0, 1);
							$class = "tc_incorrect";
					}
					$testcase_results .= "<span class=\"$class tc_box_small\">" . $text . "</span>";
				}
				echo "<td class=\"tc_list_small\">" . $testcase_results . "</td>";
			}
		}
		echo "</tr>\n";

		if ( $row['result'] == 'correct' ) $corcnt++;
	}
	echo "</tbody>\n</table>\n\n";

	if ( IS_JURY ) {
		echo addEndForm();

		if ( $limit > 0 ) {
			$query_extras = array('subcnt' => '',
				'corcnt' => ' AND j.result LIKE \'correct\'',
				'igncnt' => ' AND s.valid = 0',
				'vercnt' => ' AND verified = 0 AND result IS NOT NULL',
				'quecnt' => ' AND result IS NULL',
				'extcnt' => ' AND result IS NOT NULL AND externalresult' .
			                    ' IS NOT NULL AND result != externalresult');

			foreach ( $query_extras as $cnt => $query_extra ) {
				$$cnt = $DB->q('VALUE SELECT count(s.submitid) ' . $sqlbody . $query_extra,
				               @$restrictions['rejudgingid'], $cids,
				               @$restrictions['teamid'], @$restrictions['categoryid'],
				               @$restrictions['probid'], @$restrictions['langid'],
				               @$restrictions['judgehost'],
				               @$restrictions['rejudgingid'], @$restrictions['rejudgingid'],
				               @$restrictions['old_result'], @$restrictions['result']);
			}
		}
		echo "<p>Total correct: $corcnt, submitted: $subcnt";
		if ( $vercnt > 0 ) echo ", unverified: $vercnt";
		if ( $igncnt > 0 ) echo ", ignored: $igncnt";
		if ( $quecnt > 0 ) echo ", judgement pending: $quecnt";
		if ( $extcnt > 0 ) echo ", external diff: $extcnt";
		echo "</p>\n\n";
	}

	return;
}

/**
 * Output team information (for team and public interface)
 */
function putTeam($teamid) {

	global $DB;

	$team = $DB->q('MAYBETUPLE SELECT t.*, c.name AS catname,
	                a.name AS affname, a.country FROM team t
	                LEFT JOIN team_category c USING (categoryid)
	                LEFT JOIN team_affiliation a ON (t.affilid = a.affilid)
	                WHERE teamid = %i', $teamid);

	if ( empty($team) ) error ("No team found by this id.");

	$countryflag = "../images/countries/" . urlencode($team['country']) . ".png";
	$teamimage = "../images/teams/" . urlencode($team['teamid']) . ".jpg";

	echo "<h1>Team ".specialchars($team['name'])."</h1>\n\n";

	if ( is_readable($teamimage) ) {
		echo '<img id="teampicture" src="' . $teamimage .
			'" alt="Picture of team ' .
			specialchars($team['name']) . '" />';
	}

?>

<table>
<tr><td>Name:    </td><td><?php echo specialchars($team['name'])?></td></tr>
<tr><td>Category:</td><td><?php echo specialchars($team['catname'])?></td></tr>
<?php

	if ( !empty($team['members']) ) {
		echo '<tr><td>Members:</td><td>' .
			nl2br(specialchars($team['members'])) . "</td></tr>\n";
	}

	if ( !empty($team['affilid']) ) {
		echo '<tr><td>Affiliation:</td><td>';
		echo specialchars($team['affname']);
		echo "</td></tr>\n";
		if ( !empty($team['country']) ) {
			echo '<tr><td>Country:</td><td>';
			if ( is_readable($countryflag) ) {
				echo '<img src="' . $countryflag . '" alt="' .
					specialchars($team['country']) . '" /> ';
			}
			echo specialchars($team['country']) . "</td></tr>\n";
		}
	}

	if ( !empty($team['room']) ) {
		echo '<tr><td>Location:</td><td>' .
			specialchars($team['room']) . "</td></tr>\n";
	}

	echo "</table>\n\n";
}

/**
 * Output clock
 */
function putClock() {
	global $cdata, $username, $userdata;

	echo '<div id="clock">';
	// timediff to end of contest
	if ( difftime(now(), $cdata['starttime']) >= 0 &&
	     difftime(now(), $cdata['endtime'])   <  0 ) {
		$left = "time left: " . printtimediff(now(),$cdata['endtime']);
	} else if ( difftime(now(), $cdata['activatetime']) >= 0 &&
	            difftime(now(), $cdata['starttime'])    <  0 ) {
		$left = "time to start: " . printtimediff(now(),$cdata['starttime']);
	} else {
		$left = "";
	}
	echo "<span id=\"timeleft\">" . $left . "</span>";

	global $cid, $cdatas;
	// Show a contest selection form, if there are contests
	if ( IS_JURY || count($cdatas) > 1 ) {
		echo "<div id=\"selectcontest\">\n";
		echo addForm('change_contest.php', 'get', 'selectcontestform');
		$contests = array_map(function($c) { return $c['shortname']; }, $cdatas);
		if ( IS_JURY ) {
			$values = array(
				// -1 because setting cookies to null/'' unsets then and that is not what we want
				-1 => '- No contest'
			);
		}
		foreach ( $contests as $contestid => $name ) {
			$values[$contestid] = $name;
		}
		echo 'contest: ' . addSelect('cid', $values, $cid, true);
		echo addEndForm();
		echo "<script type=\"text/javascript\">
		      document.getElementById('cid').addEventListener('change', function() {
		      document.getElementById('selectcontestform').submit();
	});
</script>
";
		echo "</div>\n";
	}

	if ( logged_in() ) {
		// Show pretty name if possible
		$displayname = $username;
		if ($userdata['name']) {
			$displayname = "<abbr title=\"$username\">" . $userdata['name'] . "</abbr>";
		}
		echo "<div id=\"username\">logged in as " . $displayname
			. ( have_logout() ? " <a href=\"../auth/logout.php\">×</a>" : "" )
			. "</div>";
	}

	echo "</div>";

	echo "<script type=\"text/javascript\">
	var initial = " . time() . ";
	var activatetime = " . ( isset($cdata['activatetime']) ? $cdata['activatetime'] : -1 ) . ";
	var starttime = " . ( isset($cdata['starttime']) ? $cdata['starttime'] : -1 ) . ";
	var endtime = " . ( isset($cdata['endtime']) ? $cdata['endtime'] : -1 ) . ";
	var offset = 0;
	var date = new Date(initial*1000);
	var timeleftelt = document.getElementById(\"timeleft\");

	setInterval(function(){updateClock();},1000);
	updateClock();
</script>\n";
}

/**
 * Output a footer for pages containing the DOMjudge version and server host/port/time
 */
function putDOMjudgeVersion() {
	echo "<hr /><address>DOMjudge/" . DOMJUDGE_VERSION .
		" at ".$_SERVER['SERVER_NAME']." Port ".$_SERVER['SERVER_PORT'].", page generated <span id=\"timecur\">" . strftime('%a %d %b %Y %T %Z') . "</span></address>\n";
}

/**
 * Check whether the logged in user has DOMjudge administrator level,
 * as defined in passwords.php. If not, error and stop further execution.
 */
function requireAdmin() {
	if (!checkrole('admin')) {
		error("This function is only accessible to administrators.");
	}
}

/**
 * Translate error codes from PHP's file upload function into
 * concrete error strings.
 */
function checkFileUpload($errorcode) {
	switch ( $errorcode ) {
		case UPLOAD_ERR_OK: // everything ok!
			return;
		case UPLOAD_ERR_INI_SIZE:
			error('The uploaded file is too large (exceeds the upload_max_filesize directive).');
		case UPLOAD_ERR_FORM_SIZE:
			error('The uploaded file is too large (exceeds the MAX_FILE_SIZE directive).');
		case UPLOAD_ERR_PARTIAL:
			error('The uploaded file was only partially uploaded.');
		case UPLOAD_ERR_NO_FILE:
			error('No file was uploaded.');
		case UPLOAD_ERR_NO_TMP_DIR:
			error('Missing a temporary folder. Contact staff.');
		case UPLOAD_ERR_CANT_WRITE:
			error('Failed to write file to disk. Contact staff.');
		case UPLOAD_ERR_EXTENSION:
			error('File upload stopped by extension. Contact staff.');
		default:
			error('Unknown error while uploading: '. $_FILES['code']['error'] .
				'. Contact staff.');
	}
}

/**
 * Outputs a problem description text, either as download or inline.
 * It is assumed that the headers have not been sent yet, and this
 * function terminates the PHP script execution.
 */
function putProblemText($probid)
{
	global $DB, $cdata;

	if ( IS_JURY ) {
		$prob = $DB->q("MAYBETUPLE SELECT problemtext, problemtext_type
		                FROM problem p
		                WHERE OCTET_LENGTH(problemtext) > 0 AND probid = %i",
		               $probid);
		$probname = $probid;
	} else {
		$prob = $DB->q("MAYBETUPLE SELECT shortname, problemtext, problemtext_type
		                FROM problem INNER JOIN contestproblem USING (probid)
		                WHERE OCTET_LENGTH(problemtext) > 0 and allow_submit = 1
		                AND probid = %i AND cid = %i", $probid, $cdata['cid']);
		$probname = $prob['shortname'];
	}

	if ( empty($prob) || difftime($cdata['starttime'],now())>0 ) {
		error("Problem p$probid not found or not available");
	}

	switch ( $prob['problemtext_type'] ) {
	case 'pdf':
		$mimetype = 'application/pdf';
		break;
	case 'html':
		$mimetype = 'text/html';
		break;
	case 'txt':
		$mimetype = 'text/plain';
		break;
	default:
		error("Problem p$probid text has unknown type");
	}

	$filename = "prob-$probname.$prob[problemtext_type]";

	header("Content-Type: $mimetype; name=\"$filename\"");
	header("Content-Disposition: inline; filename=\"$filename\"");
	header("Content-Length: " . strlen($prob['problemtext']));

	echo $prob['problemtext'];

	exit(0);
}

/**
 * Outputs a specific sample testcase for a problem.
 * A testcase is sample if it is marked as such. It's then available from
 * the team interface for download.
 *
 * $seq is the number of the testcase when selecting only the testcases
 * marked sample for the given problem, ordered by testcaseid. This is
 * done as to not leak the total number of testcases to teams.
 *
 * $type is "in" or "out".
 */
function putSampleTestcase($probid, $seq, $type)
{
	global $DB, $cdata;

	$sample = $DB->q('MAYBETUPLE SELECT shortname, ' . $type . 'put AS content
	                  FROM problem INNER JOIN testcase USING (probid)
	                  INNER JOIN contestproblem USING (probid)
	                  WHERE probid = %i AND cid = %i AND allow_submit = 1
	                  AND sample = 1 ORDER BY testcaseid ASC LIMIT %i,1',
	                  $probid, $cdata['cid'], $seq-1);

	if ( empty($sample) || difftime($cdata['starttime'],now())>0 ) {
		error("Problem p$probid not found or not available");
	}
	$probname = $sample['shortname'];

	$filename = "sample-$probname.$seq.$type";

	header("Content-Type: text/plain; name=\"$filename\"");
	header("Content-Disposition: attachment; filename=\"$filename\"");
	header("Content-Length: " . strlen($sample['content']));

	echo $sample['content'];

	exit(0);
}


/**
 * Outputs bulleted list of problem names for this contest,
 * with links to problem statement text and/or sample testcase(s)
 * when available.
 */
function putProblemTextList()
{
	global $cid, $cdata, $DB;
	$fdata = calcFreezeData($cdata);

	if ( !$fdata['cstarted'] ) {
		echo "<p class=\"nodata\">Problem texts will appear here at contest start.</p>\n\n";
	} else {

		// otherwise, display list
		$res = $DB->q('SELECT probid,shortname,name,color,problemtext_type,SUM(sample) AS numsamples
		               FROM problem
		               INNER JOIN testcase USING(probid)
		               INNER JOIN contestproblem USING (probid)
		               WHERE cid = %i AND allow_submit = 1
		               GROUP BY probid ORDER BY shortname', $cid);

		if ( $res->count() > 0 ) {
			echo "<ul>\n";
			while($row = $res->next()) {
				print '<li><strong> Problem ' . specialchars($row['shortname']) . ': ' .
				      specialchars($row['name']) . "</strong><br />\n";
				if ( isset($row['problemtext_type']) ) {
				print '<img src="../images/' . urlencode($row['problemtext_type']) .
					      '.png" alt="' . specialchars($row['problemtext_type']) .
					      '" /> <a href="problem.php?id=' . urlencode($row['probid']) . '">' .
					      'problem statement</a><br />';
				}
				if ( !empty($row['numsamples']) ) {
					for($i=1; $i<=$row['numsamples']; ++$i) {
						print '<img src="../images/b_save.png" alt="download" /> ';
						print '<a href="problem.php?id=' . urlencode($row['probid']) .
						      '&amp;testcase=' . urlencode($i) . '&amp;type=in">sample input</a> | ';
						print '<a href="problem.php?id=' . urlencode($row['probid']) .
						      '&amp;testcase=' . urlencode($i) . '&amp;type=out">sample output</a>';
						print "<br />";
					}
				}
				print "<br /></li>\n";
			}
			echo "</ul>\n";
		} else {
			echo "<p class=\"nodata\">No problem texts available for this contest.</p>\n\n";
		}
	}
}

/**
 * Maps domjudge language id to Ace language id
 */
function langidToAce($langid) {
	switch ($langid) {
	case 'c':
	case 'cpp':
	case 'cxx':
		return 'c_cpp';
	case 'pas':
		return 'pascal';
	case 'hs':
		return 'haskell';
	case 'pl':
		return 'perl';
	case 'bash':
		return 'sh';
	case 'py2':
	case 'py3':
		return 'python';
	case 'adb':
		return 'ada';
	case 'plg':
		return 'prolog';
	case 'rb':
		return 'ruby';
	}
	return $langid;
}

/**
 * Output JavaScript function that contains the language extensions as
 * configured in the database so the frontend can use them to automatically
 * detect the language from the filename extension.
 */
function putgetMainExtension($langdata) {
	echo "function getMainExtension(ext)\n{\n";
	echo "\tswitch(ext) {\n";
	foreach ( $langdata as $langid => $langdata ) {
		$exts = json_decode($langdata['extensions']);
		if ( !is_array($exts) ) continue;
		foreach ( $exts as $ext ) {
			echo "\t\tcase '" . $ext . "': return '" . $langid . "';\n";
		}
	}
	echo "\t\tdefault: return '';\n\t}\n}\n\n";
}

/**
 * Render page with help of twig.
 * Assumes rendering template in file with same base name and suffix .phtml
 */
function renderPage($data, $header = true, $footer = true, $templateFile = null) {
	if ( empty($templateFile) ) {
		$templateFile = $_SERVER['PHP_SELF'];
	}
	$templateFile = basename($templateFile, '.php') . '.phtml';

	$title = $data['title'];
	$refresh = @$data['refresh'];
	if ( $header ) require(LIBWWWDIR . '/header.php');

	global $twig;
	echo $twig->loadTemplate($templateFile)->render($data);

	if ( $footer ) require(LIBWWWDIR . '/footer.php');
}<|MERGE_RESOLUTION|>--- conflicted
+++ resolved
@@ -118,12 +118,8 @@
 	    'LEFT JOIN judging        j    ON (s.submitid = j.submitid    AND j.rejudgingid = %i)
 	     LEFT JOIN judging        jold ON (j.prevjudgingid IS NULL AND s.submitid = jold.submitid AND jold.valid = 1 OR j.prevjudgingid = jold.judgingid) ' :
 	    'LEFT JOIN judging        j    ON (s.submitid = j.submitid    AND j.valid = 1) %_ ') .
-<<<<<<< HEAD
-	    'WHERE s.cid IN (%Ai) ' . $verifyclause . $judgedclause . $rejudgingclause . $externalclause .
-=======
 	    'LEFT JOIN rejudging      r    ON (j.rejudgingid = r.rejudgingid)
-	     WHERE s.cid IN (%Ai) ' . $verifyclause . $judgedclause . $rejudgingclause .
->>>>>>> 9bf0d591
+	     WHERE s.cid IN (%Ai) ' . $verifyclause . $judgedclause . $rejudgingclause . $externalclause .
 	    (isset($restrictions['teamid'])      ? 'AND s.teamid = %i '      : '%_ ') .
 	    (isset($restrictions['categoryid'])  ? 'AND t.categoryid = %i '  : '%_ ') .
 	    (isset($restrictions['probid'])      ? 'AND s.probid = %i '      : '%_ ') .
@@ -142,13 +138,9 @@
 	$res = $DB->q('SELECT s.submitid, s.teamid, s.probid, s.langid, s.externalresult, s.cid,
 	               s.submittime, s.judgehost, s.valid, t.name AS teamname,
 	               cp.shortname, p.name AS probname, l.name AS langname,
-<<<<<<< HEAD
-	               j.result, j.judgehost, j.verified, j.jury_member, j.seen, j.judgingid ' .
-=======
-	               j.result, j.judgehost, j.verified, j.jury_member, j.seen, j.endtime,
+	               j.result, j.judgehost, j.verified, j.jury_member, j.seen, j.endtime, j.judgingid,
 	               (j.endtime IS NULL AND j.valid=0 AND
 	                (r.valid IS NULL OR r.valid=0)) AS aborted ' .
->>>>>>> 9bf0d591
 	              (isset($restrictions['rejudgingid']) ? ', jold.result AS oldresult ' : '') .
 	              $sqlbody .
 	              'ORDER BY s.submittime DESC, s.submitid DESC ' .
