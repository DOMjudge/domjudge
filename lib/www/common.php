--- conflicted
+++ resolved
@@ -93,39 +93,12 @@
 
 	$sqlbody =
 		'FROM submission s
-<<<<<<< HEAD
-		 LEFT JOIN team     t ON (t.login    = s.teamid)
-		 LEFT JOIN problem  p ON (p.probid   = s.probid)
-		 LEFT JOIN language l ON (l.langid   = s.langid)
-		 LEFT JOIN judging  j ON (s.submitid = j.submitid AND j.valid=1)
-		 LEFT JOIN judging_run jr ON (j.judgingid = jr.judgingid)
-		 WHERE s.cid = %i ' .
-	    (isset($restrictions['teamid'])    ? 'AND s.teamid = %s '    : '%_') .
-	    (isset($restrictions['probid'])    ? 'AND s.probid = %s '    : '%_') .
-	    (isset($restrictions['langid'])    ? 'AND s.langid = %s '    : '%_') .
-	    (isset($restrictions['judgehost']) ? 'AND s.judgehost = %s ' : '%_') ;
-
-	$res = $DB->q('SELECT s.submitid, s.teamid, s.probid, s.langid,
-					s.submittime, s.judgehost, s.valid, t.name AS teamname,
-					t.categoryid,
-					p.name AS probname, l.name AS langname,
-					j.result, j.judgehost, j.verified, j.jury_member, j.seen,
-					MAX(jr.runtime) AS maxtime, SUM(jr.runtime) as sumtime'
-				  . $sqlbody
-				  . (isset($restrictions['verified'])  ? 'AND ' . $verifyclause : '')
-				  . (isset($restrictions['judged'])  ? 'AND ' . $judgedclause : '')
-				  . (isset($restrictions['correct'])  ? 'AND ' . $correctclause : '')
-				  .'GROUP BY s.submitid ORDER BY s.submittime DESC, s.submitid DESC '
-				  . ($limit > 0 ? 'LIMIT 0, %i' : '%_')
-				, $cid, @$restrictions['teamid'], @$restrictions['probid']
-				, @$restrictions['langid'], @$restrictions['judgehost']
-				, $limit);
-=======
 		 LEFT JOIN team           t  USING (teamid)
 		 LEFT JOIN problem        p  USING (probid)
 		 LEFT JOIN contestproblem cp USING (probid, cid)
 		 LEFT JOIN language       l  USING (langid)
 		 LEFT JOIN judging        j  ON (s.submitid = j.submitid AND j.valid=1)
+		 LEFT JOIN judging_run    jr USING (judgingid)
 		 WHERE s.cid IN (%Ai) ' .
 	    (isset($restrictions['teamid'])    ? 'AND s.teamid = %i '    : '%_') .
 	    (isset($restrictions['categoryid'])? 'AND t.categoryid = %i ': '%_') .
@@ -141,7 +114,8 @@
 	$res = $DB->q('SELECT s.submitid, s.teamid, s.probid, s.langid, s.cid,
 	               s.submittime, s.judgehost, s.valid, t.name AS teamname,
 	               cp.shortname, p.name AS probname, l.name AS langname,
-	               j.result, j.judgehost, j.verified, j.jury_member, j.seen ' .
+	               j.result, j.judgehost, j.verified, j.jury_member, j.seen,
+		       MAX(jr.runtime) AS maxtime, SUM(jr.runtime) as sumtime' .
 	              $sqlbody .
 	              (isset($restrictions['verified']) ? 'AND ' . $verifyclause : '') .
 	              (isset($restrictions['judged'])   ? 'AND ' . $judgedclause : '') .
@@ -150,7 +124,6 @@
 	              @$restrictions['teamid'], @$restrictions['categoryid'],
 	              @$restrictions['probid'], @$restrictions['langid'],
 	              @$restrictions['judgehost'], $limit);
->>>>>>> 3cfcdefe
 
 	// nothing found...
 	if( $res->count() == 0 ) {
@@ -231,20 +204,13 @@
 		if ( IS_JURY ) {
 			echo "<td><a$link>s$sid</a></td>";
 		}
-<<<<<<< HEAD
 		echo "<td style=\"font-size:smaller;text-align:center;\"><a$link>" . printtime($row['submittime']) . "</a></td>";
-		if ( IS_JURY || isset($restrictions['correct']) ) {
-			echo '<td title="' .
-				htmlspecialchars($row['teamid'].': '.$row['teamname']) . '">' .
-=======
 		if ( IS_JURY && count($cids) > 1 ) {
 			echo "<td><a$link>c${row['cid']}</a></td>";
 		}
-		echo "<td><a$link>" . printtime($row['submittime']) . "</a></td>";
-		if ( IS_JURY ) {
+		if ( IS_JURY || isset($restrictions['correct']) ) {
 			echo '<td title="t' .
-				htmlspecialchars($row['teamid']) . '">' .
->>>>>>> 3cfcdefe
+				htmlspecialchars($row['teamid'].': '.$row['teamname']) . '">' .
 				"<a$link>" . htmlspecialchars(str_cut($row['teamname'],30)) . '</a></td>';
 		}
 		echo '<td class="probid" title="' . htmlspecialchars($row['probname']) . '">' .
@@ -370,11 +336,7 @@
 	                a.name AS affname, a.country FROM team t
 	                LEFT JOIN team_category c USING (categoryid)
 	                LEFT JOIN team_affiliation a ON (t.affilid = a.affilid)
-<<<<<<< HEAD
-	                WHERE login = %s AND categoryid=1', $login);
-=======
 	                WHERE teamid = %i', $teamid);
->>>>>>> 3cfcdefe
 
 	if ( empty($team) ) error ("No team found by this id.");
 
