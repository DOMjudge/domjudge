<?php
/**
 * Common functions shared between team/public/jury interface
 *
 * Part of the DOMjudge Programming Contest Jury System and licenced
 * under the GNU GPL. See README and COPYING for details.
 */

/** Text symbol used in output to represent a circle */
define('CIRCLE_SYM', '&#9679;');

function parseRunDiff($difftext){
	$line = strtok($difftext,"\n"); //first line
	if(sscanf($line, "### DIFFERENCES FROM LINE %d ###\n", $firstdiff) != 1)
		return htmlspecialchars($difftext);
	$return = $line . "\n";

	// Add second line 'team ? reference'
	$line = strtok("\n");
	$return .= $line . "\n";

	// We determine the line number width from the '_' characters and
	// the separator position from the character '?' on the second line.
	$linenowidth = mb_strrpos($line, '_') + 1;
	$midloc = mb_strpos($line, '?') - ($linenowidth+1);

	$line = strtok("\n");
	while(mb_strlen($line) != 0){
		$linenostr = mb_substr($line, 0, $linenowidth);
		$diffline = mb_substr($line, $linenowidth+1);
		$mid = mb_substr($diffline, $midloc-1, 3);
		switch($mid){
			case ' = ':
				$formdiffline = "<span class='correct'>".htmlspecialchars($diffline)."</span>";
				break;
			case ' ! ':
				$formdiffline = "<span class='differ'>".htmlspecialchars($diffline)."</span>";
				break;
			case ' $ ':
				$formdiffline = "<span class='endline'>".htmlspecialchars($diffline)."</span>";
				break;
			case ' > ':
			case ' < ':
				$formdiffline = "<span class='extra'>".htmlspecialchars($diffline)."</span>";
				break;
			default:
				$formdiffline = htmlspecialchars($diffline);
		}
		$return = $return . $linenostr . " " . $formdiffline . "\n";
		$line = strtok("\n");
	}
	return $return;
}

/**
 * Print a list of submissions, either all or only those that
 * match <key> = <value>. Output is always limited to the
 * current or last contest.
 */
function putSubmissions($cdata, $restrictions, $limit = 0, $highlight = null)
{
	global $DB, $username;

	/* We need two kind of queries: one for all submissions, and one
	 * with the results for the valid ones. Restrictions is an array
	 * of key/value pairs, to which the complete list of submissions
	 * is restricted.
	 */

	$cid = $cdata['cid'];

	if ( isset($restrictions['verified']) ) {
		if ( $restrictions['verified'] ) {
			$verifyclause = '(j.verified = 1) ';
		} else {
			$verifyclause = '(j.verified = 0 OR (j.verified IS NULL AND s.judgehost IS NULL)) ';
		}
	}
	if ( isset($restrictions['judged']) ) {
		if ( $restrictions['judged'] ) {
			$judgedclause = '(j.result IS NOT NULL) ';
		} else {
			$judgedclause = '(j.result IS NULL) ';
		}
	}
	if ( isset($restrictions['externaldiff']) ) {
		$externalclause = '(j.result IS NOT NULL AND j.result != s.externalresult) ';
	}

	$sqlbody =
		'FROM submission s
		 LEFT JOIN team          t  USING (teamid)
		 LEFT JOIN problem       p  USING (probid)
		 LEFT JOIN language      l  USING (langid)
		 LEFT JOIN judging       j  ON (s.submitid = j.submitid AND j.valid=1)
		 WHERE s.cid = %i ' .
<<<<<<< HEAD
	    (isset($restrictions['teamid'])    ? 'AND s.teamid = %i '    : '%_') .
	    (isset($restrictions['categoryid'])? 'AND t.categoryid = %i ': '%_') .
	    (isset($restrictions['probid'])    ? 'AND s.probid = %i '    : '%_') .
	    (isset($restrictions['langid'])    ? 'AND s.langid = %s '    : '%_') .
	    (isset($restrictions['judgehost']) ? 'AND s.judgehost = %s ' : '%_') ;
=======
		(isset($restrictions['teamid'])    ? 'AND s.teamid = %i '    : '%_') .
		(isset($restrictions['categoryid'])? 'AND t.categoryid = %i ': '%_') .
		(isset($restrictions['probid'])    ? 'AND s.probid = %i '    : '%_') .
		(isset($restrictions['langid'])    ? 'AND s.langid = %s '    : '%_') .
		(isset($restrictions['judgehost']) ? 'AND s.judgehost = %s ' : '%_') ;
>>>>>>> 571079a0

	$res = $DB->q('SELECT s.submitid, s.teamid, s.probid, s.langid, s.externalresult,
					s.submittime, s.judgehost, s.valid, t.name AS teamname,
					p.shortname, p.name AS probname, l.name AS langname,
<<<<<<< HEAD
					j.result, j.judgehost, j.verified, j.jury_member, j.seen '
				  . $sqlbody
				  . (isset($restrictions['verified'])  ? 'AND ' . $verifyclause : '')
				  . (isset($restrictions['judged'])  ? 'AND ' . $judgedclause : '')
				  . (isset($restrictions['externaldiff'])  ? 'AND ' . $externalclause : '')
				  .'ORDER BY s.submittime DESC, s.submitid DESC '
				  . ($limit > 0 ? 'LIMIT 0, %i' : '%_')
				, $cid, @$restrictions['teamid'], @$restrictions['categoryid'], @$restrictions['probid']
				, @$restrictions['langid'], @$restrictions['judgehost']
				, $limit);
=======
					j.result, j.judgehost, j.verified, j.jury_member, j.seen ' .
	              $sqlbody .
	              (isset($restrictions['verified'])  ? 'AND ' . $verifyclause : '') .
	              (isset($restrictions['judged'])    ? 'AND ' . $judgedclause : '') .
	              'ORDER BY s.submittime DESC, s.submitid DESC ' .
	              ($limit > 0 ? 'LIMIT 0, %i' : '%_'), $cid,
	              @$restrictions['teamid'], @$restrictions['categoryid'],
	              @$restrictions['probid'], @$restrictions['langid'],
	              @$restrictions['judgehost'], $limit);
>>>>>>> 571079a0

	// nothing found...
	if( $res->count() == 0 ) {
		echo "<p class=\"nodata\">No submissions</p>\n\n";
		return;
	}

	if ( IS_JURY ) {
		echo addForm('submission.php');
	}

	// print the table with the submissions.
	// table header
	echo "<table class=\"list sortable\">\n<thead>\n<tr>" .

		(IS_JURY ? "<th scope=\"col\" class=\"sorttable_numeric\">ID</th>" : '') .
		"<th scope=\"col\">time</th>" .
		(IS_JURY ? "<th scope=\"col\">team</th>" : '') .
		"<th scope=\"col\">problem</th>" .
		"<th scope=\"col\">lang</th>" .
		"<th scope=\"col\">result</th>" .
		(IS_JURY ? "<th scope=\"col\">verified</th><th scope=\"col\">by</th>" : '') .

		"</tr>\n</thead>\n<tbody>\n";

	// print each row with links to detailed information
	$iseven = $subcnt = $corcnt = $igncnt = $vercnt = $quecnt = $extdiffcnt = 0;
	while( $row = $res->next() ) {

		$sid = (int)$row['submitid'];
		// always provide link if this is Jury. For team, provide link
		// to a different page, provided that the result is actually
		// present and valid.
		if ( IS_JURY ) {
			$link = ' href="submission.php?id=' . $sid . '"';
		} elseif ( $row['submittime'] < $cdata['endtime'] &&
		           $row['result'] && $row['valid'] &&
		           (!dbconfig_get('verification_required',0) || $row['verified']) ) {
			$link = ' href="submission_details.php?id=' . $sid . '"';
		} else {
			$link = '';
		}

		echo "<tr class=\"" .
			( $iseven ? 'roweven': 'rowodd' );
		$iseven = !$iseven;

		if ( $row['valid'] ) {
			$subcnt++;
		} else {
			$igncnt++;
			echo ' sub_ignore';
		}
		if ( $sid == $highlight ) {
			echo ' highlight';
		}
		if (!IS_JURY && !$row['seen'] ) {
			echo ' unseen';
		}
		echo '">';

		if ( IS_JURY ) {
			echo "<td><a$link>s$sid</a></td>";
		}
		echo "<td><a$link>" . printtime($row['submittime'], NULL, TRUE) . "</a></td>";
		if ( IS_JURY ) {
			echo '<td title="t' .
				htmlspecialchars($row['teamid']) . '">' .
				"<a$link>" . htmlspecialchars(str_cut($row['teamname'],30)) . '</a></td>';
		}
		echo '<td class="probid" title="' . htmlspecialchars($row['probname']) . '">' .
			"<a$link>" . htmlspecialchars($row['shortname']) . '</a></td>';
		echo '<td class="langid" title="' . htmlspecialchars($row['langname']) . '">' .
			"<a$link>" . htmlspecialchars($row['langid']) . '</a></td>';
		echo "<td class=\"result\"><a$link>";
		if ( difftime($row['submittime'],$cdata['endtime']) >= 0 ) {
			echo printresult('too-late');
			if ( IS_JURY && $row['result'] ) {
				echo " (" . printresult($row['result']) . ")";
			}
		} else if ( ! $row['result'] ||
		            ( !IS_JURY && ! $row['verified'] &&
		              dbconfig_get('verification_required', 0) ) ) {
			echo printresult($row['judgehost'] || !IS_JURY ? '' : 'queued');
		} else {
			echo printresult($row['result']);
			if ( isset($row['externalresult']) && $row['result'] !== $row['externalresult'] ) {
				$extdiffcnt++;
				echo " (&#x26a1;" . printresult($row['externalresult']) . ")";
			}
		}
		echo "</a></td>";

		if ( IS_JURY ) {
			// only display verification if we're done with judging
			unset($verified, $jury_member);
			$claim = FALSE;
			if ( empty($row['result']) ) {
				$verified = '&nbsp;';
				$jury_member = '&nbsp;';
			} else {
				$verified = printyn($row['verified']);
				if ( empty($row['jury_member']) ) {
					$jury_member = '&nbsp;';
				} else {
					$jury_member = htmlspecialchars($row['jury_member']);
				}
				if ( !$row['verified'] ) {
					$vercnt++;
					if ( empty($row['jury_member']) ) {
						$claim = TRUE;
					} else {
						$verified = 'claimed';
					}
				}
			}

			echo "<td><a$link>$verified</a></td><td>";
			if ( $claim ) {
				echo "<a class=\"button\" href=\"submission.php?claim=1&amp;id=" .
					htmlspecialchars($row['submitid']) . "\">claim</a>";
			} else {
				if ( !$row['verified'] && $jury_member==$username ) {
					echo "<a class=\"button\" href=\"submission.php?unclaim=1&amp;id=" .
						htmlspecialchars($row['submitid']) . "\">unclaim</a>";
				} else {
					echo "<a$link>$jury_member</a>";
				}
			}
			echo "</td>";
		}
		echo "</tr>\n";

		if ( $row['result'] == 'correct' ) $corcnt++;
	}
	echo "</tbody>\n</table>\n\n";

	if ( IS_JURY ) {
		echo addEndForm();

<<<<<<< HEAD
		if( $limit > 0 ) {
		$subcnt = $DB->q('VALUE SELECT count(s.submitid) ' . $sqlbody
					, $cid, @$restrictions['teamid'], @$restrictions['categoryid'], @$restrictions['probid']
					, @$restrictions['langid'], @$restrictions['judgehost']
					);
		$corcnt = $DB->q('VALUE SELECT count(s.submitid) ' . $sqlbody
						.' AND j.result like %s'
					, $cid, @$restrictions['teamid'], @$restrictions['categoryid'], @$restrictions['probid']
					, @$restrictions['langid'], @$restrictions['judgehost']
					, 'CORRECT'
					);
		$igncnt = $DB->q('VALUE SELECT count(s.submitid) ' . $sqlbody
						.' AND s.valid = 0'
					, $cid, @$restrictions['teamid'], @$restrictions['categoryid'], @$restrictions['probid']
					, @$restrictions['langid'], @$restrictions['judgehost']
					);
		$vercnt = $DB->q('VALUE SELECT count(s.submitid) ' . $sqlbody
						.' AND verified = 0 AND result IS NOT NULL'
					, $cid, @$restrictions['teamid'], @$restrictions['categoryid'], @$restrictions['probid']
					, @$restrictions['langid'], @$restrictions['judgehost']
					);
		$quecnt = $DB->q('VALUE SELECT count(s.submitid) ' . $sqlbody
						.' AND result IS NULL'
					, $cid, @$restrictions['teamid'], @$restrictions['categoryid'], @$restrictions['probid']
					, @$restrictions['langid'], @$restrictions['judgehost']
					);
		$extdiffcnt = $DB->q('VALUE SELECT count(s.submitid) ' . $sqlbody
						.' AND result IS NOT NULL AND externalresult IS NOT NULL'
						.' AND result != externalresult'
					, $cid, @$restrictions['teamid'], @$restrictions['categoryid'], @$restrictions['probid']
					, @$restrictions['langid'], @$restrictions['judgehost']
					);
		}
		echo "<p>Total correct: $corcnt, submitted: $subcnt";
		if($vercnt > 0)	echo ", unverified: $vercnt";
		if($igncnt > 0) echo ", ignored: $igncnt";
		if($quecnt > 0) echo ", judgement pending: $quecnt";
		if($extdiffcnt > 0) echo ", external diff: $extdiffcnt";
=======
		if ( $limit > 0 ) {
			$subcnt = $DB->q('VALUE SELECT count(s.submitid) ' . $sqlbody, $cid,
			                 @$restrictions['teamid'], @$restrictions['categoryid'],
			                 @$restrictions['probid'], @$restrictions['langid'],
			                 @$restrictions['judgehost']);
			$corcnt = $DB->q('VALUE SELECT count(s.submitid) ' . $sqlbody .
			                 ' AND j.result LIKE \'correct\'', $cid,
			                 @$restrictions['teamid'], @$restrictions['categoryid'],
			                 @$restrictions['probid'], @$restrictions['langid'],
			                 @$restrictions['judgehost']);
			$igncnt = $DB->q('VALUE SELECT count(s.submitid) ' . $sqlbody .
			                 ' AND s.valid = 0', $cid,
			                 @$restrictions['teamid'], @$restrictions['categoryid'],
			                 @$restrictions['probid'], @$restrictions['langid'],
			                 @$restrictions['judgehost']);
			$vercnt = $DB->q('VALUE SELECT count(s.submitid) ' . $sqlbody .
			                 ' AND verified = 0 AND result IS NOT NULL', $cid,
			                 @$restrictions['teamid'], @$restrictions['categoryid'],
			                 @$restrictions['probid'], @$restrictions['langid'],
			                 @$restrictions['judgehost']);
			$quecnt = $DB->q('VALUE SELECT count(s.submitid) ' . $sqlbody .
			                 ' AND result IS NULL', $cid,
			                 @$restrictions['teamid'], @$restrictions['categoryid'],
			                 @$restrictions['probid'], @$restrictions['langid'],
			                 @$restrictions['judgehost']);
		}
		echo "<p>Total correct: $corcnt, submitted: $subcnt";
		if ( $vercnt > 0 ) echo ", unverified: $vercnt";
		if ( $igncnt > 0 ) echo ", ignored: $igncnt";
		if ( $quecnt > 0 ) echo ", judgement pending: $quecnt";
>>>>>>> 571079a0
		echo "</p>\n\n";
	}

	return;
}

/**
 * Output team information (for team and public interface)
 */
function putTeam($teamid) {

	global $DB;

	$team = $DB->q('MAYBETUPLE SELECT t.*, c.name AS catname,
	                a.name AS affname, a.country FROM team t
	                LEFT JOIN team_category c USING (categoryid)
	                LEFT JOIN team_affiliation a ON (t.affilid = a.affilid)
	                WHERE teamid = %i', $teamid);

	if ( empty($team) ) error ("No team found by this id.");

	$countryflag = "../images/countries/" . urlencode($team['country']) . ".png";
	$teamimage = "../images/teams/" . urlencode($team['teamid']) . ".jpg";

	echo "<h1>Team ".htmlspecialchars($team['name'])."</h1>\n\n";

	if ( is_readable($teamimage) ) {
		echo '<img id="teampicture" src="' . $teamimage .
			'" alt="Picture of team ' .
			htmlspecialchars($team['name']) . '" />';
	}

?>

<table>
<tr><td>Name:    </td><td><?php echo htmlspecialchars($team['name'])?></td></tr>
<tr><td>Category:</td><td><?php echo htmlspecialchars($team['catname'])?></td></tr>
<?php

	if ( !empty($team['members']) ) {
		echo '<tr><td>Members:</td><td>' .
			nl2br(htmlspecialchars($team['members'])) . "</td></tr>\n";
	}

	if ( !empty($team['affilid']) ) {
		echo '<tr><td>Affiliation:</td><td>';
		echo htmlspecialchars($team['affname']);
		echo "</td></tr>\n";
		if ( !empty($team['country']) ) {
			echo '<tr><td>Country:</td><td>';
			if ( is_readable($countryflag) ) {
				echo '<img src="' . $countryflag . '" alt="' .
					htmlspecialchars($team['country']) . '" /> ';
			}
			echo htmlspecialchars($team['country']) . "</td></tr>\n";
		}
	}

	if ( !empty($team['room']) ) {
		echo '<tr><td>Location:</td><td>' .
			htmlspecialchars($team['room']) . "</td></tr>\n";
	}

	echo "</table>\n\n";
}

/**
 * Output clock
 */
function putClock() {
	global $cdata, $username;

	// current time
	echo '<div id="clock"><span id="timecur">' . strftime('%a %d %b %Y %T %Z') . "</span>";
	// timediff to end of contest
	if ( difftime(now(), $cdata['starttime']) >= 0 &&
	     difftime(now(), $cdata['endtime'])   <  0 ) {
		$left = "time left: " . printtimediff(now(),$cdata['endtime']);
	} else if ( difftime(now(), $cdata['activatetime']) >= 0 &&
	            difftime(now(), $cdata['starttime'])    <  0 ) {
		$left = "time to start: " . printtimediff(now(),$cdata['starttime']);
	} else {
		$left = "";
	}
	echo "<br /><span id=\"timeleft\">" . $left . "</span>";
	if ( logged_in() ) {
		echo "<br /><span id=\"username\">logged in as " . $username
			. ( have_logout() ? " <a href=\"../auth/logout.php\">×</a>" : "" )
			. "</span>";
	}
	echo "</div>";

	echo "<script type=\"text/javascript\">
	var initial = " . time() . ";
	var activatetime = " . $cdata['activatetime'] . ";
	var starttime = " . $cdata['starttime'] . ";
	var endtime = " . $cdata['endtime'] . ";
	var offset = 0;
	var date = new Date(initial*1000);
	var timecurelt = document.getElementById(\"timecur\");
	var timeleftelt = document.getElementById(\"timeleft\");

	setInterval(function(){updateClock();},1000);
	updateClock();
</script>\n";
}

/**
 * Output a footer for pages containing the DOMjudge version and server host/port.
 */
function putDOMjudgeVersion() {
	echo "<hr /><address>DOMjudge/" . DOMJUDGE_VERSION .
		" at ".$_SERVER['SERVER_NAME']." Port ".$_SERVER['SERVER_PORT']."</address>\n";
}

/**
 * Check whether the logged in user has DOMjudge administrator level,
 * as defined in passwords.php. If not, error and stop further execution.
 */
function requireAdmin() {
	if (!checkrole('admin')) {
		error("This function is only accessible to administrators.");
	}
}

/**
 * Translate error codes from PHP's file upload function into
 * concrete error strings.
 */
function checkFileUpload($errorcode) {
	switch ( $errorcode ) {
		case UPLOAD_ERR_OK: // everything ok!
			return;
		case UPLOAD_ERR_INI_SIZE:
			error('The uploaded file is too large (exceeds the upload_max_filesize directive).');
		case UPLOAD_ERR_FORM_SIZE:
			error('The uploaded file is too large (exceeds the MAX_FILE_SIZE directive).');
		case UPLOAD_ERR_PARTIAL:
			error('The uploaded file was only partially uploaded.');
		case UPLOAD_ERR_NO_FILE:
			error('No file was uploaded.');
		case UPLOAD_ERR_NO_TMP_DIR:
			error('Missing a temporary folder. Contact staff.');
		case UPLOAD_ERR_CANT_WRITE:
			error('Failed to write file to disk. Contact staff.');
		case UPLOAD_ERR_EXTENSION:
			error('File upload stopped by extension. Contact staff.');
		default:
			error('Unknown error while uploading: '. $_FILES['code']['error'] .
				'. Contact staff.');
	}
}

/**
 * Outputs a problem description text, either as download or inline.
 * It is assumed that the headers have not been sent yet, and this
 * function terminates the PHP script execution.
 */
function putProblemText($probid)
{
	global $DB, $cdata;

	$prob = $DB->q("MAYBETUPLE SELECT cid, shortname, problemtext, problemtext_type
	                FROM problem WHERE OCTET_LENGTH(problemtext) > 0
	                AND probid = %i", $probid);

	if ( empty($prob) ||
	     !(IS_JURY ||
	       ($prob['cid']==$cdata['cid'] && difftime($cdata['starttime'],now())<=0)) ) {
		error("Problem p$probid not found or not available");
	}

	switch ( $prob['problemtext_type'] ) {
	case 'pdf':
		$mimetype = 'application/pdf';
		break;
	case 'html':
		$mimetype = 'text/html';
		break;
	case 'txt':
		$mimetype = 'text/plain';
		break;
	default:
		error("Problem p$probid text has unknown type");
	}


	$filename = "prob-$prob[shortname].$prob[problemtext_type]";

	header("Content-Type: $mimetype; name=\"$filename\"");
	header("Content-Disposition: inline; filename=\"$filename\"");
	header("Content-Length: " . strlen($prob['problemtext']));

	echo $prob['problemtext'];

	exit(0);
}

/**
 * Outputs bulleted list of problem statements for this contest
 */
function putProblemTextList()
{
	global $cid, $cdata, $DB;
	$fdata = calcFreezeData($cdata);

	if ( ! have_problemtexts() ) {
		echo "<p class=\"nodata\">No problem texts available for this contest.</p>\n\n";
	} elseif ( !$fdata['cstarted'] ) {
		echo "<p class=\"nodata\">Problem texts will appear here at contest start.</p>\n\n";
	} else {

		// otherwise, display list
		$res = $DB->q('SELECT p.probid,p.shortname,p.name,p.color,p.problemtext_type
		               FROM problem p WHERE cid = %i AND allow_submit = 1 AND
		               problemtext_type IS NOT NULL ORDER BY p.shortname', $cid);

		if ( $res->count() > 0 ) {
			echo "<ul>\n";
			while($row = $res->next()) {
				print '<li> ' .
				      '<img src="../images/' . urlencode($row['problemtext_type']) .
				      '.png" alt="' . htmlspecialchars($row['problemtext_type']) .
				      '" /> <a href="problem.php?id=' . urlencode($row['probid']) . '">' .
				      'Problem ' . htmlspecialchars($row['shortname']) . ': ' .
				      htmlspecialchars($row['name']) . "</a></li>\n";
			}
			echo "</ul>\n";
		}
	}
}

/**
 * Returns true if at least one problem in the current contest has a
 * problem statement text in the database.
 */
function have_problemtexts()
{
	global $DB, $cid;
	return $DB->q('VALUE SELECT COUNT(*) FROM problem
	               WHERE problemtext_type IS NOT NULL AND cid = %i', $cid) > 0;
}

/**
 * Maps domjudge language id to Ace language id
 */
function langidToAce($langid) {
	switch ($langid) {
	case 'c':
	case 'cpp':
	case 'cxx':
		return 'c_cpp';
	case 'pas':
		return 'pascal';
	case 'hs':
		return 'haskell';
	case 'pl':
		return 'perl';
	case 'bash':
		return 'sh';
	case 'py2':
	case 'py3':
		return 'python';
	case 'adb':
		return 'ada';
	case 'plg':
		return 'prolog';
	case 'rb':
		return 'ruby';
	}
	return $langid;
}

/**
 * Output JavaScript function that contains the language extensions as
 * configured in the database so the frontend can use them to automatically
 * detect the language from the filename extension.
 */
function putgetMainExtension($langdata) {
	echo "function getMainExtension(ext)\n{\n";
	echo "\tswitch(ext) {\n";
	foreach ( $langdata as $langid => $langdata ) {
		$exts = json_decode($langdata['extensions']);
		if ( !is_array($exts) ) continue;
		foreach ( $exts as $ext ) {
			echo "\t\tcase '" . $ext . "': return '" . $langid . "';\n";
		}
	}
	echo "\t\tdefault: return '';\n\t}\n}\n\n";
}<|MERGE_RESOLUTION|>--- conflicted
+++ resolved
@@ -94,45 +94,25 @@
 		 LEFT JOIN language      l  USING (langid)
 		 LEFT JOIN judging       j  ON (s.submitid = j.submitid AND j.valid=1)
 		 WHERE s.cid = %i ' .
-<<<<<<< HEAD
-	    (isset($restrictions['teamid'])    ? 'AND s.teamid = %i '    : '%_') .
-	    (isset($restrictions['categoryid'])? 'AND t.categoryid = %i ': '%_') .
-	    (isset($restrictions['probid'])    ? 'AND s.probid = %i '    : '%_') .
-	    (isset($restrictions['langid'])    ? 'AND s.langid = %s '    : '%_') .
-	    (isset($restrictions['judgehost']) ? 'AND s.judgehost = %s ' : '%_') ;
-=======
 		(isset($restrictions['teamid'])    ? 'AND s.teamid = %i '    : '%_') .
 		(isset($restrictions['categoryid'])? 'AND t.categoryid = %i ': '%_') .
 		(isset($restrictions['probid'])    ? 'AND s.probid = %i '    : '%_') .
 		(isset($restrictions['langid'])    ? 'AND s.langid = %s '    : '%_') .
 		(isset($restrictions['judgehost']) ? 'AND s.judgehost = %s ' : '%_') ;
->>>>>>> 571079a0
 
 	$res = $DB->q('SELECT s.submitid, s.teamid, s.probid, s.langid, s.externalresult,
 					s.submittime, s.judgehost, s.valid, t.name AS teamname,
 					p.shortname, p.name AS probname, l.name AS langname,
-<<<<<<< HEAD
-					j.result, j.judgehost, j.verified, j.jury_member, j.seen '
-				  . $sqlbody
-				  . (isset($restrictions['verified'])  ? 'AND ' . $verifyclause : '')
-				  . (isset($restrictions['judged'])  ? 'AND ' . $judgedclause : '')
-				  . (isset($restrictions['externaldiff'])  ? 'AND ' . $externalclause : '')
-				  .'ORDER BY s.submittime DESC, s.submitid DESC '
-				  . ($limit > 0 ? 'LIMIT 0, %i' : '%_')
-				, $cid, @$restrictions['teamid'], @$restrictions['categoryid'], @$restrictions['probid']
-				, @$restrictions['langid'], @$restrictions['judgehost']
-				, $limit);
-=======
 					j.result, j.judgehost, j.verified, j.jury_member, j.seen ' .
 	              $sqlbody .
 	              (isset($restrictions['verified'])  ? 'AND ' . $verifyclause : '') .
 	              (isset($restrictions['judged'])    ? 'AND ' . $judgedclause : '') .
+	              (isset($restrictions['externaldiff'])  ? 'AND ' . $externalclause : '') .
 	              'ORDER BY s.submittime DESC, s.submitid DESC ' .
 	              ($limit > 0 ? 'LIMIT 0, %i' : '%_'), $cid,
 	              @$restrictions['teamid'], @$restrictions['categoryid'],
 	              @$restrictions['probid'], @$restrictions['langid'],
 	              @$restrictions['judgehost'], $limit);
->>>>>>> 571079a0
 
 	// nothing found...
 	if( $res->count() == 0 ) {
@@ -273,46 +253,6 @@
 	if ( IS_JURY ) {
 		echo addEndForm();
 
-<<<<<<< HEAD
-		if( $limit > 0 ) {
-		$subcnt = $DB->q('VALUE SELECT count(s.submitid) ' . $sqlbody
-					, $cid, @$restrictions['teamid'], @$restrictions['categoryid'], @$restrictions['probid']
-					, @$restrictions['langid'], @$restrictions['judgehost']
-					);
-		$corcnt = $DB->q('VALUE SELECT count(s.submitid) ' . $sqlbody
-						.' AND j.result like %s'
-					, $cid, @$restrictions['teamid'], @$restrictions['categoryid'], @$restrictions['probid']
-					, @$restrictions['langid'], @$restrictions['judgehost']
-					, 'CORRECT'
-					);
-		$igncnt = $DB->q('VALUE SELECT count(s.submitid) ' . $sqlbody
-						.' AND s.valid = 0'
-					, $cid, @$restrictions['teamid'], @$restrictions['categoryid'], @$restrictions['probid']
-					, @$restrictions['langid'], @$restrictions['judgehost']
-					);
-		$vercnt = $DB->q('VALUE SELECT count(s.submitid) ' . $sqlbody
-						.' AND verified = 0 AND result IS NOT NULL'
-					, $cid, @$restrictions['teamid'], @$restrictions['categoryid'], @$restrictions['probid']
-					, @$restrictions['langid'], @$restrictions['judgehost']
-					);
-		$quecnt = $DB->q('VALUE SELECT count(s.submitid) ' . $sqlbody
-						.' AND result IS NULL'
-					, $cid, @$restrictions['teamid'], @$restrictions['categoryid'], @$restrictions['probid']
-					, @$restrictions['langid'], @$restrictions['judgehost']
-					);
-		$extdiffcnt = $DB->q('VALUE SELECT count(s.submitid) ' . $sqlbody
-						.' AND result IS NOT NULL AND externalresult IS NOT NULL'
-						.' AND result != externalresult'
-					, $cid, @$restrictions['teamid'], @$restrictions['categoryid'], @$restrictions['probid']
-					, @$restrictions['langid'], @$restrictions['judgehost']
-					);
-		}
-		echo "<p>Total correct: $corcnt, submitted: $subcnt";
-		if($vercnt > 0)	echo ", unverified: $vercnt";
-		if($igncnt > 0) echo ", ignored: $igncnt";
-		if($quecnt > 0) echo ", judgement pending: $quecnt";
-		if($extdiffcnt > 0) echo ", external diff: $extdiffcnt";
-=======
 		if ( $limit > 0 ) {
 			$subcnt = $DB->q('VALUE SELECT count(s.submitid) ' . $sqlbody, $cid,
 			                 @$restrictions['teamid'], @$restrictions['categoryid'],
@@ -338,12 +278,18 @@
 			                 @$restrictions['teamid'], @$restrictions['categoryid'],
 			                 @$restrictions['probid'], @$restrictions['langid'],
 			                 @$restrictions['judgehost']);
+			$extdiffcnt = $DB->q('VALUE SELECT count(s.submitid) ' . $sqlbody .
+			                     ' AND result IS NOT NULL AND externalresult IS NOT NULL' .
+			                     ' AND result != externalresult', $cid,
+			                     @$restrictions['teamid'], @$restrictions['categoryid'],
+			                     @$restrictions['probid'], @$restrictions['langid'],
+			                     @$restrictions['judgehost']);
 		}
 		echo "<p>Total correct: $corcnt, submitted: $subcnt";
 		if ( $vercnt > 0 ) echo ", unverified: $vercnt";
 		if ( $igncnt > 0 ) echo ", ignored: $igncnt";
 		if ( $quecnt > 0 ) echo ", judgement pending: $quecnt";
->>>>>>> 571079a0
+		if($extdiffcnt > 0) echo ", external diff: $extdiffcnt";
 		echo "</p>\n\n";
 	}
 
