<?php
/**
 * Functions that will check a given row of a given table
 * for problems, and if necessary, normalise it.
 *
 * Part of the DOMjudge Programming Contest Jury System and licenced
 * under the GNU GPL. See README and COPYING for details.
 */

define('ID_REGEX', '/^' . IDENTIFIER_CHARS . '+$/');

/**
 * Store an error from the checker functions below.
 */
function ch_error($string)
{
	global $CHECKER_ERRORS;
	$CHECKER_ERRORS[] = $string;
}

function check_user($data, $keydata = null)
{
	global $DB;
	$id = (isset($data['username']) ? $data['username'] : $keydata['username']);
	if ( ! preg_match ( ID_REGEX, $id ) ) {
		ch_error("Username may only contain characters " . IDENTIFIER_CHARS . ".");
	}
	if ( ! empty($data['email'])  && ! filter_var($data['email'], FILTER_VALIDATE_EMAIL)) {
		ch_error("Email not valid.");
	}
	if ( !empty($data['password']) ) {
		$data['password'] = md5("$id#".$data['password']);
	} else {
		unset($data['password']);
	}
	if ( !empty($data['ip_address']) ) {
		if ( !filter_var($data['ip_address'], FILTER_VALIDATE_IP) ) {
			ch_error("Invalid IP address.");
		}
		$ip = $DB->q("VALUE SELECT count(*) FROM user WHERE ip_address = %s AND username != %s", $data['ip_address'], $id);
		if ( $ip > 0 ) {
			ch_error("IP address already assigned to another user.");
		}
	}

	return $data;
}


function check_affiliation($data, $keydata = null)
{
	$id = (isset($data['affilid']) ? $data['affilid'] : $keydata['affilid']);
	if ( ! preg_match ( ID_REGEX, $id ) ) {
		ch_error("Team affiliation ID may only contain characters " . IDENTIFIER_CHARS . ".");
	}
	return $data;
}

function check_problem($data, $keydata = null)
{
	global $DB;

	if ( ! is_numeric($data['timelimit']) || $data['timelimit'] < 0 ||
			(int)$data['timelimit'] != $data['timelimit'] ) {
		ch_error("Timelimit is not a valid positive integer");
	}
	if ( isset($data['shortname']) && ! preg_match ( ID_REGEX, $data['shortname'] ) ) {
		ch_error("Problem shortname may only contain characters " . IDENTIFIER_CHARS . ".");
	}

	if ( !empty($_FILES['data']['name'][0]['problemtext']) ) {
		$origname = $_FILES['data']['name'][0]['problemtext'];
		$tempname = $_FILES['data']['tmp_name'][0]['problemtext'];
		if ( strrpos($origname,'.')!==FALSE ) {
			$ext = substr($origname,strrpos($origname,'.')+1);
			if ( in_array($ext, array('txt','html','pdf')) ) {
				$data['problemtext_type'] = $ext;
			}
		}
		if ( !isset($data['problemtext_type']) ) {
			$finfo = finfo_open(FILEINFO_MIME);

			list($type) = explode('; ', finfo_file($finfo, $tempname));

			finfo_close($finfo);

			switch ( $type ) {
			case 'application/pdf':
				$data['problemtext_type'] = 'pdf';
				break;
			case 'text/html':
				$data['problemtext_type'] = 'html';
				break;
			case 'text/plain':
				$data['problemtext_type'] = 'txt';
				break;
			}
		}
		if ( !isset($data['problemtext_type']) ) {
			ch_error("Problem statement has unknown file type.");
		}
	}
	if ( !empty($data['problemtext']) &&
	     !isset($data['problemtext_type']) ) {
		ch_error("Problem statement has unknown file type.");
	}
	// Unset problemtext_type if problemtext was set to null explicitly.
	if ( array_key_exists('problemtext', $data) && empty($data['problemtext']) ) {
		$data['problemtext_type'] = NULL;
	}

	if ( !empty($data['special_compare']) ) {
		if ( ! $DB->q('MAYBEVALUE SELECT execid FROM executable
		               WHERE execid = %s AND type = %s',
		              $data['special_compare'], 'compare') ) {
			ch_error("Unknown special compare script (or wrong type): " .
			         $data['special_compare']);
		}
	}
	if ( !empty($data['special_run']) ) {
		if ( ! $DB->q('MAYBEVALUE SELECT execid FROM executable
		               WHERE execid = %s AND type = %s',
		              $data['special_run'], 'run') ) {
			ch_error("Unknown special run script (or wrong type): " .
			         $data['special_run']);
		}
	}

	return $data;
}

function check_judgehost($data, $keydata = null)
{
	$id = (isset($data['hostname']) ? $data['hostname'] : $keydata['hostname']);

	if ( ! preg_match("/^[A-Za-z0-9_\-.]*$/", $id) ) {
		ch_error("Judgehost has invalid hostname.");
	}

	return $data;
}

function check_language($data, $keydata = null)
{
	if ( ! is_numeric($data['time_factor']) || $data['time_factor'] < 0 ) {
		ch_error("Timelimit is not a valid positive factor");
	}
	$id = (isset($data['langid']) ? $data['langid'] : $keydata['langid']);
	if ( ! preg_match ( ID_REGEX, $id ) ) {
		ch_error("Language ID may only contain characters " . IDENTIFIER_CHARS . ".");
	}
	if ( empty($data['compile_script']) ) {
		ch_error("No compile script specified for language: " . $id);
	} else {
		global $DB;
		if ( ! $DB->q('MAYBEVALUE SELECT execid FROM executable
		               WHERE execid = %s AND type = %s',
		              $data['compile_script'], 'compile') ) {
			ch_error("Unknown compile script (or wrong type): " .
			         $data['compile_script']);
		}
	}
	$exts = json_decode($data['extensions'], false, 2);
	var_dump($exts);
	if ( $exts==null || !is_array($exts) || count($exts)==0 ) {
		ch_error("Language extension list is not a valid JSON array");
	}

	return $data;
}

function check_executable($data, $keydata = null)
{
	$id = (isset($data['execid']) ? $data['execid'] : $keydata['execid']);
	if ( ! preg_match ( ID_REGEX, $id ) ) {
		ch_error("Executable ID may only contain characters " . IDENTIFIER_CHARS . ".");
	}
	if ( !isset($data['type']) || !in_array($data['type'], $executable_types) ) {
		ch_error("Executable type '" . $data['type'] . "' is invalid.");
	}

	return $data;
}

<<<<<<< HEAD
function check_relative_time($time, $starttime, $field, $removed_intervals = null)
{
	// FIXME: need to incorporate removed intervals
=======
// Regex patterns for absolute/relative contest time formats. These
// are also used in www/jury/contest.php.
$pattern_timezone  = "[A-Za-z][A-Za-z0-9_\/+-]{1,35}";
$pattern_datetime  = "\d\d\d\d\-\d\d\-\d\d \d\d:\d\d:\d\d(\.\d{1,6})? $pattern_timezone";
$pattern_offset    = "\d{1,4}:\d\d(:\d\d(\.\d{1,6})?)?";
$pattern_dateorneg = "($pattern_datetime|\-$pattern_offset)";
$pattern_dateorpos = "($pattern_datetime|\+$pattern_offset)";
// Human readable versions of the patterns:
$human_abs_datetime = "YYYY-MM-DD HH:MM:SS[.uuuuuu] timezone";
$human_rel_datetime = "&pm;[HHH]H:MM[:SS[.uuuuuu]]";

function check_relative_time($time, $starttime, $field)
{
	global $pattern_datetime, $pattern_offset, $human_abs_datetime, $human_rel_datetime;

>>>>>>> 00381645
	if ( empty($time) ) return null;
	if ($time[0] == '+' || $time[0] == '-') {
		// First check that we're not parsing a relative start time.
		if ( $field=='starttime' ) {
			ch_error('starttime must be specified as absolute time');
			return null;
		}
		// Time string seems relative, check correctness.
		if ( preg_match("/^(\-|\+)$pattern_offset\$/", $time)!==1 ) {
			ch_error($field . " is not correctly formatted, expecting: $human_rel_datetime");
			return null;
		}
		// convert relative times to absolute ones
		$neg = ($time[0] == '-');
		$time[0] = '0';
		$times = explode(':', $time, 3);
		if ( count($times) == 2 ) $times[2] = '00';
		if ( count($times) == 3 &&
		     is_numeric($times[0]) &&
		     is_numeric($times[1]) && $times[1] < 60 &&
		     is_numeric($times[2]) && $times[2] < 60 ) {
			$hours = $times[0];
			$minutes = $times[1];
			$seconds = $times[2];
			$seconds = $seconds + 60 * ($minutes + 60 * $hours);
			if ($neg) {
				$seconds *= -1;
			}
			// calculate the absolute time, adjusting for removed intervals
			$abstime = $starttime + $seconds;
			if ( is_array($removed_intervals) ) {
				foreach ( $removed_intervals as $intv ) {
					if ( difftime($intv['starttime'],$abstime)<=0 ) {
						$abstime += difftime($intv['endtime'],$intv['starttime']);
					}
				}
			}
			$ret = $abstime;
		} else {
			ch_error($field . " is not correctly formatted, expecting: $human_rel_datetime");
			return null;
		}
	} else {
		// Time string is absolute, just convert to Unix epoch, but
		// first detect and strip subseconds and timezone, since
		// strtotime doesn't handle these.
		if ( preg_match("/^".$pattern_datetime.'$/', $time)!==1 ) {
			ch_error($field . " is not correctly formatted, expecting: $human_abs_datetime");
			return null;
		}
		// Detect and strip timezone and subseconds.
		$orig_timezone = date_default_timezone_get();
		$timezone = explode(' ', $time)[2];
		$time = substr($time,0,-(strlen($timezone)+1));
		if ( date_default_timezone_set($timezone)!==true ) {
			error($field . " contains invalid time zone '$timezone'");
			date_default_timezone_set($orig_timezone);
			return null;
		}
		$subsec = 0;
		if ( preg_match('/\.[0-9]{1,6}$/', $time, $match)===1 ) {
			$subsec = floatval('0'.$match[0]);
			$time = explode('.', $time)[0];
		}
		$ret = floatval(strtotime($time)) + $subsec;
		date_default_timezone_set($orig_timezone);
	}

	return $ret;
}

function check_removed_intervals($contest, $intervals)
{
	foreach ( $intervals as $data ) {
		if ( difftime($data['endtime'], $data['starttime']) <= 0 ) {
			ch_error('Interval ends before (or when) it starts');
		}

		if ( difftime($data['starttime'], $contest['starttime']) < 0 ) {
			ch_error("Interval starttime '$data[starttime]' outside of contest");
		}
		if ( difftime($data['endtime'], $contest['endtime']) > 0 ) {
			ch_error("Interval endtime '$data[endtime]' outside of contest");
		}

		foreach( $intervals as $other ) {
			if ( @$data['intervalid']===@$other['intervalid'] ) continue;
			if ( (difftime($data['starttime'], $other['starttime']) >= 0 &&
			      difftime($data['starttime'], $other['endtime']  ) <  0 ) ||
			     (difftime($data['endtime'],   $other['starttime']) >  0 &&
			      difftime($data['endtime'],   $other['endtime']  ) <= 0 ) ) {
				ch_error('Removed intervals ' .
				         (isset($data['intervalid'])  ? $data['intervalid']  : 'new') .
				         ' and ' .
				         (isset($other['intervalid']) ? $other['intervalid'] : 'new') .
				         ' overlap');
			}
		}
	}
}

function check_contest($data, $keydata = null, $removed_intervals = null)
{
	global $DB;

	// Contest removed intervals are required to correctly calculate
	// absolute contest times from relative ones. Use the ones
	// provides as argument or from the database if available.
	if ( !isset($removed_intervals) && isset($keydata['cid']) ) {
		$removed_intervals = $DB->q('TABLE SELECT * FROM removed_interval
		                             WHERE cid = %i', $keydata['cid']);
	}

	if ( isset($data['shortname']) && ! preg_match ( ID_REGEX, $data['shortname'] ) ) {
		ch_error("Contest shortname may only contain characters " . IDENTIFIER_CHARS . ".");
	}

	// are these dates valid?
	foreach ( array('starttime','endtime','freezetime',
			'unfreezetime','activatetime','deactivatetime') as $f ) {
<<<<<<< HEAD
		if ( $f == 'starttime' ) {
			$data[$f] = strtotime($data[$f.'_string']);
			if ( $data[$f] === FALSE ) {
				error("Cannot parse starttime: " . $data[$f.'_string']);
			}
		} else {
			// The true input date/time strings are preserved in the
			// *_string variables, since these may be relative times
			// that need to be kept as is.
			$data[$f] = $data[$f.'_string'];
			$data[$f] = check_relative_time($data[$f], $data['starttime'], $f,
			                                $removed_intervals);
		}
=======
		// The true input date/time strings are preserved in the
		// *_string variables, since these may be relative times
		// that need to be kept as is.
		$data[$f] = $data[$f.'_string'];
		$data[$f] = check_relative_time($data[$f], $data['starttime'], $f);
>>>>>>> 00381645
	}

	// are required times specified?
	foreach(array('activatetime','starttime','endtime') as $f) {
		if ( empty($data[$f]) ) {
			ch_error("Contest $f is empty");
			return $data;
		}
	}

	// the ordering of times is:
	// activatetime <= starttime <= freezetime < endtime <= unfreezetime <= deactivatetime

	// are contest start/end times in order?
	if ( difftime($data['endtime'], $data['starttime']) <= 0 ) {
		ch_error('Contest ends before it even starts');
	}
	if ( !empty($data['freezetime']) ) {
		if ( difftime($data['freezetime'], $data['endtime']) > 0 ||
		     difftime($data['freezetime'], $data['starttime']) < 0 ) {
			ch_error('Freezetime is out of start/endtime range');
		}
	}
	if ( difftime($data['activatetime'], $data['starttime']) > 0 ) {
		ch_error('Activate time is later than starttime');
	}
	if ( !empty($data['unfreezetime']) ) {
		if ( empty($data['freezetime']) ) {
			ch_error('Unfreezetime set but no freeze time. That makes no sense.');
		}
		if ( difftime($data['unfreezetime'], $data['endtime']) < 0 ) {
			ch_error('Unfreezetime must be larger than endtime.');
		}
		if ( difftime($data['deactivatetime'], $data['unfreezetime']) < 0 ) {
			ch_error('Deactivatetime must be larger than unfreezetime.');
		}
	} else {
		if ( !empty($data['deactivatetime']) && difftime($data['deactivatetime'], $data['endtime']) < 0 ) {
			ch_error('Deactivatetime must be larger than endtime.');
		}
	}

	// check removed_intervals with contest times adapted to these,
	// i.e. we check self-consistency, while a new removed_interval
	// could have been specified that initially has its endtime beyond
	// the contest endtime, but _not_ after correcting the contest
	// endtime for it.
	if ( isset($keydata['cid']) ) check_removed_intervals($data,$removed_intervals);

	return $data;
}

function check_contestproblem($data, $keydata = null)
{
	if ( !is_numeric($data['points']) || $data['points'] < 0 ) {
		ch_error("Points must be a positive integer.");
	}

	if ( isset($data['lazy_eval_results'] ) &&
	    ($data['lazy_eval_results'] < 0 || $data['lazy_eval_results'] > 1) ) {
		ch_error("Lazy_eval_results must be empty , 0 or 1.");
	}

	return $data;
}

function check_submission($data, $keydata = null)
{
	return $data;
}

function check_judging($data, $keydata = null)
{
	if ( !empty($data['endtime']) && difftime($data['endtime'], $data['starttime']) < 0 ) {
		ch_error('Judging ended before it started');
	}
	if ( !empty($data['submittime']) && difftime($data['starttime'], $data['submittime']) < 0) {
		ch_error('Judging started before it was submitted (clocks unsynched?)');
	}

	return $data;
}
<|MERGE_RESOLUTION|>--- conflicted
+++ resolved
@@ -182,11 +182,6 @@
 	return $data;
 }
 
-<<<<<<< HEAD
-function check_relative_time($time, $starttime, $field, $removed_intervals = null)
-{
-	// FIXME: need to incorporate removed intervals
-=======
 // Regex patterns for absolute/relative contest time formats. These
 // are also used in www/jury/contest.php.
 $pattern_timezone  = "[A-Za-z][A-Za-z0-9_\/+-]{1,35}";
@@ -198,11 +193,11 @@
 $human_abs_datetime = "YYYY-MM-DD HH:MM:SS[.uuuuuu] timezone";
 $human_rel_datetime = "&pm;[HHH]H:MM[:SS[.uuuuuu]]";
 
-function check_relative_time($time, $starttime, $field)
-{
+function check_relative_time($time, $starttime, $field, $removed_intervals = null)
+{
+	// FIXME: need to incorporate removed intervals
+
 	global $pattern_datetime, $pattern_offset, $human_abs_datetime, $human_rel_datetime;
-
->>>>>>> 00381645
 	if ( empty($time) ) return null;
 	if ($time[0] == '+' || $time[0] == '-') {
 		// First check that we're not parsing a relative start time.
@@ -323,27 +318,11 @@
 	// are these dates valid?
 	foreach ( array('starttime','endtime','freezetime',
 			'unfreezetime','activatetime','deactivatetime') as $f ) {
-<<<<<<< HEAD
-		if ( $f == 'starttime' ) {
-			$data[$f] = strtotime($data[$f.'_string']);
-			if ( $data[$f] === FALSE ) {
-				error("Cannot parse starttime: " . $data[$f.'_string']);
-			}
-		} else {
-			// The true input date/time strings are preserved in the
-			// *_string variables, since these may be relative times
-			// that need to be kept as is.
-			$data[$f] = $data[$f.'_string'];
-			$data[$f] = check_relative_time($data[$f], $data['starttime'], $f,
-			                                $removed_intervals);
-		}
-=======
 		// The true input date/time strings are preserved in the
 		// *_string variables, since these may be relative times
 		// that need to be kept as is.
 		$data[$f] = $data[$f.'_string'];
-		$data[$f] = check_relative_time($data[$f], $data['starttime'], $f);
->>>>>>> 00381645
+		$data[$f] = check_relative_time($data[$f], $data['starttime'], $f, $removed_intervals);
 	}
 
 	// are required times specified?
