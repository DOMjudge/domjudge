<?php

/**
 * Functions for calculating the scoreboard.
 *
 * Part of the DOMjudge Programming Contest Jury System and licenced
 * under the GNU GPL. See README and COPYING for details.
 */


/**
 * The calcScoreRow is in lib/lib.misc.php because it's used by other
 * parts of the system aswell.
 */
require_once(LIBDIR . '/lib.misc.php');

/**
 * Generate scoreboard data based on the cached data in table
 * 'scorecache_{public,jury}'. If the function is called while
 * $jury set to true, the scoreboard will always be
 * current, regardless of the freezetime setting in the contesttable.
 *
 * The $filter argument may contain subarrays 'affilid', 'country',
 * 'categoryid' of values to filter on these.
 *
 * This function returns an array (scores, summary, matrix)
 * containing the following:
 *
 * scores[teamid](num_correct, total_time, solve_times[], rank,
 *               teamname, categoryid, sortorder, country, affilid)
 *
 * matrix[teamid][probid](is_correct, num_submissions, num_pending, time, penalty)
 *
 * summary(num_correct, total_time, affils[affilid], countries[country], problems[probid]
 *    probid(num_submissions, num_pending, num_correct, best_time_sort[sortorder] )
 */
function genScoreBoard($cdata, $jury = FALSE, $filter = NULL) {

	global $DB;

	$cid = $cdata['cid'];

	// Show final scores if contest is over and unfreezetime has been
	// reached, or if contest is over and no freezetime had been set.
	// We can compare $now and the dbfields stringwise.
	$now = now();
	$showfinal  = ( !isset($cdata['freezetime']) &&
		difftime($cdata['endtime'],$now) <= 0 ) ||
		( isset($cdata['unfreezetime']) &&
		difftime($cdata['unfreezetime'], $now) <= 0 );
	// contest is active but has not yet started
	$cstarted = difftime($cdata['starttime'],$now) <= 0;

	// Don't leak information before start of contest
	if ( ! $cstarted && ! $jury ) return;

	// get the teams, problems and categories
	$teams = getTeams($filter, $jury);
	$probs = getProblems($cdata);
	$categs = getCategories($jury);

	// initialize the arrays we'll build from the data
	$MATRIX = array();
	$SUMMARY = initSummary($probs);
	$SCORES = initScores($teams);

	// scorecache_jury is always up to date, scorecache_public might be frozen.
	if ( $jury || $showfinal ) {
		$cachetable = 'scorecache_jury';
	} else {
		$cachetable = 'scorecache_public';
	}

	// Get all stuff from the cached table, but don't bother with outdated
	// info from previous contests.
	$scoredata = $DB->q("SELECT * FROM $cachetable WHERE cid = %i", $cid);

	// loop all info the scoreboard cache and put it in our own datastructure
	while ( $srow = $scoredata->next() ) {

		// skip this row if the team or problem is not known by us
		if ( ! array_key_exists ( $srow['teamid'], $teams ) ||
		     ! array_key_exists ( $srow['probid'], $probs ) ) continue;

		$penalty = calcPenaltyTime( $srow['is_correct'], $srow['submissions'] );

		// fill our matrix with the scores from the database
		$MATRIX[$srow['teamid']][$srow['probid']] = array (
			'is_correct'      => (bool) $srow['is_correct'],
			'num_submissions' => $srow['submissions'],
			'num_pending'     => $srow['pending'],
			'time'            => $srow['totaltime'],
			'penalty'         => $penalty );

		// calculate totals for this team
		if ( $srow['is_correct'] ) {
			$SCORES[$srow['teamid']]['num_correct']++;
			$SCORES[$srow['teamid']]['solve_times'][] = $srow['totaltime'];
			$SCORES[$srow['teamid']]['total_time'] += $srow['totaltime'] + $penalty;
		}
	}

	// sort the array using our custom comparison function
	uasort($SCORES, 'cmp');

	// loop over all teams to calculate ranks and totals
	$prevsortorder = -1;
	foreach( $SCORES as $team => $totals ) {

		// rank, team name, total correct, total time
		if ( $totals['sortorder'] != $prevsortorder ) {
			$prevsortorder = $totals['sortorder'];
			$rank = 0; // reset team position on switch to different category
			$prevteam = null;
		}
		$rank++;
		// Use previous' team rank when scores are equal
		if ( isset($prevteam) && cmpscore($SCORES[$prevteam], $totals)==0 ) {
			$SCORES[$team]['rank'] = $SCORES[$prevteam]['rank'];
		} else {
			$SCORES[$team]['rank'] = $rank;
		}
		$prevteam = $team;

		// keep summary statistics for the bottom row of our table
		$SUMMARY['num_correct'] += $totals['num_correct'];
		if ( ! empty($teams[$team]['affilid']) ) @$SUMMARY['affils'][$totals['affilid']]++;
		if ( ! empty($teams[$team]['country']) ) @$SUMMARY['countries'][$totals['country']]++;

		// for each problem
		foreach ( array_keys($probs) as $prob ) {

			// provide default scores when nothing submitted for this team,problem yet
			if ( ! isset ( $MATRIX[$team][$prob] ) ) {
				$MATRIX[$team][$prob] = array('num_submissions' => 0, 'num_pending' => 0,
				                              'is_correct' => 0, 'time' => 0, 'penalty' => 0);
			}
			$pdata = $MATRIX[$team][$prob];
			$psum = &$SUMMARY['problems'][$prob];

			// update summary data for the bottom row
			@$psum['num_submissions'] += $pdata['num_submissions'];
			@$psum['num_pending'] += $pdata['num_pending'];
			@$psum['num_correct'] += ($pdata['is_correct'] ? 1 : 0);

			if ( $pdata['is_correct'] ) {
				// store per sortorder the first solve time
				if ( !isset($psum['best_time_sort'][$totals['sortorder']]) ||
				     $pdata['time']<$psum['best_time_sort'][$totals['sortorder']] ) {
					@$psum['best_time_sort'][$totals['sortorder']] = $pdata['time'];
				}
			}
		}
	}

	return array( 'matrix'     => $MATRIX,
	              'scores'     => $SCORES,
	              'summary'    => $SUMMARY,
	              'teams'      => $teams,
	              'problems'   => $probs,
	              'categories' => $categs );
}

/**
 * Helper function for genScoreBoard.
 *
 * Return the problems for the current contest.
 */
function getProblems($cdata) {
	global $DB;

	return $DB->q('KEYTABLE SELECT probid AS ARRAYKEY,
<<<<<<< HEAD
	               probid, name, color, allow_judge, LENGTH(problemtext) AS hastext FROM problem
=======
	               probid, shortname, name, color, LENGTH(problemtext) AS hastext FROM problem
>>>>>>> 2d2472ce
	               WHERE cid = %i AND allow_submit = 1
	               ORDER BY probid', $cdata['cid']);
}

/**
 * Helper function for genScoreBoard.
 *
 * Return all teams, possibly filtered.
 */
function getTeams($filter, $jury) {
	global $DB;

<<<<<<< HEAD
	return $DB->q('KEYTABLE SELECT login AS ARRAYKEY, login, team.name,
	                 team.categoryid, team.affilid, penalty, sortorder,
	                 country, color, team_affiliation.name AS affilname,
	                 externalid
=======
	return $DB->q('KEYTABLE SELECT teamid AS ARRAYKEY, teamid, team.name,
	                 team.categoryid, team.affilid, sortorder,
	                 country, color, team_affiliation.name AS affilname
>>>>>>> 2d2472ce
	                 FROM team
	                 LEFT JOIN team_category
	                        ON (team_category.categoryid = team.categoryid)
	                 LEFT JOIN team_affiliation
	                        ON (team_affiliation.affilid = team.affilid)
	                 WHERE enabled = 1' .
	                ( $jury ? '' : ' AND visible = 1' ) .
	                (isset($filter['affilid']) ? ' AND team.affilid IN (%As) ' : ' %_') .
	                (isset($filter['country']) ? ' AND country IN (%As) ' : ' %_') .
	                (isset($filter['categoryid']) ? ' AND team.categoryid IN (%As) ' : ' %_') .
<<<<<<< HEAD
	                (isset($filter['teams']) ? ' AND login IN (%As) ' : ' %_'),
	                @$filter['affilid'], @$filter['country'], @$filter['categoryid'],
	                @$filter['teams']);
=======
	                (isset($filter['teams']) ? ' AND teamid IN (%Ai) ' : ' %_'),
	                @$filter['affilid'], @$filter['country'], @$filter['categoryid'], @$filter['teams']);
>>>>>>> 2d2472ce
}

/**
 * Helper function for genScoreBoard.
 *
 * Get all team categories.
 */
function getCategories($jury) {
	global $DB;

	return $DB->q('KEYTABLE SELECT categoryid AS ARRAYKEY,
	               categoryid, name, color FROM team_category ' .
	              ($jury ? '' : 'WHERE visible = 1 ' ) .
	              'ORDER BY sortorder,name,categoryid');
}

/**
 * Helper function for genScoreBoard.
 *
 * Initialize SCORES table contains the totals for each team which is
 * used for determining the ranking.
 */
function initScores($teams) {
	$SCORES = array();
<<<<<<< HEAD
	foreach ($teams as $login => $team ) {
		$SCORES[$login]['num_correct'] = 0;
		$SCORES[$login]['total_time']  = $team['penalty'];
		$SCORES[$login]['solve_times'] = array();
		$SCORES[$login]['rank']        = 0;
		$SCORES[$login]['teamname']    = $team['name'];
		$SCORES[$login]['categoryid']  = $team['categoryid'];
		$SCORES[$login]['sortorder']   = $team['sortorder'];
		$SCORES[$login]['affilid']     = $team['affilid'];
		$SCORES[$login]['country']     = $team['country'];
=======
	foreach ($teams as $teamid => $team ) {
		$SCORES[$teamid]['num_correct'] = 0;
		$SCORES[$teamid]['total_time']  = 0;
		$SCORES[$teamid]['solve_times'] = array();
		$SCORES[$teamid]['rank']        = 0;
		$SCORES[$teamid]['teamname']    = $team['name'];
		$SCORES[$teamid]['categoryid']  = $team['categoryid'];
		$SCORES[$teamid]['sortorder']   = $team['sortorder'];
		$SCORES[$teamid]['affilid']     = $team['affilid'];
		$SCORES[$teamid]['country']     = $team['country'];
>>>>>>> 2d2472ce
	}
	return $SCORES;
}

/**
 * Helper function for genScoreBoard.
 *
 * Initialize SUMMARY table.
 */
function initSummary($probs) {
	$SUMMARY = array('num_correct' => 0,
	                 'affils'      => array(),
	                 'countries'   => array(),
	                 'problems'    => array());

	// initialize all problems with data
	foreach( array_keys($probs) as $prob ) {
		if ( !isset($SUMMARY['problems'][$prob]) ) {
			$SUMMARY['problems'][$prob]['num_submissions'] = 0;
			$SUMMARY['problems'][$prob]['num_pending'] = 0;
			$SUMMARY['problems'][$prob]['num_correct'] = 0;
			$SUMMARY['problems'][$prob]['best_time'] = NULL;
			$SUMMARY['problems'][$prob]['best_time_sort'] = array();
		}
	}
	return $SUMMARY;
}

/**
 * Output the general scoreboard based on the cached data in table
 * 'scorecache_{team,jury}'. $myteamid can be passed to highlight a
 * specific row.
 * If this function is called while IS_JURY is defined, the scoreboard
 * will always be current, regardless of the freezetime setting in the
 * contesttable.
 * $static generates output suitable for standalone static html pages,
 * that is without references/links to other parts of the DOMjudge
 * interface.
 * $limitteams is an array of teamid's whose rows will be the only
 * ones displayed. The function still needs the complete scoreboard
 * data or it will not know the rank.
 * if $displayrank is false the first column will not display the
 * team's current rank but a question mark.
 */
function renderScoreBoardTable($cdata, $sdata, $myteamid = null, $static = FALSE,
	$limitteams = null, $displayrank = TRUE, $center = FALSE, $showlegends = TRUE)
{
	// 'unpack' the scoreboard data:
	$scores  = $sdata['scores'];
	$matrix  = $sdata['matrix'];
	$summary = $sdata['summary'];
	$teams   = $sdata['teams'];
	$probs   = $sdata['problems'];
	$categs  = $sdata['categories'];
	unset($sdata);

	// configuration
	$SHOW_AFFILIATIONS = dbconfig_get('show_affiliations', 1);
	$SHOW_PENDING      = dbconfig_get('show_pending', 0);

	echo '<table class="scoreboard' . (IS_JURY ? ' scoreboard_jury' : '') . ($center ? ' center' : '') . "\">\n";

	// output table column groups (for the styles)
	echo '<colgroup><col id="scorerank" />' .
		( $SHOW_AFFILIATIONS ? '<col id="scoreaffil" />' : '' ) .
		'<col id="scoreteamname" /></colgroup><colgroup><col id="scoresolv" />' .
		"<col id=\"scoretotal\" /></colgroup>\n<colgroup>" .
		str_repeat('<col class="scoreprob" />', count($probs)) .
		"</colgroup>\n";

	// column headers
	echo "<thead>\n";
	echo '<tr class="scoreheader">' .
		'<th title="rank" scope="col">' . jurylink(null,'rank') . '</th>' .
		'<th title="team name" scope="col"' .
		( $SHOW_AFFILIATIONS ? ' colspan="2"' : '' ) .
		'>' . jurylink(null, 'team') . '</th>' .
		'<th title="# solved / penalty time" colspan="2" scope="col">' .
		jurylink(null, 'score') . '</th>' . "\n";
	foreach( $probs as $pr ) {
		echo '<th title="problem \'' . htmlspecialchars($pr['name']) . '\'" scope="col">';
<<<<<<< HEAD
		$str = htmlspecialchars($pr['probid']) .
		       ($pr['allow_judge'] ? '':' ¶') .
=======
		$str = htmlspecialchars($pr['shortname']) .
>>>>>>> 2d2472ce
		       (!empty($pr['color']) ? ' <div class="circle" style="background: ' .
			htmlspecialchars($pr['color']) . ';"></div>' : '') ;

		if ( IS_JURY || $pr['hastext']>0 ) {
		     echo '<a href="problem.php?id=' . urlencode($pr['probid']) .
			     '">' . $str . '</a></th>';
		} else {
			echo '<a>' . $str . '</a></th>';
		}
	}
	echo "</tr>\n</thead>\n\n<tbody>\n";

	// print the main scoreboard rows
	$prevsortorder = -1;
	foreach( $scores as $team => $totals ) {
		// skip if we have limitteams and the team is not listed
		if ( !empty($limitteams) && !in_array($team,$limitteams) ) continue;

		// rank, team name, total correct, total time
		echo '<tr';
		if ( $totals['sortorder'] != $prevsortorder ) {
			echo ' class="sortorderswitch"';
			$prevsortorder = $totals['sortorder'];
			$prevteam = null;
		}
		// check whether this is us, otherwise use category colour
		if ( @$myteamid == $team ) {
			echo ' id="scorethisisme"';
			unset($color);
		} else {
			$color = $teams[$team]['color'];
		}
		echo '><td class="scorepl">';
		// Only print rank when score is different from the previous team
		if ( ! $displayrank ) {
			echo jurylink(null,'?');
		} elseif ( !isset($prevteam) || $scores[$prevteam]['rank']!=$totals['rank'] ) {
			echo jurylink(null,$totals['rank']);
		} else {
			echo jurylink(null,'');
		}
		$prevteam = $team;
		echo '</td>';
		if ( $SHOW_AFFILIATIONS ) {
			echo '<td class="scoreaf">';
			if ( isset($teams[$team]['affilid']) ) {
				if ( IS_JURY ) {
					echo '<a href="team_affiliation.php?id=' .
						urlencode($teams[$team]['affilid']) . '">';
				}
				if ( isset($teams[$team]['country']) ) {
					$countryflag = '../images/countries/' .
						urlencode($teams[$team]['country']) . '.png';
					echo ' ';
					if ( is_readable($countryflag) ) {
						echo '<img src="' . $countryflag . '"' .
							' alt="'   . htmlspecialchars($teams[$team]['country']) . '"' .
							' title="' . htmlspecialchars($teams[$team]['country']) . '" />';
					} else {
						echo htmlspecialchars($teams[$team]['country']);
					}
				}
				if ( IS_JURY ) echo '</a>';
			}
			echo '</td>';
		}
		$affilname = '';
		if ( $SHOW_AFFILIATIONS && isset($teams[$team]['affilid']) ) {
				$affilname = htmlspecialchars($teams[$team]['affilname']);
		}
		echo
			'<td class="scoretn"' .
			(!empty($color) ? ' style="background: ' . $color . ';"' : '') .
			(IS_JURY ? ' title="' . htmlspecialchars($team) . '"' : '') . '>' .
			($static ? '' : '<a href="team.php?id=' . urlencode($team) . '">') .
			htmlspecialchars($teams[$team]['name']) . '<br />' .
			'<span class="univ">' . $affilname . '</span>' .
			($static ? '' : '</a>') .
			'</td>';
		echo
			'<td class="scorenc">' . jurylink(null,$totals['num_correct']) . '</td>' .
			'<td class="scorett">' . jurylink(null,$totals['total_time'] ) . '</td>';

		// for each problem
		foreach ( array_keys($probs) as $prob ) {

			echo '<td class=';
			// CSS class for correct/incorrect/neutral results
			if( $matrix[$team][$prob]['is_correct'] ) {
				// The best times for each problem may not have been
				// calculated (if called from putTeamRow()), so we
				// have to suppress an undefined index here.
				echo '"score_correct' .
					( @$summary['problems'][$prob]['best_time_sort'][$totals['sortorder']]
				      ===$matrix[$team][$prob]['time'] ? ' score_first' : '') . '"';
			} elseif ( $matrix[$team][$prob]['num_pending'] > 0 && $SHOW_PENDING ) {
				echo '"score_pending"';
			} elseif ( $matrix[$team][$prob]['num_submissions'] > 0 ) {
				echo '"score_incorrect"';
			} else {
				echo '"score_neutral"';
			}
			// number of submissions for this problem
			$str = $matrix[$team][$prob]['num_submissions'];
			// add pending submissions
			if( $matrix[$team][$prob]['num_pending'] > 0 && $SHOW_PENDING ) {
				$str .= ' + ' . $matrix[$team][$prob]['num_pending'];
			}
			// if correct, print time scored
			if( $matrix[$team][$prob]['is_correct'] ) {
				$str .= '/' . $matrix[$team][$prob]['time'];
			}
			echo '>' . jurylink('team.php?id=' . urlencode($team) .
								'&amp;restrict=probid:' . urlencode($prob),
			                    $str) . '</td>';
		}
		echo "</tr>\n";
	}
	echo "</tbody>\n\n";

	if ( empty($limitteams) ) {
		// print a summaryline
		echo '<tbody><tr id="scoresummary" title="#submitted / #correct">' .
			'<td title="total teams">' .
			jurylink(null,count($matrix)) . '</td>' .
			( $SHOW_AFFILIATIONS ? '<td class="scoreaffil" title="#affiliations / #countries">' .
			  jurylink('team_affiliations.php',count($summary['affils']) . ' / ' .
					   count($summary['countries'])) . '</td>' : '' ) .
			'<td title=" ">' . jurylink(null,'Summary') . '</td>' .
			'<td title="total solved" class="scorenc">' . jurylink(null,$summary['num_correct'])  . '</td><td title=" "></td>';

		foreach( array_keys($probs) as $prob ) {
			$str = $summary['problems'][$prob]['num_submissions'] . '/' .
			       $summary['problems'][$prob]['num_correct'];
			echo '<td>' .
				jurylink('problem.php?id=' . urlencode($prob),$str) .
				'</td>';
		}
		echo "</tr>\n</tbody>\n";
	}

	echo "</table>\n\n";

	if ( $showlegends ) {
		echo "<p><br /><br /></p>\n";

		// only print legend when there's more than one category
		if ( empty($limitteams) && count($categs) > 1 ) {
			echo "<table id=\"categ_legend\" class=\"scoreboard scorelegend" .
			    (IS_JURY ? ' scoreboard_jury' : '') . "\">\n" .
			    "<thead><tr><th scope=\"col\">" .
			    jurylink('team_categories.php','Categories') .
			    "</th></tr></thead>\n<tbody>\n";
			foreach( $categs as $cat ) {
				echo '<tr' . (!empty($cat['color']) ? ' style="background: ' .
				              $cat['color'] . ';"' : '') . '>' .
				    '<td>' .
				    jurylink('team_category.php?id=' . urlencode($cat['categoryid']),
				             htmlspecialchars($cat['name'])) .	"</td></tr>\n";
			}
			echo "</tbody>\n</table>\n&nbsp;\n";
		}

		// print legend of scorecell colors
		$cellcolors = array('first'     => 'Solved first',
		                    'correct'   => 'Solved',
		                    'incorrect' => 'Tried, incorrect',
		                    'pending'   => 'Tried, pending',
		                    'neutral'   => 'Untried');


		echo "<table id=\"cell_legend\" class=\"scoreboard scorelegend" .
		    (IS_JURY ? ' scoreboard_jury' : '') . "\">\n" .
		    "<thead><tr><th scope=\"col\">" . jurylink(null,'Cell colours') .
		    "</th></tr></thead>\n<tbody>\n";
		foreach( $cellcolors as $color => $desc ) {
			if ( $color=='pending' && !dbconfig_get('show_pending', 0) ) continue;
			echo '<tr class="score_' . $color . '">' .
			    '<td>' . jurylink(null, $desc) . "</td></tr>\n";
		}
		echo "</tbody>\n</table>\n\n";
	}

	return;
}

/**
 * Function to output a complete scoreboard.
 * This takes care of outputting the headings, start/endtimes and footer
 * of the scoreboard. It calls genScoreBoard to generate the data and
 * renderScoreBoardTable for displaying the actual table.
 *
 * Arguments:
 * $cdata       current contest data, as from 'getCurContest(TRUE)'
 * $myteamid    set to highlight that teamid in the scoreboard
 * $static      generate a static scoreboard, e.g. for external use
 * $filter      set to TRUE to generate filter options, or pass array
 *              with keys 'affilid', 'country', 'categoryid' pointing
 *              to array of values to filter on these.
 */
function putScoreBoard($cdata, $myteamid = NULL, $static = FALSE, $filter = FALSE)
{
	global $DB, $pagename;

	if ( empty( $cdata ) ) { echo "<p class=\"nodata\">No active contest</p>\n"; return; }

	$fdata = calcFreezeData($cdata);
	$sdata = genScoreBoard($cdata, IS_JURY, $filter);

	// page heading with contestname and start/endtimes
	echo "<h1>Scoreboard " . htmlspecialchars($cdata['contestname']) . "</h1>\n\n";

	if ( $fdata['showfinal'] ) {
		if ( empty($cdata['finalizetime']) ) {
			echo "<h4>preliminary results - not final</h4>\n\n";
		} else {
			echo "<h4>final standings</h4>\n\n";
		}
	} elseif ( ! $fdata['cstarted'] ) {
		echo "<h4>" . printContestStart($cdata) . "</h4>\n\n";
		// Stop here (do not leak problem number, descriptions etc).
		// Alternatively we could only display the list of teams?
		if ( ! IS_JURY ) return;
	} else {
		echo "<h4>starts: " . printtime($cdata['starttime']) .
				" - ends: " . printtime($cdata['endtime']) . "</h4>\n\n";

		if ( $fdata['showfrozen'] ) {
			$timerem = floor((strtotime($cdata['endtime']) -
			                  strtotime($cdata['freezetime']))/60);
			if ( IS_JURY ) {
				echo '<p><em><a href="../public/">The public scoreboard</a> ' .
					"was frozen with $timerem minutes remaining.</em></p>\n";
			} else {
				echo "<p><em>The scoreboard was frozen with $timerem minutes " .
					"remaining - solutions submitted in the last $timerem " .
					"minutes of the contest are still shown as pending.</em></p>\n";
			}
		}
	}

	// The static scoreboard does not support filtering
	if ( $filter!==FALSE && $static!==TRUE ) {

		$categids = $DB->q('KEYVALUETABLE SELECT categoryid, name FROM team_category ' .
				    (IS_JURY ? '' : 'WHERE visible = 1 ' ));
		// show only affilids/countries with visible teams
		$affils = $DB->q('KEYTABLE SELECT affilid AS ARRAYKEY, team_affiliation.name, country
				  FROM team_affiliation
				  JOIN team USING(affilid)
				  WHERE categoryid IN (%As)
				  GROUP BY affilid', array_keys($categids));

		$affilids  = array();
		$countries = array();
		foreach( $affils as $id => $affil ) {
			$affilids[$id]  = $affil['name'];
			$countries[] = $affil['country'];
		}

		$countries = array_unique($countries);
		sort($countries);

		require_once(LIBWWWDIR . '/forms.php');
		?>

<table class="scorefilter">
<tr>
<td><a href="javascript:collapse('filter')"><img src="../images/filter.png" alt="filter&hellip;" title="filter&hellip;" class="picto" /></a></td>
<td><div id="detailfilter">
<?php

		echo addForm($pagename, 'get') .
			( count($affilids) > 1 ? addSelect('affilid[]',    $affilids,  @$filter['affilid'],    TRUE,  8) : "" ) .
			( count($countries)> 1 ? addSelect('country[]',    $countries, @$filter['country'],    FALSE, 8) : "" ) .
			( count($categids) > 1 ? addSelect('categoryid[]', $categids,  @$filter['categoryid'], TRUE,  8) : "" ) .
			addSubmit('filter') . addSubmit('clear', 'clear') .
			addEndForm();
		?>
</div></td></tr>
</table>
<script type="text/javascript">
<!--
collapse("filter");
// -->
</script>
		<?php
	}

	renderScoreBoardTable($cdata,$sdata,$myteamid,$static);

	// last modified date, now if we are the jury, else include the
	// freeze time
	if( ! IS_JURY && $fdata['showfrozen'] ) {
		$lastupdate = printtime($cdata['freezetime'],'%a %d %b %Y %T %Z');
	} else {
		$lastupdate = printtime(now(),'%a %d %b %Y %T %Z');
	}
	echo "<p id=\"lastmod\">Last Update: $lastupdate<br />\n" .
	     "using <a href=\"http://www.domjudge.org/\">DOMjudge</a></p>\n\n";

	return;
}

/**
 * Given an array of contest data, calculates whether the contest
 * has already started ('cstarted'), and if scoreboard is currently
 * frozen ('showfrozen') or final ('showfinal').
 */
function calcFreezeData($cdata)
{
	$fdata = array();

	// Show final scores if contest is over and unfreezetime has been
	// reached, or if contest is over and no freezetime had been set.
	// We can compare $now and the dbfields stringwise.
	$now = now();
	$fdata['showfinal']  = ( !isset($cdata['freezetime']) &&
	                difftime($cdata['endtime'],$now) <= 0 ) ||
	              ( isset($cdata['unfreezetime']) &&
	                difftime($cdata['unfreezetime'], $now) <= 0 );
	// freeze scoreboard if freeze time has been reached and
	// we're not showing the final score yet
	$fdata['showfrozen'] = !$fdata['showfinal'] && isset($cdata['freezetime']) &&
	              difftime($cdata['freezetime'],$now) <= 0;
	// contest is active but has not yet started
	$fdata['cstarted'] = difftime($cdata['starttime'],$now) <= 0;

	return $fdata;
}

/**
 * Output a team row from the scoreboard based on the cached data in
 * table 'scoreboard'.
 */
function putTeamRow($cdata, $teamids) {
	global $DB;

	if ( empty($cdata) ) return;

	$fdata = calcFreezeData($cdata);
	$displayrank = IS_JURY || !$fdata['showfrozen'];
	$cid = $cdata['cid'];

	if ( ! $fdata['cstarted'] ) {
		if ( ! IS_JURY ) {

			global $teamdata;
			echo "<h2 id=\"teamwelcome\">welcome team <span id=\"teamwelcometeam\">" .
				htmlspecialchars($teamdata['name']) . "</span>!</h2>\n\n";
			echo "<h3 id=\"contestnotstarted\">contest is " .
				printContestStart($cdata) . "</h3>\n\n";
		}

		return;
	}

	// For computing team row, use smart trick when only a single team is requested such
	// that we don't need to compute the whole scoreboard.
	// This does not fully populate the summary, so the first correct problem per problem
	// is not computed and hence not shown in the individual team row.
	if ( count($teamids) == 1 ) {
		$teams   = getTeams(array("teams" => $teamids), true);
		$probs   = getProblems($cdata);
		$SCORES  = initScores($teams);
		$SUMMARY = initSummary($probs);

		// Calculate rank, num correct and total time from rank cache
		foreach ($teams as $teamid => $team ) {
			$totals = $DB->q("MAYBETUPLE SELECT correct, totaltime
			                  FROM rankcache_jury
			                  WHERE cid = %i
			                  AND teamid = %i", $cid, $teamid);
			if ( $totals != null ) {
				$SCORES[$teamid]['num_correct'] = $totals['correct'];
				$SCORES[$teamid]['total_time']  = $totals['totaltime'];
			}
			if ($displayrank) $SCORES[$teamid]['rank'] = calcTeamRank($cdata, $teamid, $totals, true);
		}

		// Get values for this team about problems from scoreboard cache
		$MATRIX = array();
		$scoredata = $DB->q("SELECT * FROM scorecache_jury WHERE cid = %i AND teamid IN (%As)", $cid, $teamids);

		// loop all info the scoreboard cache and put it in our own datastructure
		while ( $srow = $scoredata->next() ) {

			// skip this row if the problem is not known by us
			if ( ! array_key_exists ( $srow['probid'], $probs ) ) continue;

			$penalty = calcPenaltyTime( $srow['is_correct'], $srow['submissions'] );

			// fill our matrix with the scores from the database
			$MATRIX[$srow['teamid']][$srow['probid']] = array (
				'is_correct'      => (bool) $srow['is_correct'],
				'num_submissions' => $srow['submissions'],
				'num_pending'     => $srow['pending'],
				'time'            => $srow['totaltime'],
				'penalty'         => $penalty );
		}

		// Fill in empty places in the matrix
		foreach ( array_keys($teams) as $team ) {
			foreach ( array_keys($probs) as $prob ) {
				// provide default scores when nothing submitted for this team,problem yet
				if ( ! isset($MATRIX[$team][$prob]) ) {
					$MATRIX[$team][$prob] = array(
						'is_correct'      => FALSE,
						'num_submissions' => 0,
						'num_pending'     => 0,
						'time'            => 0,
						'penalty'         => 0);
				}
			}
		}

		// Combine into data as genScoreBoard returns it
		$sdata = array( 'matrix'     => $MATRIX,
		                'scores'     => $SCORES,
		                'summary'    => $SUMMARY,
		                'teams'      => $teams,
		                'problems'   => $probs,
		                'categories' => null );
	}
	else {
		// Otherwise, calculate scoreboard as jury to display non-visible teams
		$sdata = genScoreBoard($cdata, TRUE);
	}

	// Render the row based on this info
	$myteamid = null;
	$static = FALSE;

	if ( ! IS_JURY ) echo "<div id=\"teamscoresummary\">\n";
	renderScoreBoardTable($cdata,$sdata,$myteamid,$static,
	                      $teamids,$displayrank,TRUE,FALSE);
	if ( ! IS_JURY ) echo "</div>\n\n";

	return;
}

/**
 * Calculate the rank for a single team based on the cache tables
 */
function calcTeamRank($cdata, $teamid, $teamtotals, $jury = FALSE) {

	global $DB;

	if ( empty($cdata) ) return;

	$fdata = calcFreezeData($cdata);
	$cid = $cdata['cid'];

	// Use jury scoreboard when jury or final scoreboard should be displayed
	$tblname = $jury || $fdata['showfinal'] ? 'jury' : 'public';

	$correct   = (isset($teamtotals['correct'])   ? $teamtotals['correct']   : 0);
	$totaltime = (isset($teamtotals['totaltime']) ? $teamtotals['totaltime'] : 0);

	$sortorder = $DB->q('VALUE SELECT sortorder
	      FROM team_category
	      LEFT JOIN team ON (team_category.categoryid = team.categoryid)
	      WHERE teamid = %i', $teamid);

	// Number of teams that definitely ranked higher
	$better = $DB->q("VALUE SELECT COUNT(team.teamid)
	     FROM rankcache_$tblname AS rc
	     LEFT JOIN team
	          ON (team.teamid = rc.teamid)
	     LEFT JOIN team_category
	          ON (team_category.categoryid = team.categoryid)
	     WHERE cid = %i
	     AND sortorder = %i
	     AND enabled = 1
	     AND (correct > %i OR (correct = %i AND totaltime < %i))",
	     $cid, $sortorder, $correct, $correct, $totaltime);
	$rank = $better + 1;

	// Resolve ties based on latest correct, only necessary when we actually
	// solved at least one problem, so this list should usually be short
	if ( $correct > 0 ) {
		$tied = $DB->q("COLUMN SELECT team.teamid
		       FROM rankcache_$tblname AS rc
		       LEFT JOIN team
		            ON (team.teamid = rc.teamid)
		       LEFT JOIN team_category
		            ON (team_category.categoryid = team.categoryid)
		       WHERE cid = %i
		       AND sortorder = %i
		       AND enabled = 1
		       AND correct = %i
		       AND totaltime = %i",
		       $cid, $sortorder, $correct, $totaltime);

		// All teams that are tied for this position, in most cases this will
		// only be the team we are finding the rank for, only retrieve rest of
		// the data when there are actual ties
		if ( count($tied) > 1 ) {
			// initialize teamdata for each team
			$teamdata = array();
			foreach ( $tied as $tiedid ) {
				$teamdata[$tiedid]['solve_times'] = array();
			}

			// Get submission times for each of the teams
			$scoredata = $DB->q("SELECT teamid, totaltime
			                     FROM scorecache_$tblname AS sc
			                     LEFT JOIN problem
			                          ON (sc.probid = problem.probid)
			                     WHERE sc.cid = %i
			                     AND is_correct = 1
			                     AND allow_submit = 1
			                     AND teamid IN (%Ai)", $cid, $tied);
			while ( $srow = $scoredata->next() ) {
				$teamdata[$srow['teamid']]['solve_times'][] = $srow['totaltime'];
			}

			// Now check for each team if it is ranked higher than $teamid
			foreach ( $tied as $tiedid ) {
				if ( $tiedid == $teamid ) continue;
				if ( tiebreaker($teamdata[$tiedid], $teamdata[$teamid]) < 0)
					$rank++;
			}
		}
	}

	return $rank;
}

/**
 * Generate scoreboard links for jury only.
 */
function jurylink($target, $content) {

	$res = "";
	if ( IS_JURY ) {
		$res .= '<a' . (isset($target) ? ' href="' . $target . '"' : '' ) . '>';
	}
	$res .= $content;
	if ( IS_JURY ) $res .= '</a>';

	return $res;
}

/**
 * Print contest start time
 */
function printContestStart($cdata)
{
	$res = "scheduled to start ";
	if ( printtime(now(),'%Y%m%d') == printtime($cdata['starttime'],'%Y%m%d') ) {
		// Today
		$res .= "at " . printtime($cdata['starttime']);
	} else {
		// Print full date
		$res .= "on " . printtime($cdata['starttime'],'%a %d %b %Y %T %Z');
	}
	return $res;
}

/**
 * Main score comparison function, called from the 'cmp' wrapper
 * below. Scores two arrays, $a and $b, based on the following
 * criteria:
 * - highest number of correct solutions;
 * - least amount of total time spent on these solutions;
 * - the tie-breaker function below
 */
function cmpscore($a, $b) {
	// more correct than someone else means higher rank
	if ( $a['num_correct'] != $b['num_correct'] ) {
		return $a['num_correct'] > $b['num_correct'] ? -1 : 1;
	}
	// else, less time spent means higher rank
	if ( $a['total_time'] != $b['total_time'] ) {
		return $a['total_time'] < $b['total_time'] ? -1 : 1;
	}
	// else tie-breaker rule
	return tiebreaker($a, $b);
}

/**
 * Tie-breaker comparison function, called from the 'cmpscore' function
 * above. Scores two arrays, $a and $b, based on the following criterion:
 * - fastest submission time for latest correct problem, when times
 *   are equal, compare one-to-latest, etc...
 */
function tiebreaker($a, $b) {
	$atimes = $a['solve_times'];
	$btimes = $b['solve_times'];
	rsort($atimes);
	rsort($btimes);
	for($i = 0; $i < count($atimes); $i++) {
		if ( $atimes[$i] != $btimes[$i] ) return $atimes[$i] < $btimes[$i] ? -1 : 1;
	}
	return 0;
}

/**
 * Scoreboard sorting function. Given two arrays with team information
 * $a and $b, decides on how to order these. It uses the following
 * criteria:
 * - First, use the sortorder override from the team_category table
 *   (e.g. score regular contestants always over spectators);
 * - Then, use the cmpscore function to determine the actual ordering
 *   based on number of problems solved and the time it took;
 * - If still equal, order on team name alphabetically.
 */
function cmp($a, $b) {
	// first order by our predefined sortorder based on category
	if ( $a['sortorder'] != $b['sortorder'] ) {
		return $a['sortorder'] < $b['sortorder'] ? -1 : 1;
	}
	// then compare scores
	$scorecmp = cmpscore($a, $b);
	if ( $scorecmp != 0 ) return $scorecmp;
	// else, order by teamname alphabetically
	if ( $a['teamname'] != $b['teamname'] ) {
		return strcasecmp($a['teamname'],$b['teamname']);
	}
	// undecided, should never happen in practice
	return 0;
}<|MERGE_RESOLUTION|>--- conflicted
+++ resolved
@@ -170,11 +170,9 @@
 	global $DB;
 
 	return $DB->q('KEYTABLE SELECT probid AS ARRAYKEY,
-<<<<<<< HEAD
-	               probid, name, color, allow_judge, LENGTH(problemtext) AS hastext FROM problem
-=======
-	               probid, shortname, name, color, LENGTH(problemtext) AS hastext FROM problem
->>>>>>> 2d2472ce
+	               probid, shortname, name, color, allow_judge,
+	               LENGTH(problemtext) AS hastext
+	               FROM problem
 	               WHERE cid = %i AND allow_submit = 1
 	               ORDER BY probid', $cdata['cid']);
 }
@@ -187,16 +185,10 @@
 function getTeams($filter, $jury) {
 	global $DB;
 
-<<<<<<< HEAD
-	return $DB->q('KEYTABLE SELECT login AS ARRAYKEY, login, team.name,
+	return $DB->q('KEYTABLE SELECT teamid AS ARRAYKEY, teamid, team.name,
 	                 team.categoryid, team.affilid, penalty, sortorder,
 	                 country, color, team_affiliation.name AS affilname,
 	                 externalid
-=======
-	return $DB->q('KEYTABLE SELECT teamid AS ARRAYKEY, teamid, team.name,
-	                 team.categoryid, team.affilid, sortorder,
-	                 country, color, team_affiliation.name AS affilname
->>>>>>> 2d2472ce
 	                 FROM team
 	                 LEFT JOIN team_category
 	                        ON (team_category.categoryid = team.categoryid)
@@ -207,14 +199,8 @@
 	                (isset($filter['affilid']) ? ' AND team.affilid IN (%As) ' : ' %_') .
 	                (isset($filter['country']) ? ' AND country IN (%As) ' : ' %_') .
 	                (isset($filter['categoryid']) ? ' AND team.categoryid IN (%As) ' : ' %_') .
-<<<<<<< HEAD
-	                (isset($filter['teams']) ? ' AND login IN (%As) ' : ' %_'),
-	                @$filter['affilid'], @$filter['country'], @$filter['categoryid'],
-	                @$filter['teams']);
-=======
 	                (isset($filter['teams']) ? ' AND teamid IN (%Ai) ' : ' %_'),
 	                @$filter['affilid'], @$filter['country'], @$filter['categoryid'], @$filter['teams']);
->>>>>>> 2d2472ce
 }
 
 /**
@@ -239,21 +225,9 @@
  */
 function initScores($teams) {
 	$SCORES = array();
-<<<<<<< HEAD
-	foreach ($teams as $login => $team ) {
-		$SCORES[$login]['num_correct'] = 0;
-		$SCORES[$login]['total_time']  = $team['penalty'];
-		$SCORES[$login]['solve_times'] = array();
-		$SCORES[$login]['rank']        = 0;
-		$SCORES[$login]['teamname']    = $team['name'];
-		$SCORES[$login]['categoryid']  = $team['categoryid'];
-		$SCORES[$login]['sortorder']   = $team['sortorder'];
-		$SCORES[$login]['affilid']     = $team['affilid'];
-		$SCORES[$login]['country']     = $team['country'];
-=======
 	foreach ($teams as $teamid => $team ) {
 		$SCORES[$teamid]['num_correct'] = 0;
-		$SCORES[$teamid]['total_time']  = 0;
+		$SCORES[$teamid]['total_time']  = $team['penalty'];
 		$SCORES[$teamid]['solve_times'] = array();
 		$SCORES[$teamid]['rank']        = 0;
 		$SCORES[$teamid]['teamname']    = $team['name'];
@@ -261,7 +235,6 @@
 		$SCORES[$teamid]['sortorder']   = $team['sortorder'];
 		$SCORES[$teamid]['affilid']     = $team['affilid'];
 		$SCORES[$teamid]['country']     = $team['country'];
->>>>>>> 2d2472ce
 	}
 	return $SCORES;
 }
@@ -343,12 +316,8 @@
 		jurylink(null, 'score') . '</th>' . "\n";
 	foreach( $probs as $pr ) {
 		echo '<th title="problem \'' . htmlspecialchars($pr['name']) . '\'" scope="col">';
-<<<<<<< HEAD
-		$str = htmlspecialchars($pr['probid']) .
+		$str = htmlspecialchars($pr['shortname']) .
 		       ($pr['allow_judge'] ? '':' ¶') .
-=======
-		$str = htmlspecialchars($pr['shortname']) .
->>>>>>> 2d2472ce
 		       (!empty($pr['color']) ? ' <div class="circle" style="background: ' .
 			htmlspecialchars($pr['color']) . ';"></div>' : '') ;
 
