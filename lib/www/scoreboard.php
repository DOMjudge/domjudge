<?php

/**
 * Functions for calculating the scoreboard.
 *
 * Part of the DOMjudge Programming Contest Jury System and licenced
 * under the GNU GPL. See README and COPYING for details.
 */


/**
 * The calcScoreRow is in lib/lib.misc.php because it's used by other
 * parts of the system aswell.
 */
require_once(LIBDIR . '/lib.misc.php');

/**
 * Generate scoreboard data based on the cached data in table
 * 'scorecache'. If the function is called while $jury set to true,
 * the scoreboard will always be current, regardless of the freezetime
 * setting in the contest table.
 *
 * The $filter argument may contain subarrays 'affilid', 'country',
 * 'categoryid' of values to filter on these.
 *
 * This function returns an array (scores, summary, matrix)
 * containing the following:
 *
 * scores[teamid](num_points, total_time, solve_times[], rank,
 *               teamname, categoryid, sortorder, country, affilid)
 *
 * matrix[teamid][probid](is_correct, num_submissions, num_pending, time, penalty)
 *
 * summary(num_points, total_time, affils[affilid], countries[country], problems[probid]
 *    probid(num_submissions, num_pending, num_correct, best_time_sort[sortorder] )
 */
function genScoreBoard($cdata, $jury = FALSE, $filter = NULL) {

	global $DB;

	$cid = $cdata['cid'];

	$fdata = calcFreezeData($cdata);

	// Don't leak information before start of contest
	if ( ! $fdata['started'] && ! $jury ) return;

	// get the teams, problems and categories
	$teams = getTeams($filter, $jury, $cdata);
	$probs = getProblems($cdata);
	$categs = getCategories($jury);

	// initialize the arrays we'll build from the data
	$MATRIX = array();
	$SUMMARY = initSummary($probs);
	$SCORES = initScores($teams);

	// The scorecache for the jury is always up to date, for public might be frozen.
	if ( $jury || $fdata['showfinal'] ) {
		$variant = 'restricted';
	} else {
		$variant = 'public';
	}

	// Get all stuff from the cached table from this contest
	$query = "SELECT points,
	          teamid, probid,
	          submissions_$variant AS submissions,
	          pending_$variant AS pending,
	          solvetime_$variant AS solvetime,
	          is_correct_$variant AS is_correct
	          FROM scorecache JOIN contestproblem USING(probid,cid) WHERE cid = %i";
	$scoredata = $DB->q($query, $cid);

	// loop all info the scoreboard cache and put it in our own datastructure
	while ( $srow = $scoredata->next() ) {

		// skip this row if the team or problem is not known by us
		if ( ! array_key_exists ( $srow['teamid'], $teams ) ||
		     ! array_key_exists ( $srow['probid'], $probs ) ) continue;

		$penalty = calcPenaltyTime( $srow['is_correct'], $srow['submissions'] );

		// fill our matrix with the scores from the database
		$MATRIX[$srow['teamid']][$srow['probid']] = array (
			'is_correct'      => (bool) $srow['is_correct'],
			'num_submissions' => $srow['submissions'],
			'num_pending'     => $srow['pending'],
			'time'            => $srow['solvetime'],
			'penalty'         => $penalty );

		// calculate totals for this team
		if ( $srow['is_correct'] ) {
			$SCORES[$srow['teamid']]['num_points'] += $srow['points'];
			$SCORES[$srow['teamid']]['solve_times'][] = scoretime($srow['solvetime']);
			$SCORES[$srow['teamid']]['total_time'] += scoretime($srow['solvetime']) + $penalty;
		}
	}

	// sort the array using our custom comparison function
	uasort($SCORES, 'cmp');

	// loop over all teams to calculate ranks and totals
	$prevsortorder = -1;
	foreach( $SCORES as $team => $totals ) {

		// rank, team name, total correct, total time
		if ( $totals['sortorder'] != $prevsortorder ) {
			$prevsortorder = $totals['sortorder'];
			$rank = 0; // reset team position on switch to different category
			$prevteam = null;
		}
		$rank++;
		// Use previous' team rank when scores are equal
		if ( isset($prevteam) && cmpscore($SCORES[$prevteam], $totals)==0 ) {
			$SCORES[$team]['rank'] = $SCORES[$prevteam]['rank'];
		} else {
			$SCORES[$team]['rank'] = $rank;
		}
		$prevteam = $team;

		// keep summary statistics for the bottom row of our table
		// The num_points summary is useful only if they're all 1-point problems.
		$SUMMARY['num_points'] += $totals['num_points'];
		if ( ! empty($teams[$team]['affilid']) ) @$SUMMARY['affils'][$totals['affilid']]++;
		if ( ! empty($teams[$team]['country']) ) @$SUMMARY['countries'][$totals['country']]++;

		// for each problem
		foreach ( array_keys($probs) as $prob ) {

			// provide default scores when nothing submitted for this team,problem yet
			if ( ! isset ( $MATRIX[$team][$prob] ) ) {
				$MATRIX[$team][$prob] = array('num_submissions' => 0, 'num_pending' => 0,
				                              'is_correct' => false, 'time' => 0, 'penalty' => 0);
			}
			$pdata = $MATRIX[$team][$prob];
			$psum = &$SUMMARY['problems'][$prob];

			// update summary data for the bottom row
			@$psum['num_submissions'] += $pdata['num_submissions'];
			@$psum['num_pending'] += $pdata['num_pending'];
			@$psum['num_correct'] += ($pdata['is_correct'] ? 1 : 0);

			if ( $pdata['is_correct'] ) {
				// store per sortorder the first solve time
				if ( !isset($psum['best_time_sort'][$totals['sortorder']]) ||
				     $pdata['time']<$psum['best_time_sort'][$totals['sortorder']] ) {
					@$psum['best_time_sort'][$totals['sortorder']] = $pdata['time'];
				}
			}
		}
	}

	return array( 'matrix'     => $MATRIX,
	              'scores'     => $SCORES,
	              'summary'    => $SUMMARY,
	              'teams'      => $teams,
	              'problems'   => $probs,
	              'categories' => $categs );
}

/**
 * Helper function for genScoreBoard.
 *
 * Return the problems for a given contest.
 */
function getProblems($cdata) {
	global $DB;

	return $DB->q('KEYTABLE SELECT probid AS ARRAYKEY, probid, points, shortname,
	               name, color, LENGTH(problemtext) AS hastext
	               FROM problem
	               INNER JOIN contestproblem USING (probid)
	               WHERE cid = %i AND allow_submit = 1
	               ORDER BY shortname', $cdata['cid']);
}

/**
 * Helper function for genScoreBoard.
 *
 * Return all teams of current contest, possibly filtered.
 */
function getTeams($filter, $jury, $cdata) {
	global $DB;

	return $DB->q('KEYTABLE SELECT team.teamid AS ARRAYKEY, team.teamid, team.externalid,
	               team.name, team.categoryid, team.affilid, penalty, sortorder,
	               country, color, team_affiliation.name AS affilname
	               FROM team
	               INNER JOIN contest ON (contest.cid = %i)
	               LEFT JOIN contestteam ct USING (teamid, cid)
	               LEFT JOIN team_category USING (categoryid)
	               LEFT JOIN team_affiliation USING (affilid)
	               WHERE team.enabled = 1 AND (ct.teamid IS NOT NULL OR contest.public = 1)' .
	              ( $jury ? '' : ' AND visible = 1' ) .
	              (isset($filter['affilid']) ? ' AND team.affilid IN (%As) ' : ' %_') .
	              (isset($filter['country']) ? ' AND country IN (%As) ' : ' %_') .
	              (isset($filter['categoryid']) ? ' AND team.categoryid IN (%As) ' : ' %_') .
	              (isset($filter['teams']) ? ' AND team.teamid IN (%Ai) ' : ' %_'),
	              $cdata['cid'], @$filter['affilid'], @$filter['country'],
	              @$filter['categoryid'], @$filter['teams']);
}

/**
 * Helper function for genScoreBoard.
 *
 * Get all team categories.
 */
function getCategories($jury) {
	global $DB;

	return $DB->q('KEYTABLE SELECT categoryid AS ARRAYKEY,
	               categoryid, name, color FROM team_category ' .
	              ($jury ? '' : 'WHERE visible = 1 ' ) .
	              'ORDER BY sortorder,name,categoryid');
}

/**
 * Helper function for genScoreBoard.
 *
 * Initialize SCORES table contains the totals for each team which are
 * used for determining the ranking.
 */
function initScores($teams) {
	$SCORES = array();
	foreach ($teams as $teamid => $team ) {
		$SCORES[$teamid]['num_points']  = 0;
		$SCORES[$teamid]['total_time']  = $team['penalty'];
		$SCORES[$teamid]['solve_times'] = array();
		$SCORES[$teamid]['rank']        = 0;
		$SCORES[$teamid]['teamname']    = $team['name'];
		$SCORES[$teamid]['categoryid']  = $team['categoryid'];
		$SCORES[$teamid]['sortorder']   = $team['sortorder'];
		$SCORES[$teamid]['affilid']     = $team['affilid'];
		$SCORES[$teamid]['country']     = $team['country'];
	}
	return $SCORES;
}

/**
 * Helper function for genScoreBoard.
 *
 * Initialize SUMMARY table.
 */
function initSummary($probs) {
	$SUMMARY = array('num_points' => 0,
	                 'affils'      => array(),
	                 'countries'   => array(),
	                 'problems'    => array());

	// initialize all problems with data
	foreach( array_keys($probs) as $prob ) {
		if ( !isset($SUMMARY['problems'][$prob]) ) {
			$SUMMARY['problems'][$prob]['num_submissions'] = 0;
			$SUMMARY['problems'][$prob]['num_pending'] = 0;
			$SUMMARY['problems'][$prob]['num_correct'] = 0;
			$SUMMARY['problems'][$prob]['best_time_sort'] = array();
		}
	}
	return $SUMMARY;
}

/**
 * Output the general scoreboard based on the cached data in table
 * 'scorecache'. $myteamid can be passed to highlight a
 * specific row.
 * If this function is called while IS_JURY is defined, the scoreboard
 * will always be current, regardless of the freezetime setting in the
 * contesttable.
 * $static generates output suitable for standalone static html pages,
 * that is without references/links to other parts of the DOMjudge
 * interface.
 * $limitteams is an array of teamid's whose rows will be the only
 * ones displayed. The function still needs the complete scoreboard
 * data or it will not know the rank.
 * if $displayrank is false the first column will not display the
 * team's current rank but a question mark.
 */
function renderScoreBoardTable($sdata, $myteamid = null, $static = FALSE,
	$limitteams = null, $displayrank = TRUE, $center = FALSE, $showlegends = TRUE)
{
	// 'unpack' the scoreboard data:
	$scores  = $sdata['scores'];
	$matrix  = $sdata['matrix'];
	$summary = $sdata['summary'];
	$teams   = $sdata['teams'];
	$probs   = $sdata['problems'];
	$categs  = $sdata['categories'];
	unset($sdata);

	// configuration
	$SHOW_AFFILIATIONS = dbconfig_get('show_affiliations', 1);
	$SHOW_PENDING      = dbconfig_get('show_pending', 0);

	// Do not show points if they are all 1
	$showpoints = FALSE;
	foreach( $probs as $pr ) {
		if ($pr['points'] != 1) {
			$showpoints = TRUE;
			break;
		}
	}
	echo '<table class="scoreboard' . (IS_JURY ? ' scoreboard_jury' : '') . ($center ? ' center' : '') . "\">\n";

	// output table column groups (for the styles)
	echo '<colgroup><col id="scorerank" />' .
		( $SHOW_AFFILIATIONS ? '<col id="scoreaffil" />' : '' ) .
		'<col id="scoreteamname" /></colgroup><colgroup><col id="scoresolv" />' .
		"<col id=\"scoretotal\" /></colgroup>\n<colgroup>" .
		( IS_JURY || dbconfig_get('show_teams_submissions', 1) ?
		  str_repeat('<col class="scoreprob" />', count($probs)) : '' ) .
		"</colgroup>\n";

	// column headers
	echo "<thead>\n";
	echo '<tr class="scoreheader">' .
		'<th title="rank" scope="col">' . jurylink(null,'rank') . '</th>' .
		'<th title="team name" scope="col"' .
		( $SHOW_AFFILIATIONS ? ' colspan="2"' : '' ) .
		'>' . jurylink(null, 'team') . '</th>' .
		'<th title="# solved / penalty time" colspan="2" scope="col">' .
		jurylink(null, 'score') . '</th>' . "\n";
	// Display the per-problem column headers if the display is
	// for the jury or if the per-problem information is being
	// displayed to the contestants and the public.
	if (IS_JURY || dbconfig_get('show_teams_submissions', 1)) {
		foreach( $probs as $pr ) {
			echo '<th title="problem \'' . specialchars($pr['name']) . '\'" scope="col">';
			$str = specialchars($pr['shortname']) .
			       (!empty($pr['color']) ? ' <div class="circle" style="background: ' .
			       specialchars($pr['color']) . ';"></div>' : '') ;

			if ( !$static && (IS_JURY || $pr['hastext']>0) ) {
				echo '<a href="problem.php?id=' . urlencode($pr['probid']) .
				     '">' . $str . '</a>';
			} else {
				echo '<a>' . $str . '</a>';
			}
			if ($showpoints) {
				$points = $pr['points'];
				$pts = ( $points == 1 ? '1 point' : "$points points" );
				echo "<span class='problempoints'>[$pts]</span>";
			}
			echo '</th>';
		}
	}
	echo "</tr>\n</thead>\n\n<tbody>\n";

	// print the main scoreboard rows
	$prevsortorder = -1;
	foreach( $scores as $team => $totals ) {
		// skip if we have limitteams and the team is not listed
		if ( !empty($limitteams) && !in_array($team,$limitteams) ) continue;

		// rank, team name, total points, total time
		echo '<tr';
		$classes = array();
		if ( $totals['sortorder'] != $prevsortorder ) {
			$classes[] = "sortorderswitch";
			$prevsortorder = $totals['sortorder'];
			$prevteam = null;
		}
		// check whether this is us, otherwise use category colour
		if ( @$myteamid == $team ) {
			$classes[] = "scorethisisme";
			unset($color);
		} else {
			$color = $teams[$team]['color'];
		}
		if ( count($classes)>0 ) {
			echo ' class="' . implode(' ', $classes) . '"';
		}
		echo ' id="team:' . $teams[$team]['teamid'] . '"';
		echo '><td class="scorepl">';
		// Only print rank when score is different from the previous team
		if ( ! $displayrank ) {
			echo jurylink(null,'?');
		} elseif ( !isset($prevteam) || $scores[$prevteam]['rank']!=$totals['rank'] ) {
			echo jurylink(null,$totals['rank']);
		} else {
			echo jurylink(null,'');
		}
		$prevteam = $team;
		echo '</td>';
		if ( $SHOW_AFFILIATIONS ) {
			echo '<td class="scoreaf">';
			if ( isset($teams[$team]['affilid']) ) {
				if ( IS_JURY ) {
					echo '<a href="team_affiliation.php?id=' .
						urlencode($teams[$team]['affilid']) . '">';
				}
				if ( isset($teams[$team]['country']) ) {
					$countryflag = 'images/countries/' .
						urlencode($teams[$team]['country']) . '.png';
					echo ' ';
					if ( is_readable(WEBAPPDIR.'/web/'.$countryflag) ) {
						echo '<img src="../' . $countryflag . '"' .
							' alt="'   . specialchars($teams[$team]['country']) . '"' .
							' title="' . specialchars($teams[$team]['country']) . '" />';
					} else {
						echo specialchars($teams[$team]['country']);
					}
				}
				if ( IS_JURY ) echo '</a>';
			}
			echo '</td>';
		}
		$affilname = '';
		if ( $SHOW_AFFILIATIONS && isset($teams[$team]['affilid']) ) {
				$affilname = specialchars($teams[$team]['affilname']);
		}
		echo
			'<td class="scoretn"' .
			(!empty($color) ? ' style="background: ' . $color . ';"' : '') .
			(IS_JURY ? ' title="' . specialchars($team) . '"' : '') . '>' .
			($static ? '' : '<a href="team.php?id=' . urlencode($team) . '">') .
			specialchars($teams[$team]['name']) .
			($SHOW_AFFILIATIONS ? '<br /><span class="univ">' . $affilname .
			 '</span>' : '') .
			($static ? '' : '</a>') .
			'</td>';
		$totalTime = $totals['total_time'];
		if ( dbconfig_get('score_in_seconds', 0) ) {
			$totalTime = printtimerel($totalTime);
		}
		echo
			'<td class="scorenc">' . jurylink(null,$totals['num_points']) . '</td>' .
			'<td class="scorett">' . jurylink(null, $totalTime) . '</td>';

		// For each problem, display specific information if the
		// display is for the jury or if the per-problem information
		// is to be displayed to contestants and the public.
		if (IS_JURY || dbconfig_get('show_teams_submissions', 1)) {
			foreach ( array_keys($probs) as $prob ) {

				echo '<td class=';
				// CSS class for correct/incorrect/neutral results
				if( $matrix[$team][$prob]['is_correct'] ) {
					echo '"score_correct' .
					     ( first_solved($matrix[$team][$prob]['time'],
					     @$summary['problems'][$prob]['best_time_sort'][$totals['sortorder']]) ?
					     ' score_first' : '') . '"';
				} elseif ( $matrix[$team][$prob]['num_pending'] > 0 && $SHOW_PENDING ) {
					echo '"score_pending"';
				} elseif ( $matrix[$team][$prob]['num_submissions'] > 0 ) {
					echo '"score_incorrect"';
				} else {
					echo '"score_neutral"';
				}
				// number of submissions for this problem
				$str = $matrix[$team][$prob]['num_submissions'];
				// add pending submissions
				if( $matrix[$team][$prob]['num_pending'] > 0 && $SHOW_PENDING ) {
					$str .= ' + ' . $matrix[$team][$prob]['num_pending'];
				}
				// If correct, print time scored. The format will vary
				// depending on the scoreboard resolution setting.
				if( $matrix[$team][$prob]['is_correct'] ) {
					if ( dbconfig_get('score_in_seconds', 0) ) {
						$str .= ' (' . printtimerel(scoretime($matrix[$team][$prob]['time']));
						// Display penalty time.
						if ($matrix[$team][$prob]['num_submissions'] > 1) {
							$str .= ' + ' . printtimerel(calcPenaltyTime(TRUE, $matrix[$team][$prob]['num_submissions']));
						}
						$str .= ')';
					} else {
						$str .= '/' . scoretime($matrix[$team][$prob]['time']);
					}
				}
				echo '>' . jurylink('team.php?id=' . urlencode($team) .
				                    '&amp;restrict=probid:' . urlencode($prob),
				                    $str) . '</td>';
			}
		}
		echo "</tr>\n";
	}
	echo "</tbody>\n\n";

	if ( empty($limitteams) ) {
		// print a summaryline. Exclude the "total solved" cell if using
		// perproblem points as it's actually total points and not useful
		if (!$showpoints) {
			$totalCell = '<td title="total solved" class="scorenc">' .
			             jurylink(null,$summary['num_points'])  . '</td>';
		} else {
			$totalCell = '<td class="scorenc" title=" "></td>';  // Empty
		}
		// Print the summary line details only if the display
		// is for the jury or the per-problem information is
		// being shown to contestants and the public.
		if (IS_JURY || dbconfig_get('show_teams_submissions', 1)) {
			echo '<tbody><tr id="scoresummary" title="#submitted / #correct">' .
			     '<td title="total teams">' .
			     jurylink(null,count($matrix)) . '</td>' .
			     ( $SHOW_AFFILIATIONS ? '<td class="scoreaffil" title="#affiliations / #countries">' .
			       jurylink('team_affiliations.php',count($summary['affils']) . ' / ' .
			       count($summary['countries'])) . '</td>' : '' ) .
			     '<td title=" ">' . jurylink(null,'Summary') . '</td>' .
			     $totalCell . '<td title=" "></td>';

			foreach( array_keys($probs) as $prob ) {
				$str = $summary['problems'][$prob]['num_submissions'] . '/' .
				       $summary['problems'][$prob]['num_correct'];
				echo '<td>' .
				     jurylink('problem.php?id=' . urlencode($prob),$str) .
				     '</td>';
			}
			echo "</tr>\n</tbody>\n";
		}
	}

	echo "</table>\n\n";

	if ( $showlegends ) {
		echo "<p><br /><br /></p>\n";

		// only print legend when there's more than one category
		if ( empty($limitteams) && count($categs) > 1 ) {
			echo "<table id=\"categ_legend\" class=\"scoreboard scorelegend" .
			    (IS_JURY ? ' scoreboard_jury' : '') . "\">\n" .
			    "<thead><tr><th scope=\"col\">" .
			    jurylink('team_categories.php','Categories') .
			    "</th></tr></thead>\n<tbody>\n";
			foreach( $categs as $cat ) {
				echo '<tr' . (!empty($cat['color']) ? ' style="background: ' .
				              $cat['color'] . ';"' : '') . '>' .
				    '<td>' .
				    jurylink('team_category.php?id=' . urlencode($cat['categoryid']),
				             specialchars($cat['name'])) .	"</td></tr>\n";
			}
			echo "</tbody>\n</table>\n&nbsp;\n";
		}

		// Print legend of scorecell colors if per-problem
		// information is being shown.
		if (IS_JURY || dbconfig_get('show_teams_submissions', 1)) {
			$cellcolors = array('first'     => 'Solved first',
			                    'correct'   => 'Solved',
			                    'incorrect' => 'Tried, incorrect',
			                    'pending'   => 'Tried, pending',
			                    'neutral'   => 'Untried');

			echo "<table id=\"cell_legend\" class=\"scoreboard scorelegend" .
			     (IS_JURY ? ' scoreboard_jury' : '') . "\">\n" .
			     "<thead><tr><th scope=\"col\">" . jurylink(null,'Cell colours') .
			     "</th></tr></thead>\n<tbody>\n";
			foreach( $cellcolors as $color => $desc ) {
				if ( $color=='pending' && !dbconfig_get('show_pending', 0) ) continue;
				echo '<tr class="score_' . $color . '">' .
				     '<td>' . jurylink(null, $desc) . "</td></tr>\n";
			}
			echo "</tbody>\n</table>\n\n";
		}
	}

	return;
}

/**
 * Function to output a complete scoreboard.
 * This takes care of outputting the headings, start/endtimes and footer
 * of the scoreboard. It calls genScoreBoard to generate the data and
 * renderScoreBoardTable for displaying the actual table.
 *
 * Arguments:
 * $cdata       current contest data, as from an index in 'getCurContests(TRUE)'
 * $myteamid    set to highlight that teamid in the scoreboard
 * $static      generate a static scoreboard, e.g. for external use
 * $filter      set to TRUE to generate filter options, or pass array
 *              with keys 'affilid', 'country', 'categoryid' pointing
 *              to array of values to filter on these.
 * $sdata       if not NULL, use this as scoreboard data instead of fetching it locally
 */
function putScoreBoard($cdata, $myteamid = NULL, $static = FALSE, $filter = FALSE, $sdata = NULL)
{
	global $DB, $pagename;

	if ( empty( $cdata ) ) { echo "<p class=\"nodata\">No active contest</p>\n"; return; }

	$fdata = calcFreezeData($cdata);
	if ( $sdata === NULL ) {
		$sdata = genScoreBoard($cdata, IS_JURY, $filter);
	}

	// page heading with contestname and start/endtimes
	echo "<h1>Scoreboard " . specialchars($cdata['name']) . "</h1>\n\n";

	if ( $fdata['showfinal'] ) {
<<<<<<< HEAD
		if ( empty($cdata['finalizetime']) ) {
			echo "<h4>preliminary results - not final</h4>\n\n";
		} else {
			echo "<h4>final standings</h4>\n\n";
		}
	} elseif ( ! $fdata['cstarted'] ) {
=======
		echo "<h4>final standings</h4>\n\n";
	} elseif ( ! $fdata['started'] ) {
>>>>>>> ebf896f7
		echo "<h4>" . printContestStart($cdata) . "</h4>\n\n";
		// Stop here (do not leak problem number, descriptions etc).
		// Alternatively we could only display the list of teams?
		if ( ! IS_JURY ) return;
	} else {
		echo "<h4>starts: " . printtime($cdata['starttime']) .
				" - ends: " . printtime($cdata['endtime']) . "</h4>\n\n";

		if ( $fdata['showfrozen'] ) {
			$timerem = floor(($cdata['endtime'] - $cdata['freezetime'])/60);
			if ( IS_JURY ) {
				echo '<p><em><a href="../public/">The public scoreboard</a> ' .
					"was frozen with $timerem minutes remaining.</em></p>\n";
			} else {
				echo "<p><em>The scoreboard was frozen with $timerem minutes " .
					"remaining - solutions submitted in the last $timerem " .
					"minutes of the contest are still shown as pending.</em></p>\n";
			}
		}
	}

	// The static scoreboard does not support filtering
	if ( $filter!==FALSE && $static!==TRUE ) {

		$categids = $DB->q('KEYVALUETABLE SELECT categoryid, name FROM team_category ' .
		                   (IS_JURY ? '' : 'WHERE visible = 1 ' ));
		// show only affilids/countries with visible teams
		if ( empty($categids) ) {
			$affils = array();
		} else {
			$affils = $DB->q('KEYTABLE SELECT affilid AS ARRAYKEY,
			                  team_affiliation.name, country
			                  FROM team_affiliation
			                  LEFT JOIN team t USING (affilid)
			                  INNER JOIN contest c ON (c.cid = %i)
			                  LEFT JOIN contestteam ct ON (ct.teamid = t.teamid AND ct.cid = c.cid)
			                  WHERE categoryid IN (%As) AND c.cid = %i AND
			                  (c.public = 1 OR ct.teamid IS NOT NULL)
			                  GROUP BY affilid',
			                 $cdata['cid'], array_keys($categids), $cdata['cid']);
		}

		$affilids  = array();
		$countries = array();
		foreach( $affils as $id => $affil ) {
			$affilids[$id] = $affil['name'];
			if ( isset($affil['country']) ) $countries[] = $affil['country'];
		}

		$countries = array_unique($countries);
		sort($countries);
		asort($affilids, SORT_FLAG_CASE);

		$filteron = array();
		$filtertext = "";
		foreach (array('affilid' => 'affiliation', 'country' => 'country', 'categoryid' => 'category') as $type => $text) {
			if ( isset($filter[$type]) ) {
				$filteron[] = $text;
			}
		}
		if ( sizeof($filteron) > 0 ) {
			$filtertext = "(filtered on " . implode(", ", $filteron) . ")";
		}

		require_once(LIBWWWDIR . '/forms.php');
		?>

<table class="scorefilter">
<tr>
<td><a class="collapse" href="javascript:collapse('filter')"><img src="../images/filter.png" alt="filter&hellip;" title="filter&hellip;" class="picto" /></a></td>
<td><?= $filtertext ?></td>
<td><div id="detailfilter">
<?php

		echo addForm($pagename, 'get') .
			( count($affilids) > 1 ? addSelect('affilid[]',    $affilids,  @$filter['affilid'],    TRUE,  8) : "" ) .
			( count($countries)> 1 ? addSelect('country[]',    $countries, @$filter['country'],    FALSE, 8) : "" ) .
			( count($categids) > 1 ? addSelect('categoryid[]', $categids,  @$filter['categoryid'], TRUE,  8) : "" ) .
			addSubmit('filter', 'filter') . addSubmit('clear', 'clear') .
			addEndForm();
		?>
</div></td></tr>
</table>
<script type="text/javascript">
<!--
collapse("filter");
// -->
</script>
		<?php
	}

	renderScoreBoardTable($sdata,$myteamid,$static);

	// last modified date, now if we are the jury, else include the
	// freeze time
	if( ! IS_JURY && $fdata['showfrozen'] ) {
		$lastupdate = printtime($cdata['freezetime'],'%a %d %b %Y %T %Z');
	} else {
		$lastupdate = printtime(now(),'%a %d %b %Y %T %Z');
	}
	echo "<p id=\"lastmod\">Last Update: $lastupdate<br />\n" .
	     "using <a href=\"https://www.domjudge.org/\">DOMjudge</a></p>\n\n";

	return;
}

/**
 * Reads scoreboard filter settings from a cookie and explicit POST of
 * filter settings. Also sets the cookie, so must be called before
 * headers are sent. Returns the scoreboard filter settings array.
 */
function initScorefilter()
{
	$scorefilter = array();

	// Read scoreboard filter options from cookie and explicit POST
	if ( isset($_COOKIE['domjudge_scorefilter']) ) {
		$scorefilter = json_decode($_COOKIE['domjudge_scorefilter'], TRUE);
	}

	if ( isset($_REQUEST['clear']) ) $scorefilter = array();

	if ( isset($_REQUEST['filter']) ) {
		$scorefilter = array();
		foreach( array('affilid', 'country', 'categoryid') as $type ) {
			if ( !empty($_REQUEST[$type]) ) {
				$scorefilter[$type] = $_REQUEST[$type];
			}
		}
	}

	dj_setcookie('domjudge_scorefilter', json_encode($scorefilter));

	return $scorefilter;
}

/**
 * Output a team row from the scoreboard based on the cached data in
 * table 'scoreboard'.
 */
function putTeamRow($cdata, $teamids) {
	global $DB;

	if ( empty($cdata) ) return;

	$fdata = calcFreezeData($cdata);
	$displayrank = IS_JURY || !$fdata['showfrozen'];
	$cid = $cdata['cid'];

	if ( ! $fdata['started'] ) {
		if ( ! IS_JURY ) {

			global $teamdata;
			echo "<h2 id=\"teamwelcome\">welcome team <span id=\"teamwelcometeam\">" .
				specialchars($teamdata['name']) . "</span>!</h2>\n\n";
			echo "<h3 id=\"contestnotstarted\">contest " .
				printContestStart($cdata) . "</h3>\n\n";
		}

		return;
	}

	// For computing team row, use smart trick when only a single team is requested such
	// that we don't need to compute the whole scoreboard.
	// This does not fully populate the summary, so the first correct problem per problem
	// is not computed and hence not shown in the individual team row.
	if ( count($teamids) == 1 ) {
		$teams   = getTeams(array("teams" => $teamids), true, $cdata);
		$probs   = getProblems($cdata);
		$SCORES  = initScores($teams);
		$SUMMARY = initSummary($probs);

		// Calculate rank, num points and total time from rank cache
		foreach ($teams as $teamid => $team ) {
			$totals = $DB->q("MAYBETUPLE SELECT points_restricted AS points,
			                  totaltime_restricted AS totaltime
			                  FROM rankcache
			                  WHERE cid = %i
			                  AND teamid = %i", $cid, $teamid);
			if ( $totals != null ) {
				$SCORES[$teamid]['num_points'] = $totals['points'];
				$SCORES[$teamid]['total_time'] = $totals['totaltime'];
			}
			if ($displayrank) $SCORES[$teamid]['rank'] = calcTeamRank($cdata, $teamid, $totals, true);
		}

		// Get values for this team about problems from scoreboard cache
		$MATRIX = array();
		$scoredata = $DB->q("SELECT cid, teamid, probid, submissions_restricted AS submissions,
		                     pending_restricted AS pending, solvetime_restricted AS solvetime,
		                     is_correct_restricted AS is_correct
		                     FROM scorecache WHERE cid = %i AND teamid = %i", $cid,
		                    current($teamids));

		// loop all info the scoreboard cache and put it in our own datastructure
		while ( $srow = $scoredata->next() ) {

			// skip this row if the problem is not known by us
			if ( ! array_key_exists ( $srow['probid'], $probs ) ) continue;

			$penalty = calcPenaltyTime( $srow['is_correct'], $srow['submissions'] );

			// fill our matrix with the scores from the database
			$MATRIX[$srow['teamid']][$srow['probid']] = array (
				'is_correct'      => (bool) $srow['is_correct'],
				'num_submissions' => $srow['submissions'],
				'num_pending'     => $srow['pending'],
				'time'            => $srow['solvetime'],
				'penalty'         => $penalty );
		}

		// Fill in empty places in the matrix
		foreach ( array_keys($teams) as $team ) {
			foreach ( array_keys($probs) as $prob ) {
				// provide default scores when nothing submitted for this team,problem yet
				if ( ! isset($MATRIX[$team][$prob]) ) {
					$MATRIX[$team][$prob] = array(
						'is_correct'      => FALSE,
						'num_submissions' => 0,
						'num_pending'     => 0,
						'time'            => 0,
						'penalty'         => 0);
				}
			}
		}

		// Combine into data as genScoreBoard returns it
		$sdata = array( 'matrix'     => $MATRIX,
		                'scores'     => $SCORES,
		                'summary'    => $SUMMARY,
		                'teams'      => $teams,
		                'problems'   => $probs,
		                'categories' => null );
	}
	else {
		// Otherwise, calculate scoreboard as jury to display non-visible teams
		$sdata = genScoreBoard($cdata, TRUE);
	}

	// Render the row based on this info
	$myteamid = null;
	$static = FALSE;

	if ( ! IS_JURY ) echo "<div id=\"teamscoresummary\">\n";
	renderScoreBoardTable($sdata,$myteamid,$static,
	                      $teamids,$displayrank,TRUE,FALSE);
	if ( ! IS_JURY ) echo "</div>\n\n";

	return;
}

/**
 * Calculate the rank for a single team based on the cache tables
 */
function calcTeamRank($cdata, $teamid, $teamtotals, $jury = FALSE) {

	global $DB;

	if ( empty($cdata) ) return;

	$fdata = calcFreezeData($cdata);
	$cid = $cdata['cid'];

	// Use jury scoreboard when jury or final scoreboard should be displayed
	$variant = $jury || $fdata['showfinal'] ? 'restricted' : 'public';

	$points    = (isset($teamtotals['points'])    ? $teamtotals['points']    : 0);
	$totaltime = (isset($teamtotals['totaltime']) ? $teamtotals['totaltime'] : 0);

	$sortorder = $DB->q('VALUE SELECT sortorder
	                     FROM team_category
	                     LEFT JOIN team USING (categoryid)
	                     WHERE teamid = %i', $teamid);

	// Number of teams that definitely ranked higher
	$better = $DB->q("VALUE SELECT COUNT(team.teamid)
	                  FROM rankcache AS rc
	                  LEFT JOIN team USING (teamid)
	                  LEFT JOIN team_category USING (categoryid)
	                  WHERE cid = %i AND sortorder = %i AND enabled = 1
	                  AND (points_$variant > %i OR
	                  (points_$variant = %i AND totaltime_$variant < %i))",
	                 $cid, $sortorder, $points, $points, $totaltime);
	$rank = $better + 1;

	// Resolve ties based on latest correctness points, only necessary when we actually
	// solved at least one problem, so this list should usually be short
	if ( $points > 0 ) {
		$tied = $DB->q("COLUMN SELECT team.teamid
		                FROM rankcache AS rc
		                LEFT JOIN team USING (teamid)
		                LEFT JOIN team_category USING (categoryid)
		                WHERE cid = %i AND sortorder = %i AND enabled = 1
		                AND points_$variant = %i AND totaltime_$variant = %i",
		               $cid, $sortorder, $points, $totaltime);

		// All teams that are tied for this position, in most cases this will
		// only be the team we are finding the rank for, only retrieve rest of
		// the data when there are actual ties
		if ( count($tied) > 1 ) {
			// initialize teamdata for each team
			$teamdata = array();
			foreach ( $tied as $tiedid ) {
				$teamdata[$tiedid]['solve_times'] = array();
			}

			// Get submission times for each of the teams
			$scoredata = $DB->q("SELECT teamid, solvetime_$variant AS solvetime
			                     FROM scorecache AS sc
			                     LEFT JOIN problem p USING (probid)
			                     LEFT JOIN contestproblem cp USING (probid, cid)
			                     WHERE sc.cid = %i AND is_correct_$variant = 1
			                     AND allow_submit = 1 AND teamid IN (%Ai)",
			                    $cid, $tied);
			while ( $srow = $scoredata->next() ) {
				$teamdata[$srow['teamid']]['solve_times'][] = scoretime($srow['solvetime']);
			}

			// Now check for each team if it is ranked higher than $teamid
			foreach ( $tied as $tiedid ) {
				if ( $tiedid == $teamid ) continue;
				if ( tiebreaker($teamdata[$tiedid], $teamdata[$teamid]) < 0)
					$rank++;
			}
		}
	}

	return $rank;
}

/**
 * Generate scoreboard links for jury only.
 */
function jurylink($target, $content) {

	$res = "";
	if ( IS_JURY ) {
		$res .= '<a' . (isset($target) ? ' href="' . $target . '"' : '' ) . '>';
	}
	$res .= $content;
	if ( IS_JURY ) $res .= '</a>';

	return $res;
}

/**
 * Print contest start time
 */
function printContestStart($cdata)
{
	$res = "scheduled to start ";
	if ( !$cdata['starttime_enabled'] ) $res = "start delayed, was scheduled ";
	if ( printtime(now(),'%Y%m%d') == printtime($cdata['starttime'],'%Y%m%d') ) {
		// Today
		$res .= "at " . printtime($cdata['starttime']);
	} else {
		// Print full date
		$res .= "on " . printtime($cdata['starttime'],'%a %d %b %Y %T %Z');
	}
	return $res;
}

/**
 * Main score comparison function, called from the 'cmp' wrapper
 * below. Scores two arrays, $a and $b, based on the following
 * criteria:
 * - highest points from correct solutions;
 * - least amount of total time spent on these solutions;
 * - the tie-breaker function below
 */
function cmpscore($a, $b) {
	// more correctness points than someone else means higher rank
	if ( $a['num_points'] != $b['num_points'] ) {
		return $a['num_points'] > $b['num_points'] ? -1 : 1;
	}
	// else, less time spent means higher rank
	if ( $a['total_time'] != $b['total_time'] ) {
		return $a['total_time'] < $b['total_time'] ? -1 : 1;
	}
	// else tie-breaker rule
	return tiebreaker($a, $b);
}

/**
 * Tie-breaker comparison function, called from the 'cmpscore' function
 * above. Scores two arrays, $a and $b, based on the following criterion:
 * - fastest submission time for latest correct problem
 */
function tiebreaker($a, $b) {
	$atimes = $a['solve_times'];
	$btimes = $b['solve_times'];
	rsort($atimes);
	rsort($btimes);
	if ( isset($atimes[0]) ) {
		if ( $atimes[0] != $btimes[0] ) return $atimes[0] < $btimes[0] ? -1 : 1;
	}
	return 0;
}

/**
 * Scoreboard sorting function. Given two arrays with team information
 * $a and $b, decides on how to order these. It uses the following
 * criteria:
 * - First, use the sortorder override from the team_category table
 *   (e.g. score regular contestants always over spectators);
 * - Then, use the cmpscore function to determine the actual ordering
 *   based on number of problems solved and the time it took;
 * - If still equal, order on team name alphabetically.
 */
function cmp($a, $b) {
	// first order by our predefined sortorder based on category
	if ( $a['sortorder'] != $b['sortorder'] ) {
		return $a['sortorder'] < $b['sortorder'] ? -1 : 1;
	}
	// then compare scores
	$scorecmp = cmpscore($a, $b);
	if ( $scorecmp != 0 ) return $scorecmp;
	// else, order by teamname alphabetically
	if ( $a['teamname'] != $b['teamname'] ) {
		return strcasecmp($a['teamname'],$b['teamname']);
	}
	// undecided, should never happen in practice
	return 0;
}<|MERGE_RESOLUTION|>--- conflicted
+++ resolved
@@ -586,17 +586,12 @@
 	echo "<h1>Scoreboard " . specialchars($cdata['name']) . "</h1>\n\n";
 
 	if ( $fdata['showfinal'] ) {
-<<<<<<< HEAD
 		if ( empty($cdata['finalizetime']) ) {
 			echo "<h4>preliminary results - not final</h4>\n\n";
 		} else {
 			echo "<h4>final standings</h4>\n\n";
 		}
-	} elseif ( ! $fdata['cstarted'] ) {
-=======
-		echo "<h4>final standings</h4>\n\n";
 	} elseif ( ! $fdata['started'] ) {
->>>>>>> ebf896f7
 		echo "<h4>" . printContestStart($cdata) . "</h4>\n\n";
 		// Stop here (do not leak problem number, descriptions etc).
 		// Alternatively we could only display the list of teams?
