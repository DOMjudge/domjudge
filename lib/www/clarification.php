--- conflicted
+++ resolved
@@ -96,11 +96,6 @@
 		$prefix = htmlspecialchars($clar['contestshortname']) . ' - ';
 	}
 	if ( is_null($clar['probid']) ) {
-<<<<<<< HEAD
-		echo $prefix . "General issue";
-	} elseif ( !ctype_digit($clar['probid']) ) {
-		echo $prefix . htmlspecialchars($categs[$clar['probid']]);
-=======
 		if ( is_null($clar['category']) ) {
 			// FIXME: why does it make sense to keep clars for a dropped problem and relabel them to general issue?
 			echo $prefix . "General issue";
@@ -108,7 +103,6 @@
 			// FIXME: add check if the category still exists?
 			echo $prefix . htmlspecialchars($categs[$clar['category']]);
 		}
->>>>>>> e39d4693
 	} else {
 		if ( IS_JURY ) {
 			echo '<a href="problem.php?id=' . urlencode($clar['probid']) .
@@ -248,16 +242,10 @@
 		     '<td>' . $link . $recipient . '</a></td>';
 
 		echo '<td>' . $link;
-<<<<<<< HEAD
-		if ( empty($clar['probid']) ) { /* empty */ }
-		elseif ( !ctype_digit($clar['probid']) ) {
-			echo $categs[$clar['probid']];
-=======
 		if ( is_null($clar['probid']) ) {
 		if ( is_null($clar['category']) ) {
 			// FIXME: why does it make sense to keep clars for a dropped problem and relabel them to general issue?
 			echo "general";
->>>>>>> e39d4693
 		} else {
 			// FIXME: add check if the category still exists?
 			echo htmlspecialchars($categs[$clar['category']]);
@@ -441,11 +429,7 @@
 	}
 	echo "<tr><td><b>Subject:</b></td><td>\n" .
 	     addSelect('problem', $options,
-<<<<<<< HEAD
-	               ($respid ? $clar['cid'].'-'.$clar['probid'] : $defclar), true) .
-=======
 	               ($respid ? $clar['cid'].'-'.$selected : $defclar), true) .
->>>>>>> e39d4693
 	     "</td></tr>\n";
 
 	?>
