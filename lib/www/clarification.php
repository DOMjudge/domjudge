<?php
/**
 * Clarification helper functions for jury and teams
 *
 * Part of the DOMjudge Programming Contest Jury System and licenced
 * under the GNU GPL. See README and COPYING for details.
 */

require_once(LIBDIR . '/lib.misc.php');

/**
 * Marks a given clarification as viewed by a specific team,
 * so it doesn't show up as "unread" anymore in their interface.
 */
function setClarificationViewed($clar, $team)
{
	global $DB;
	$DB->q('DELETE FROM team_unread
	        WHERE mesgid = %i AND teamid = %i',
	       $clar, $team);
}

/**
 * Returns wether a team is allowed to view a clarification.
 */
function canViewClarification($team, $clar)
{
	return (
		   $clar['sender'] == $team
		|| $clar['recipient'] == $team
		|| ($clar['sender'] == NULL && $clar['recipient'] == NULL)
		);
}

/**
 * Returns the list of clarification categories as a key,value array.
 * Keys should be non-numeric to distinguish them from problem IDs.
 */
function getClarCategories()
{
	$categs = dbconfig_get('clar_categories');

	$clarcategories = array();
	foreach ( $categs as $key => $val ) $clarcategories[$key] = $val;

	return $clarcategories;
}

/**
 * Output a single clarification.
 * Helperfunction for putClarification, do _not_ use directly!
 */
function putClar($clar)
{
	global $cids;

	// $clar['sender'] is set to the team ID, or empty if sent by the jury.
	if ( !empty($clar['sender']) ) {
		$from = htmlspecialchars($clar['fromname'] . ' (t'.$clar['sender'] . ')') ;
	} else {
		$from = 'Jury';
		if ( IS_JURY ) $from .= ' (' . htmlspecialchars($clar['jury_member']) . ')';
	}
	if ( $clar['recipient'] && empty($clar['sender']) ) {
		$to = htmlspecialchars($clar['toname'] . ' (t'.$clar['recipient'] . ')') ;
	} else {
		$to = ( $clar['sender'] ) ? 'Jury' : 'All';
	}

	echo "<table>\n";

	echo '<tr><td>From:</td><td>';
	if ( IS_JURY && $clar['sender']) {
		echo '<a href="team.php?id=' . urlencode($clar['sender']) . '">' .
			$from . '</a>';
	} else {
		echo $from;
	}
	echo "</td></tr>\n";

	echo '<tr><td>To:</td><td>';
	if ( IS_JURY && $clar['recipient']) {
		echo '<a href="team.php?id=' . urlencode($clar['recipient']) . '">' .
			$to . '</a>';
	} else {
		echo $to;
	}
	echo "</td></tr>\n";

	$categs = getClarCategories();

	echo '<tr><td>Subject:</td><td>';
	$prefix = '';
	if ( IS_JURY && count($cids) > 1 )
	{
		$prefix = htmlspecialchars($clar['contestshortname']) . ' - ';
	}
	if ( is_null($clar['probid']) ) {
		echo $prefix . "General issue";
	} elseif ( !ctype_digit($clar['probid']) ) {
		echo $prefix . htmlspecialchars($categs[$clar['probid']]);
	} else {
		if ( IS_JURY ) {
			echo '<a href="problem.php?id=' . urlencode($clar['probid']) .
<<<<<<< HEAD
			     '">' . $prefix . 'Problem ' . htmlspecialchars($clar['shortname']) . ": " .
			     htmlspecialchars($clar['probname']) . '</a>';
=======
			     '">' . $prefix . 'Problem ' . htmlspecialchars($clar['shortname'] . ": " .
			     $clar['probname']) . '</a>';
>>>>>>> 7666c185
		} else {
			echo 'Problem ' . htmlspecialchars($clar['shortname'] . ": " . $clar['probname']);
		}
	}
	echo "</td></tr>\n";

	echo '<tr><td>Time:</td><td>';
	echo printtime($clar['submittime'], NULL, $clar['cid']);
	echo "</td></tr>\n";

	echo '<tr><td></td><td class="filename">';
	echo '<pre class="output_text">' . htmlspecialchars(wrap_unquoted($clar['body'],80)) . "</pre>";
	echo "</td></tr>\n";

	echo "</table>\n";

	return;
}

/**
 * Output a clarification (and thread) for id $id.
 */
function putClarification($id,  $team = NULL)
{
	if ( $team==NULL && ! IS_JURY ) {
		error("access denied to clarifications: you seem to be team nor jury");
	}

	global $DB, $cids;

	$clar = $DB->q('TUPLE SELECT * FROM clarification WHERE clarid = %i', $id);

	$clars = $DB->q('SELECT c.*, cp.shortname, p.name AS probname,
	                 t.name AS toname, f.name AS fromname,
	                 co.shortname AS contestshortname
	                 FROM clarification c
	                 LEFT JOIN problem p ON (c.probid = p.probid)
	                 LEFT JOIN team t ON (t.teamid = c.recipient)
	                 LEFT JOIN team f ON (f.teamid = c.sender)
	                 LEFT JOIN contest co ON (co.cid = c.cid)
	                 LEFT JOIN contestproblem cp ON (cp.probid = c.probid AND
	                                                 cp.cid = c.cid AND
	                                                 cp.allow_submit = 1)
	                 WHERE c.respid = %i OR c.clarid = %i
	                 ORDER BY c.submittime, c.clarid',
	                $clar['clarid'], $clar['clarid']);

	while ( $clar = $clars->next() ) {
		// check permission to view this clarification
		if (IS_JURY || canViewClarification($team, $clar)) {
			setClarificationViewed($clar['clarid'], $team);
			putClar($clar);
			echo "<br />\n\n";
		}
	}
}

/**
 * Summarize a clarification.
 * Helper function for putClarificationList.
 */
function summarizeClarification($body, $maxchars = 80)
{
	// when making a summary, try to ignore the quoted text, and
	// replace newlines by spaces.
	$split = explode("\n", $body);
	$newbody = '';
	foreach($split as $line) {
		if ( strlen($line) > 0 && $line{0} != '>' ) $newbody .= $line . ' ';
	}
	return htmlspecialchars( str_cut( ( empty($newbody) ? $body : $newbody ), $maxchars) );
}

/**
 * Print a list of clarifications in a table with links to the clarifications.
 */
function putClarificationList($clars, $team = NULL)
{
	global $username, $cids;

	if ( $team==NULL && ! IS_JURY ) {
		error("access denied to clarifications: you seem to be team nor jury");
	}

	echo "<table class=\"list sortable\">\n<thead>\n<tr>" .
	     ( IS_JURY ? "<th scope=\"col\">ID</th>" : "") .
	     ( IS_JURY && count($cids) > 1 ? "<th scope=\"col\">contest</th>" : "") .
	     "<th scope=\"col\">time</th>" .
	     "<th scope=\"col\">from</th>" .
	     "<th scope=\"col\">to</th><th scope=\"col\">subject</th>" .
	     "<th scope=\"col\">text</th>" .
		( IS_JURY ? "<th scope=\"col\">answered</th><th scope=\"col\">by</th>" : "") .
	     "</tr>\n</thead>\n<tbody>\n";

	$categs = getClarCategories();

	while ( $clar = $clars->next() ) {
		// check viewing permission for teams
		if ( ! IS_JURY && !canViewClarification($team, $clar) ) continue;

		$clar['clarid'] = (int)$clar['clarid'];
		$link = '<a href="clarification.php?id=' . urlencode($clar['clarid'])  . '">';

		if ( isset($clar['unread']) ) {
			echo '<tr class="unread">';
		} else {
			echo '<tr>';
		}

		if ( IS_JURY ) {
			echo '<td>' . $link . $clar['clarid'] . '</a></td>';
		}

		echo ( IS_JURY && count($cids) > 1 ? ('<td>' . $link .
						      $clar['contestshortname'] . '</a></td>') : '');

		echo '<td>' . $link . printtime($clar['submittime'], NULL, $clar['cid']) . '</a></td>';

		if ( $clar['sender']  == NULL ) {
			$sender = 'Jury';
			if ( $clar['recipient'] == NULL ) {
				$recipient = 'All';
			} else {
				$recipient = htmlspecialchars($clar['toname']);
			}
		} else {
			$sender = htmlspecialchars($clar['fromname']);
			$recipient = 'Jury';
		}

		echo '<td>' . $link . $sender . '</a></td>' .
		     '<td>' . $link . $recipient . '</a></td>';

		echo '<td>' . $link;
		if ( empty($clar['probid']) ) { /* empty */ }
		elseif ( !ctype_digit($clar['probid']) ) {
			echo $categs[$clar['probid']];
		} else {
			echo "problem ".$clar['shortname'];
		}
		echo "</a></td>";

		echo '<td class="clartext">' . $link .
		    summarizeClarification($clar['body']) . "</a></td>";

		if ( IS_JURY ) {
			unset($answered, $jury_member);
			$claim = FALSE;
			$answered = printyn($clar['answered']);
			if ( empty($clar['jury_member']) ) {
				$jury_member = '&nbsp;';
			} else {
				$jury_member = htmlspecialchars($clar['jury_member']);
			}
			if ( !$clar['answered'] ) {
				if ( empty($clar['jury_member']) ) {
					$claim = TRUE;
				} else {
					$answered = 'claimed';
				}
			}

			echo "<td>$link $answered</a></td><td>";
			if ( $claim && isset($clar['sender']) ) {
				echo "<a class=\"button\" href=\"clarification.php?claim=1&amp;id=" .
					htmlspecialchars($clar['clarid']) . "\">claim</a>";
			} else {
				if ( !$clar['answered'] && $jury_member==$username ) {
					echo "<a class=\"button\" href=\"clarification.php?unclaim=1&amp;id=" .
						htmlspecialchars($clar['clarid']) . "\">unclaim</a>";
				} else {
					echo "$link $jury_member</a>";
				}
			}
			echo "</td>";
		}
		echo "</tr>\n";
	}
	echo "</tbody>\n</table>\n\n";
}

/**
 * Output a form to send a new clarification.
 * Set respid to a clarid, to make only responses to same
 * sender(s)/recipient(s) or ALL selectable.
 */
function putClarificationForm($action, $respid = NULL, $onlycontest = NULL)
{
	$cdatas = getCurContests(TRUE);
	if ( isset($onlycontest) ) {
		$cdatas = array($onlycontest => $cdatas[$onlycontest]);
	}
	$cids = array_keys($cdatas);
	if ( empty($cids) ) {
		echo '<p class="nodata">No active contests</p>';
		return;
	}

	require_once('forms.php');

	global $DB;
?>

<script type="text/javascript">
<!--
function confirmClar() {
<?php if ( IS_JURY ): ?>
	var sendto_field = document.forms['sendclar'].sendto;
	var sendto = sendto_field.value;
	var sendto_text = sendto_field.options[sendto_field.selectedIndex].text;

	if ( sendto=='domjudge-must-select' ) {
		alert('You must select a recipient for this clarification.');
		return false;
	}
	return confirm("Send clarification to " + sendto_text + "?");
<?php else : ?>
	return confirm("Send clarification request to Jury?");
<?php endif; ?>
}
<?php if ( IS_JURY ): ?>
function replaceAnswer() {
	var newtext = document.forms['sendclar'].answertext.value;
	var elem = document.getElementById('bodytext');
	elem.value = newtext;
	return false;
}
function appendAnswer() {
	var newtext = document.forms['sendclar'].answertext.value;
	var elem = document.getElementById('bodytext');
	elem.value += '\n' + newtext;
	return false;
}
<?php endif; ?>
// -->
</script>

<?php
	echo addForm($action, 'post', 'sendclar');
	echo "<table>\n";

	if ( $respid ) {
		$clar = $DB->q('MAYBETUPLE SELECT c.*, t.name AS toname, f.name AS fromname
		                FROM clarification c
		                LEFT JOIN team t ON (t.teamid = c.recipient)
		                LEFT JOIN team f ON (f.teamid = c.sender)
		                WHERE c.clarid = %i', $respid);
	}

	if ( IS_JURY ) { // list all possible recipients in the "sendto" box
		echo "<tr><td><b><label for=\"sendto\">Send to</label>:</b></td><td>\n";

		if ( !empty($respid) ) {
			echo addHidden('id',$respid);
		}

		$options = array('domjudge-must-select' => '(select...)', '' => 'ALL');
		if ( ! $respid ) {
			$teams = $DB->q('KEYVALUETABLE SELECT teamid, name
			                 FROM team
			                 ORDER BY categoryid ASC, team.name COLLATE utf8_general_ci ASC');
			$options += $teams;
		} else {
			if ( $clar['sender'] ) {
				$options[$clar['sender']] =
					$clar['fromname'] . ' (t' . $clar['sender'] . ')';
			} else if ( $clar['recipient'] ) {
				$options[$clar['recipient']] =
					$clar['toname'] . ' (t' . $clar['recipient'] . ')';
			}
		}
		echo addSelect('sendto', $options, 'domjudge-must-select', true);
		echo "</td></tr>\n";
	} else {
		echo "<tr><td><b>To:</b></td><td>Jury</td></tr>\n";
	}

	// Select box for a specific problem (only when the contest
	// has started) or other issues.
	$categs = getClarCategories();
	$defclar = key($categs);
	$options = array();
	foreach ($cdatas as $cid => $cdata) {
		foreach($categs as $categid => $categname) {
			$options["$cid-$categid"] = $cdata['shortname'] . ' - ' .$categname;
		}
		if ( difftime($cdata['starttime'], now()) <= 0 ) {
			$problem_options =
				$DB->q('KEYVALUETABLE SELECT CONCAT(cid, "-", probid),
				                             CONCAT(shortname, ": ", name) as name
				        FROM problem
				        INNER JOIN contestproblem USING (probid)
				        WHERE cid = %i AND allow_submit = 1
				        ORDER BY shortname ASC', $cid);
			if ( IS_JURY && count($cdatas) > 1 ) {
				foreach ($problem_options as &$problem_option) {
					$problem_option = $cdata['shortname'] . ' - ' . $problem_option;
				}
				unset($problem_option);
			}
			$options += $problem_options;
		}
	}
	echo "<tr><td><b>Subject:</b></td><td>\n" .
<<<<<<< HEAD
	     addSelect('problem', $options, ($respid ? $clar['probid'] : $defclar), true) .
=======
	     addSelect('problem', $options,
	               ($respid ? $clar['cid'].'-'.$clar['probid'] : 'general'), true) .
>>>>>>> 7666c185
	     "</td></tr>\n";

	?>
<tr>
<td><b><label for="bodytext">Text</label>:</b></td>
<td><?php
$body = "";
if ( $respid ) {
	$text = explode("\n",wrap_unquoted($clar['body']),75);
	foreach($text as $line) $body .= "> $line\n";
}
echo addTextArea('bodytext', $body, 80, 10) . "</td></tr>\n";

$std_answers = dbconfig_get('clar_answers');
if ( IS_JURY && $respid!==NULL && count($std_answers)>0 ) {
	$options = array();
	$default = $std_answers[0];
	foreach($std_answers as $ans) $options[$ans] = summarizeClarification($ans, 50);
	echo "<tr><td><b>Std. answer:</b></td><td>" .
	    addSelect('answertext', $options, $default, TRUE) .
	    addSubmit('append',  'append',  'return appendAnswer()') .
	    addSubmit('replace', 'replace', 'return replaceAnswer()') . "</td></tr>\n";
}

?>
<tr>
<td>&nbsp;</td>
<td><?php echo addSubmit('Send', 'submit', 'return confirmClar()'); ?></td>
</tr>
</table>
</form>
<script type="text/javascript">
<!--
document.forms['sendclar'].bodytext.focus();
document.forms['sendclar'].bodytext.select();
// -->
</script>
<?php

}<|MERGE_RESOLUTION|>--- conflicted
+++ resolved
@@ -102,13 +102,8 @@
 	} else {
 		if ( IS_JURY ) {
 			echo '<a href="problem.php?id=' . urlencode($clar['probid']) .
-<<<<<<< HEAD
-			     '">' . $prefix . 'Problem ' . htmlspecialchars($clar['shortname']) . ": " .
-			     htmlspecialchars($clar['probname']) . '</a>';
-=======
 			     '">' . $prefix . 'Problem ' . htmlspecialchars($clar['shortname'] . ": " .
 			     $clar['probname']) . '</a>';
->>>>>>> 7666c185
 		} else {
 			echo 'Problem ' . htmlspecialchars($clar['shortname'] . ": " . $clar['probname']);
 		}
@@ -413,12 +408,8 @@
 		}
 	}
 	echo "<tr><td><b>Subject:</b></td><td>\n" .
-<<<<<<< HEAD
-	     addSelect('problem', $options, ($respid ? $clar['probid'] : $defclar), true) .
-=======
 	     addSelect('problem', $options,
-	               ($respid ? $clar['cid'].'-'.$clar['probid'] : 'general'), true) .
->>>>>>> 7666c185
+	               ($respid ? $clar['cid'].'-'.$clar['probid'] : $defclar), true) .
 	     "</td></tr>\n";
 
 	?>
