<?php
/**
 * Miscellaneous helper functions
 *
 * Part of the DOMjudge Programming Contest Jury System and licenced
 * under the GNU GPL. See README and COPYING for details.
 */

/** Perl regex class of allowed characters in identifier strings. */
define('IDENTIFIER_CHARS', '[a-zA-Z0-9_-]');

/** Perl regex of allowed filenames. */
define('FILENAME_REGEX', '/^[a-zA-Z0-9][a-zA-Z0-9+_\.-]*$/');

require_once('lib.wrappers.php');

/**
 * Will return all the contests that are currently active
 * When fulldata is true, returns the total row as an array
 * (including list of removed_intervals)
 * instead of just the ID (array indices will be contest ID's then).
 * If $onlyofteam is not null, only show contests that team is part
 * of. If it is -1, only show publicly visible contests
 * If $alsofuture is true, also show the contests that start in the future
 * The results will have the value of field $key in the database as key
 */
function getCurContests($fulldata = FALSE, $onlyofteam = NULL,
                        $alsofuture = FALSE, $key = 'cid')
{
	global $DB;
	if ( $alsofuture ) {
		$extra = '';
	} else {
		$extra = 'AND activatetime <= UNIX_TIMESTAMP()';
	}
	if ( $onlyofteam !== null && $onlyofteam > 0 ) {
		$contests = $DB->q("SELECT * FROM contest
		                    LEFT JOIN contestteam USING (cid)
		                    WHERE (contestteam.teamid = %i OR contest.public = 1)
		                    AND enabled = 1 ${extra}
		                    AND ( deactivatetime IS NULL OR
		                          deactivatetime > UNIX_TIMESTAMP() )
		                    ORDER BY activatetime", $onlyofteam);
	} elseif ( $onlyofteam === -1 ) {
		$contests = $DB->q("SELECT * FROM contest
		                    WHERE enabled = 1 AND public = 1 ${extra}
		                    AND ( deactivatetime IS NULL OR
		                          deactivatetime > UNIX_TIMESTAMP() )
		                    ORDER BY activatetime");
	} else {
		$contests = $DB->q("SELECT * FROM contest
		                    WHERE enabled = 1 ${extra}
		                    AND ( deactivatetime IS NULL OR
		                          deactivatetime > UNIX_TIMESTAMP() )
		                    ORDER BY activatetime");
	}
	$contests = $contests->getkeytable($key);
	if ( !$fulldata ) {
		return array_keys($contests);
	}

	foreach ($contests as $cid => &$contest) {
		$res = $DB->q('KEYTABLE SELECT *, intervalid AS ARRAYKEY
		               FROM removed_interval WHERE cid = %i', $cid);

		$contest['removed_intervals'] = $res;
	}

	return $contests;
}

/**
 * Parse 'id' from HTTP GET or POST variables and check that it is a
 * valid number, or string consisting of IDENTIFIER_CHARS.
 *
 * Returns id as int or string, or NULL if none found.
 */
function getRequestID($numeric = TRUE)
{
	if ( empty($_REQUEST['id']) ) return NULL;

	$id = $_REQUEST['id'];
	if ( $numeric ) {
		if ( !preg_match('/^[0-9]+$/', $id) ) {
			error("Identifier specified is not a number");
		}
		return (int)$id;
	} else {
		if ( !preg_match('/^' . IDENTIFIER_CHARS . '*$/',$id) ) {
			error("Identifier specified contains invalid characters");
		}
		return $id;
	}

	// This should never happen:
	error("Could not parse identifier");
}

/**
 * Returns whether the problem with probid is visible to teams and the
 * public. That is, it is in the selected (active) contest, which has
 * started and it is submittable.
 */
function problemVisible($probid)
{
	global $DB, $cdata;

	if ( empty($probid) ) return FALSE;

	$fdata = calcFreezeData($cdata);
	if ( !$fdata['started'] ) return FALSE;

	return $DB->q('MAYBETUPLE SELECT probid FROM problem
	               INNER JOIN contestproblem USING (probid)
	               WHERE cid = %i AND allow_submit = 1 AND probid = %i',
	              $cdata['cid'], $probid) !== NULL;
}

/**
 * Given an array of contest data, calculates whether the contest
 * has already started, stopped, andd if scoreboard is currently
 * frozen or final (unfrozen).
 */
function calcFreezeData($cdata)
{
	$fdata = array();

	if ( empty($cdata) || !$cdata['starttime_enabled'] ) {
		return array(
			'showfinal' => false,
			'showfrozen' => false,
			'started' => false,
			'stopped' => false,
			'running' => false,
		);
	}

	// Show final scores if contest is over and unfreezetime has been
	// reached, or if contest is over and no freezetime had been set.
	// We can compare $now and the dbfields stringwise.
	$now = now();
	$fdata['showfinal']  = ( !isset($cdata['freezetime']) &&
	                difftime($cdata['endtime'],$now) <= 0 ) ||
	              ( isset($cdata['unfreezetime']) &&
	                difftime($cdata['unfreezetime'], $now) <= 0 );
	// freeze scoreboard if freeze time has been reached and
	// we're not showing the final score yet
	$fdata['showfrozen'] = !$fdata['showfinal'] && isset($cdata['freezetime']) &&
	              difftime($cdata['freezetime'],$now) <= 0;
	// contest is active but has not yet started
	$fdata['started'] = difftime($cdata['starttime'],$now) <= 0;
	$fdata['stopped'] = difftime($cdata['endtime'],$now) <= 0;
	$fdata['running'] = ( $fdata['started'] && !$fdata['stopped'] );

	return $fdata;
}

/**
 * Calculate contest time from wall-clock time and removed intervals.
 * Returns time since contest start in seconds.
 * NOTE: It is assumed that removed intervals do not overlap and that
 * they all fall within the contest start and end times.
 */
function calcContestTime($walltime, $cid)
{
	// Get contest data in case of non-public contests. Also get
	// future contests (third argument) to correct for previously
	// submitted jury solutions.
	$cdatas = getCurContests(TRUE,NULL,TRUE);

	$contesttime = difftime($walltime, $cdatas[$cid]['starttime']);

	foreach ( $cdatas[$cid]['removed_intervals'] as $intv ) {
		if ( difftime($intv['starttime'], $walltime)<0 ) {
			$contesttime -= min(
				difftime($walltime,        $intv['starttime']),
				difftime($intv['endtime'], $intv['starttime']));
		}
	}

	return $contesttime;
}

/**
 * Scoreboard calculation
 *
 * Given a contestid, teamid and a problemid,
 * (re)calculate the values for one row in the scoreboard.
 *
 * Due to current transactions usage, this function MUST NOT contain
 * any START TRANSACTION or COMMIT statements.
 */
function calcScoreRow($cid, $team, $prob) {
	global $DB;

	logmsg(LOG_DEBUG, "calcScoreRow '$cid' '$team' '$prob'");

	// First acquire an advisory lock to prevent other calls to
	// calcScoreRow() from interfering with our update.
	$lockstr = "domjudge.$cid.$team.$prob";
	if ( $DB->q("VALUE SELECT GET_LOCK('$lockstr',3)") != 1 ) {
		error("calcScoreRow failed to obtain lock '$lockstr'");
	}

	// Note the clause 'submittime < c.endtime': this is used to
	// filter out TOO-LATE submissions from pending, but it also means
	// that these will not count as solved. Correct submissions with
	// submittime after contest end should never happen, unless one
	// resets the contest time after successful judging.
	$result = $DB->q('SELECT result, verified, submittime,
	                  (c.freezetime IS NOT NULL && submittime >= c.freezetime) AS afterfreeze
	                  FROM submission s
	                  LEFT JOIN judging j ON(s.submitid=j.submitid AND j.valid=1)
	                  LEFT OUTER JOIN contest c ON(c.cid=s.cid)
	                  WHERE teamid = %i AND probid = %i AND s.cid = %i AND s.valid = 1 ' .
	                 ( dbconfig_get('compile_penalty', 1) ? "" :
	                   "AND j.result != 'compiler-error' ") .
	                 'AND submittime < c.endtime
	                  ORDER BY submittime',
	                 $team, $prob, $cid);

	// reset vars
	$submitted_j = $pending_j = $time_j = $correct_j = 0;
	$submitted_p = $pending_p = $time_p = $correct_p = 0;

	// for each submission
	while( $row = $result->next() ) {

		// Contest submit time
		$submittime = calcContestTime($row['submittime'],$cid);

		// Check if this submission has a publicly visible judging result:
		if ( (dbconfig_get('verification_required', 0) && ! $row['verified']) ||
		     empty($row['result']) ) {

			$pending_j++;
			$pending_p++;
			// Don't do any more counting for this submission.
			continue;
		}

		$submitted_j++;
		if ( $row['afterfreeze'] ) {
			// Show submissions after freeze as pending to the public
			// (if SHOW_PENDING is enabled):
			$pending_p++;
		} else {
			$submitted_p++;
		}

		// if correct, don't look at any more submissions after this one
		if ( $row['result'] == 'correct' ) {

			$correct_j = 1;
			$time_j = $submittime;
			if ( ! $row['afterfreeze'] ) {
				$correct_p = 1;
				$time_p = $submittime;
			}
			// stop counting after a first correct submission
			break;
		}
	}

	// insert or update the values in the public/team scores table
	$DB->q('REPLACE INTO scorecache
	        (cid, teamid, probid,
	         submissions_restricted, pending_restricted, solvetime_restricted, is_correct_restricted,
	         submissions_public, pending_public, solvetime_public, is_correct_public)
	        VALUES (%i,%i,%i,%i,%i,%i,%i,%i,%i,%i,%i)',
	       $cid, $team, $prob,
	       $submitted_j, $pending_j, $time_j, $correct_j,
	       $submitted_p, $pending_p, $time_p, $correct_p);

	if ( $DB->q("VALUE SELECT RELEASE_LOCK('$lockstr')") != 1 ) {
		error("calcScoreRow failed to release lock '$lockstr'");
	}

	// If we found a new correct result, update the rank cache too
	if ( $correct_j > 0 || $correct_p > 0 ) {
		updateRankCache($cid, $team);
	}

	return;
}

/**
 * Update tables used for efficiently computing team ranks
 *
 * Given a contestid and teamid (re)calculate the time
 * and solved problems for a team.
 *
 * Due to current transactions usage, this function MUST NOT contain
 * any START TRANSACTION or COMMIT statements.
 */
function updateRankCache($cid, $team) {
	global $DB;

	logmsg(LOG_DEBUG, "updateRankCache '$cid' '$team'");

	$team_penalty = $DB->q("VALUE SELECT penalty FROM team WHERE teamid = %i", $team);

	// First acquire an advisory lock to prevent other calls to
	// calcScoreRow() from interfering with our update.
	$lockstr = "domjudge.$cid.$team";
	if ( $DB->q("VALUE SELECT GET_LOCK('$lockstr',3)") != 1 ) {
		error("updateRankCache failed to obtain lock '$lockstr'");
	}

	// Fetch values from scoreboard cache per problem
	$scoredata = $DB->q("SELECT *, cp.points
	                     FROM scorecache
	                     LEFT JOIN contestproblem cp USING(probid,cid)
	                     WHERE cid = %i and teamid = %i", $cid, $team);

	$num_points = array('public' => 0, 'restricted' => 0);
	$total_time = array('public' => $team_penalty, 'restricted' => $team_penalty);
	while ( $srow = $scoredata->next() ) {
		// Only count solved problems
		foreach (array('public', 'restricted') as $variant) {
			if ( $srow['is_correct_'.$variant] ) {
				$penalty = calcPenaltyTime( $srow['is_correct_'.$variant],
							    $srow['submissions_'.$variant] );
				$num_points[$variant] += $srow['points'];
				$total_time[$variant] += scoretime($srow['solvetime_'.$variant]) + $penalty;
			}
		}
	}

	// Update the rank cache table
	$DB->q("REPLACE INTO rankcache (cid, teamid,
	        points_restricted, totaltime_restricted,
	        points_public, totaltime_public)
	        VALUES (%i,%i,%i,%i,%i,%i)",
	       $cid, $team,
	       $num_points['restricted'], $total_time['restricted'],
	       $num_points['public'], $total_time['public']);

	// Release the lock
	if ( $DB->q("VALUE SELECT RELEASE_LOCK('$lockstr')") != 1 ) {
		error("updateRankCache failed to release lock '$lockstr'");
	}
}


/**
 * Time as used on the scoreboard (i.e. truncated minutes or seconds,
 * depending on the scoreboard resolution setting).
 */
function scoretime($time)
{
	if ( dbconfig_get('score_in_seconds', 0) ) {
		$result = (int) floor($time);
	} else {
		$result = (int) floor($time / 60);
	}
	return $result;
}

/**
 * Checks whether the team was the first to solve this problem by
 * comparing times. Note that times are floats so a simple equality
 * test is unreliable. Also, $probtime may be NULL when called through
 * putTeamRow(), in which case we simply return FALSE.
 */
function first_solved($teamtime, $probtime)
{
	if ( !isset($probtime) ) return false;
	$eps = 0.0000001;
	return $teamtime-$eps <= $probtime;
}

/**
 * Calculate the penalty time.
 *
 * This is here because it is used by the caching functions above.
 *
 * This expects bool $solved (whether there was at least one correct
 * submission by this team for this problem) and int $num_submissions
 * (the total number of tries for this problem by this team)
 * as input, uses the 'penalty_time' variable and outputs the number
 * of penalty minutes.
 *
 * The current formula is as follows:
 * - Penalty time is only counted for problems that the team finally
 *   solved. Yet unsolved problems always have zero penalty minutes.
 * - The penalty is 'penalty_time' (usually 20 minutes) for each
 *   unsuccessful try. By definition, the number of unsuccessful
 *   tries is the number of submissions for a problem minus 1: the
 *   final, correct one.
 */

function calcPenaltyTime($solved, $num_submissions)
{
	if ( ! $solved ) return 0;

	$result = ( $num_submissions - 1 ) * dbconfig_get('penalty_time', 20);
	//  Convert the penalty time to seconds if the configuration
	//  parameter to compute scores to the second is set.
	if ( dbconfig_get('score_in_seconds', 0) ) $result *= 60;

	return $result;
}

// From http://www.problemarchive.org/wiki/index.php/Problem_Format

// Expected result tag in (jury) submissions:
$problem_result_matchstrings = array('@EXPECTED_RESULTS@: ',
                                     '@EXPECTED_SCORE@: ');

// Remap from Kattis problem package format to DOMjudge internal strings:
$problem_result_remap = array('ACCEPTED' => 'CORRECT',
                              'WRONG_ANSWER' => 'WRONG-ANSWER',
                              'TIME_LIMIT_EXCEEDED' => 'TIMELIMIT',
                              'RUN_TIME_ERROR' => 'RUN-ERROR');

function normalizeExpectedResult($result) {
	global $problem_result_remap;

	$result = trim(mb_strtoupper($result));
	if ( in_array($result,array_keys($problem_result_remap)) ) {
		return $problem_result_remap[$result];
	}
	return $result;
}

/**
 * checks given source file for expected results string
 * returns NULL if no such string exists
 * returns array of expected results otherwise
 */
function getExpectedResults($source) {
	global $problem_result_matchstrings;
	$pos = FALSE;
	foreach ( $problem_result_matchstrings as $matchstring ) {
		if ( ($pos = mb_stripos($source,$matchstring)) !== FALSE ) break;
	}

	if ( $pos === FALSE) {
		return NULL;
	}

	$beginpos = $pos + mb_strlen($matchstring);
	$endpos = mb_strpos($source,"\n",$beginpos);
	$str = mb_substr($source,$beginpos,$endpos-$beginpos);
	$results = explode(',',trim(mb_strtoupper($str)));

	foreach ( $results as $key => $val ) {
		$results[$key] = normalizeExpectedResult($val);
	}

	return $results;
}

/**
 * Determines final result for a judging given an ordered array of
 * testcase results. Testcase results can have value NULL if not run
 * yet. A return value of NULL means that a final result cannot be
 * determined yet; this may only occur when not all testcases have
 * been run yet.
 */
function getFinalResult($runresults, $results_prio = null)
{
	if ( empty($results_prio) ) {
		$results_prio  = dbconfig_get('results_prio');
	}

	// Whether we have NULL results
	$havenull = FALSE;

	// This stores the current result and priority to be returned:
	$bestres  = NULL;
	$bestprio = -1;

	// Find first highest priority result:
	foreach ( $runresults as $tc => $res ) {
		if ( $res===NULL ) {
			$havenull = TRUE;
		} else {
			$prio = $results_prio[$res];
			if ( empty($prio) ) error("Unknown result '$res' found.");
			if ( $prio>$bestprio ) {
				$bestres  = $res;
				$bestprio = $prio;
			}
		}
	}

	// If we have NULL results, check whether the highest priority
	// result has maximal priority. Use a local copy of the
	// 'results_prio' array, keeping the original untouched.
	$tmp = $results_prio;
	rsort($tmp);
	$maxprio = reset($tmp);

	// No highest priority result found: no final answer yet.
	if ( $havenull && $bestprio<$maxprio ) return NULL;

	return $bestres;
}

/**
 * Calculate timelimit overshoot from actual timelimit and configured
 * overshoot that can be specified as a sum,max,min of absolute and
 * relative times. Returns overshoot seconds as a float.
 */
function overshoot_time($timelimit, $overshoot_cfg)
{
	$tokens = preg_split('/([+&|])/', $overshoot_cfg, -1, PREG_SPLIT_DELIM_CAPTURE);
	if ( count($tokens)!=1 && count($tokens)!=3 ) {
		error("invalid timelimit overshoot string '$overshoot_cfg'");
	}

	$val1 = overshoot_parse($timelimit, $tokens[0]);
	if ( count($tokens)==1 ) return $val1;

	$val2 = overshoot_parse($timelimit, $tokens[2]);
	switch ( $tokens[1] ) {
	case '+': return $val1 + $val2;
	case '|': return max($val1,$val2);
	case '&': return min($val1,$val2);
	}
	error("invalid timelimit overshoot string '$overshoot_cfg'");
}

/**
 * Helper function for overshoot_time(), returns overshoot for single token.
 */
function overshoot_parse($timelimit, $token)
{
	$res = sscanf($token,'%d%c%n');
	if ( count($res)!=3 ) error("invalid timelimit overshoot token '$token'");
	list($val,$type,$len) = $res;
	if ( strlen($token)!=$len ) error("invalid timelimit overshoot token '$token'");

	if ( $val<0 ) error("timelimit overshoot cannot be negative: '$token'");
	switch ( $type ) {
	case 's': return $val;
	case '%': return $timelimit * 0.01*$val;
	default: error("invalid timelimit overshoot token '$token'");
	}
}

/* The functions below abstract away the precise time format used
 * internally. We currently use Unix epoch with up to 9 decimals for
 * subsecond precision.
 */

/**
 * Simulate MySQL UNIX_TIMESTAMP() function to create insert queries
 * that do not change when replicated later.
 */
function now()
{
	return microtime(TRUE);
}

/**
 * Returns >0, =0, <0 when $time1 >, =, < $time2 respectively.
 * Returned value is time difference in seconds.
 */
function difftime($time1, $time2)
{
	return $time1 - $time2;
}

/**
 * Call alert plugin program to perform user configurable action on
 * important system events. See default alert script for more details.
 */
function alert($msgtype, $description = '')
{
	system(LIBDIR . "/alert '$msgtype' '$description' &");
}

/**
 * Functions to support graceful shutdown of daemons upon receiving a signal
 */
function sig_handler($signal)
{
	global $exitsignalled, $gracefulexitsignalled;

	logmsg(LOG_DEBUG, "Signal $signal received");

	switch ( $signal ) {
	case SIGHUP:
		$gracefulexitsignalled = TRUE;
	case SIGINT:   # Ctrl+C
	case SIGTERM:
		$exitsignalled = TRUE;
	}
}

function initsignals()
{
	global $exitsignalled;

	$exitsignalled = FALSE;

	if ( ! function_exists('pcntl_signal') ) {
		logmsg(LOG_INFO, "Signal handling not available");
		return;
	}

	logmsg(LOG_DEBUG, "Installing signal handlers");

	// Install signal handler for TERMINATE, HANGUP and INTERRUPT
	// signals. The sleep() call will automatically return on
	// receiving a signal.
	pcntl_signal(SIGTERM,"sig_handler");
	pcntl_signal(SIGHUP, "sig_handler");
	pcntl_signal(SIGINT, "sig_handler");
}

/**
 * Forks and detaches the current process to run as a daemon. Similar
 * to the daemon() call present in Linux and *BSD.
 *
 * Argument pidfile is an optional filename to check for running
 * instances and write PID to.
 *
 * Either returns successfully or exits with an error.
 */
function daemonize($pidfile = NULL)
{
	switch ( $pid = pcntl_fork() ) {
	case -1: error("cannot fork daemon");
	case  0: break; // child process: do nothing here.
	default: exit;  // parent process: exit.
	}

	if ( ($pid = posix_getpid())===FALSE ) error("failed to obtain PID");

	// Check and write PID to file
	if ( !empty($pidfile) ) {
		if ( ($fd=@fopen($pidfile, 'x+'))===FALSE ) {
			error("cannot create pidfile '$pidfile'");
		}
		$str = "$pid\n";
		if ( @fwrite($fd, $str)!=strlen($str) ) {
			error("failed writing PID to file");
		}
		register_shutdown_function('unlink', $pidfile);
	}

	// Notify user with daemon PID before detaching from TTY.
	logmsg(LOG_NOTICE, "daemonizing with PID = $pid");

	// Close std{in,out,err} file descriptors
	if ( !fclose(STDIN ) || !($GLOBALS['STDIN']  = fopen('/dev/null', 'r')) ||
	     !fclose(STDOUT) || !($GLOBALS['STDOUT'] = fopen('/dev/null', 'w')) ||
	     !fclose(STDERR) || !($GLOBALS['STDERR'] = fopen('/dev/null', 'w')) ) {
		error("cannot reopen stdio files to /dev/null");
	}

	// FIXME: We should really close all other open file descriptors
	// here, but PHP does not support this.

	// Start own process group, detached from any tty
	if ( posix_setsid()<0 ) error("cannot set daemon process group");
}

/**
 * This function takes a (set of) temporary file(s) of a submission,
 * validates it and puts it into the database. Additionally it
 * moves it to a backup storage.
 */
function submit_solution($team, $prob, $contest, $lang, $files, $filenames,
                         $origsubmitid = NULL, $entry_point = NULL, $extid = NULL, $submittime = NULL,
                         $extresult = NULL)
{
	global $DB;

	if( empty($team) ) error("No value for Team.");
	if( empty($prob) ) error("No value for Problem.");
	if( empty($contest) ) error("No value for Contest.");
	if( empty($lang) ) error("No value for Language.");

	if ( empty($submittime) ) $submittime = now();

	if ( !is_array($files) || count($files)==0 ) error("No files specified.");
	if ( count($files) > dbconfig_get('sourcefiles_limit',100) ) {
		error("Tried to submit more than the allowed number of source files.");
	}
	if ( !is_array($filenames) || count($filenames)!=count($files) ) {
		error("Nonmatching (number of) filenames specified: " .
		      count($filenames) . " vs. " . count($files));
	}

	if ( count($filenames)!=count(array_unique($filenames)) ) {
		error("Duplicate filenames detected.");
	}

	$sourcesize = dbconfig_get('sourcesize_limit');

	// If no contest has started yet, refuse submissions.
	$now = now();

	$contestdata = $DB->q('MAYBETUPLE SELECT * FROM contest WHERE cid = %i', $contest);
	if ( ! isset($contestdata) ) {
		error("Contest c$contest not found.");
	}
	$fdata = calcFreezeData($contestdata);
	if( !checkrole('jury') && !$fdata['started'] ) {
		error("The contest is closed, no submissions accepted. [c$contest]");
	}

	// Check 2: valid parameters?
	if( ! $langid = $DB->q('MAYBEVALUE SELECT langid FROM language
	                        WHERE langid = %s AND allow_submit = 1', $lang) ) {
		error("Language '$lang' not found in database or not submittable.");
	}
	if( ! $teamid = $DB->q('MAYBEVALUE SELECT teamid FROM team
	                        WHERE teamid = %i' .
	                       (checkrole('jury') ? '' : ' AND enabled = 1'),$team) ) {
		error("Team '$team' not found in database or not enabled.");
	}
	$probdata = $DB->q('MAYBETUPLE SELECT probid, points FROM problem
	                    INNER JOIN contestproblem USING (probid)
	                    WHERE probid = %s AND cid = %i AND allow_submit = 1',
	                   $prob, $contest);

	if ( empty($probdata) ) {
		error("Problem p$prob not found in database or not submittable [c$contest].");
	} else {
		$points = $probdata['points'];
		$probid = $probdata['probid'];
	}

	// Reindex arrays numerically to allow simultaneously iterating
	// over both $files and $filenames.
	$files     = array_values($files);
	$filenames = array_values($filenames);

	$totalsize = 0;
	for($i=0; $i<count($files); $i++) {
		if ( ! is_readable($files[$i]) ) {
			error("File '".$files[$i]."' not found (or not readable).");
		}
		if ( ! preg_match(FILENAME_REGEX, $filenames[$i]) ) {
			error("Illegal filename '".$filenames[$i]."'.");
		}
		$totalsize += filesize($files[$i]);
	}
	if ( $totalsize > $sourcesize*1024 ) {
		error("Submission file(s) are larger than $sourcesize kB.");
	}

	logmsg (LOG_INFO, "input verified");

	// First look up any expected results in file, so as to minimize
	// the SQL transaction time below.
	if ( checkrole('jury') ) {
		$results = getExpectedResults(dj_file_get_contents($files[0]));
	}

	// Insert submission into the database
	$DB->q('START TRANSACTION');
	$id = $DB->q('RETURNID INSERT INTO submission
	              (cid, teamid, probid, langid, submittime, origsubmitid, entry_point,
	               externalid, externalresult)
	              VALUES (%i, %i, %i, %s, %s, %i, %s, %s, %s)',
	             $contest, $teamid, $probid, $langid, $submittime, $origsubmitid, $entry_point,
	             $extid, $extresult);

	for($rank=0; $rank<count($files); $rank++) {
		$DB->q('INSERT INTO submission_file
		        (submitid, filename, rank, sourcecode) VALUES (%i, %s, %i, %s)',
		       $id, $filenames[$rank], $rank, dj_file_get_contents($files[$rank]));
	}

	// Add expected results from source. We only do this for jury
	// submissions to prevent accidental auto-verification of team
	// submissions.
	if ( checkrole('jury') && !empty($results) ) {
		$DB->q('UPDATE submission SET expected_results=%s
		        WHERE submitid=%i', json_encode($results), $id);
	}
	$DB->q('COMMIT');

	// Recalculate scoreboard cache for pending submissions
	calcScoreRow($contest, $teamid, $probid);

	eventlog('submission', $id, 'create', $contest);

	alert('submit', "submission $id: team $teamid, language $langid, problem $probid");

	if ( is_writable( SUBMITDIR ) ) {
		// Copy the submission to SUBMITDIR for safe-keeping
		for($rank=0; $rank<count($files); $rank++) {
			$fdata = array('cid' => $contest,
			               'submitid' => $id,
			               'teamid' => $teamid,
			               'probid' => $probid,
			               'langid' => $langid,
			               'rank' => $rank,
			               'filename' => $filenames[$rank]);
			$tofile = SUBMITDIR . '/' . getSourceFilename($fdata);
			if ( ! @copy($files[$rank], $tofile) ) {
				warning("Could not copy '" . $files[$rank] . "' to '" . $tofile . "'");
			}
		}
	} else {
		logmsg(LOG_DEBUG, "SUBMITDIR not writable, skipping");
	}

	if( difftime($contestdata['endtime'], $submittime) <= 0 ) {
		logmsg(LOG_INFO, "The contest is closed, submission stored but not processed. [c$contest]");
	}

	return $id;
}

/**
 * Compute the filename of a given submission. $fdata must be an array
 * that contains the data from submission and submission_file.
 */
function getSourceFilename($fdata)
{
	return implode('.', array('c'.$fdata['cid'], 's'.$fdata['submitid'],
	                          't'.$fdata['teamid'], 'p'.$fdata['probid'], $fdata['langid'],
	                          $fdata['rank'], $fdata['filename']));
}

/**
 * Output generic version information and exit.
 */
function version()
{
	echo SCRIPT_ID . " -- part of DOMjudge version " . DOMJUDGE_VERSION . "\n" .
		"Written by the DOMjudge developers\n\n" .
		"DOMjudge comes with ABSOLUTELY NO WARRANTY.  This is free software, and you\n" .
		"are welcome to redistribute it under certain conditions.  See the GNU\n" .
		"General Public Licence for details.\n";
	exit(0);
}

/**
 * Word wrap only unquoted text.
 */
function wrap_unquoted($text, $width = 75, $quote = '>')
{
	$lines = explode("\n", $text);

	$result = '';
	$unquoted = '';

	foreach( $lines as $line ) {
		// Check for quoted lines
		if ( strspn($line,$quote)>0 ) {
			// First append unquoted text wrapped, then quoted line:
			$result .= wordwrap($unquoted,$width);
			$unquoted = '';
			$result .= $line . "\n";
		} else {
			$unquoted .= $line . "\n";
		}
	}

	$result .= wordwrap(rtrim($unquoted),$width);

	return $result;
}

/**
 * Log an action to the auditlog table.
 */
function auditlog($datatype, $dataid, $action, $extrainfo = null,
                  $force_username = null, $cid = null)
{
	global $username, $DB;

	if ( !empty($force_username) ) {
		$user = $force_username;
	} else {
		$user = $username;
	}

	$DB->q('INSERT INTO auditlog
	        (logtime, cid, user, datatype, dataid, action, extrainfo)
	        VALUES(%s, %i, %s, %s, %s, %s, %s)',
	       now(), $cid, $user, $datatype, $dataid, $action, $extrainfo);
}

/* Mapping from REST API endpoints to relevant information:
 * - type: one of 'configuration', 'live', 'aggregate'
 * - url: REST API URL of endpoint relative to baseurl, defaults to '/<endpoint>'
 * - tables: array of database table(s) associated to data, defaults to <endpoint> without 's'
 * - extid: database field for external/API ID, if TRUE same as internal/DB ID.
 *
 */
$API_endpoints = array(
	'contests' => array(
		'type'   => 'configuration',
		'url'    => '/',
		'extid'  => 'externalid',
	),
	'judgement-types' => array( // hardcoded in $VERDICTS and the API
		'type'   => 'configuration',
		'tables' => array(),
		'extid'  => TRUE,
	),
	'languages' => array(
		'type'   => 'configuration',
		'extid'  => 'externalid',
	),
	'problems' => array(
		'type'   => 'configuration',
		'tables' => array('problem', 'contestproblem'),
		'extid'  => 'externalid',
	),
	'groups' => array(
		'type'   => 'configuration',
		'tables' => array('team_category'),
		'extid'  => TRUE, // FIXME
	),
	'organizations' => array(
		'type'   => 'configuration',
		'tables' => array('team_affiliation'),
		'extid'  => 'externalid',
	),
	'teams' => array(
		'type'   => 'configuration',
		'tables' => array('team', 'contestteam'),
<<<<<<< HEAD
		'extid'  => 'externalid',
	),
	'teams-members' => array(
		'type'   => 'configuration',
		'tables' => array(),
=======
		'extid'  => TRUE,
>>>>>>> 843b1b24
	),
// 	'teams-members' => array(
// 		'type'   => 'configuration',
// 		'tables' => array(),
// 	),
	'submissions' => array(
		'type'   => 'live',
		'extid'  => TRUE, // 'externalid,cid' in ICPC-live branch
	),
	'judgements' => array(
		'type'   => 'live',
		'tables' => array('judging'),
		'extid'  => TRUE,
	),
	'runs' => array(
		'type'   => 'live',
		'tables' => array('judging_run'),
		'extid'  => TRUE,
	),
	'clarifications' => array(
		'type'   => 'live',
<<<<<<< HEAD
		'extid'  => 'externalid,cid',
	),
	'awards' => array(
		'type'   => 'aggregate',
		'tables' => array(),
=======
		'extid'  => TRUE,
>>>>>>> 843b1b24
	),
// 	'awards' => array(
// 		'type'   => 'aggregate',
// 		'tables' => array(),
// 	),
	'scoreboard' => array(
		'type'   => 'aggregate',
		'tables' => array(),
	),
	'event-feed' => array(
		'type'   => 'aggregate',
		'tables' => array('event'),
	),
	// From here are DOMjudge extensions:
	'users' => array(
		'type'   => 'configuration',
		'url'    => NULL,
		'extid'  => TRUE,
	),
	'testcases' => array(
		'type'   => 'configuration',
		'url'    => NULL,
		'extid'  => TRUE,
	),
);
// Add defaults to mapping:
foreach ( $API_endpoints as $endpoint => $data ) {
	if ( !array_key_exists('url', $data) ) {
		$API_endpoints[$endpoint]['url'] = '/'.$endpoint;
	}
	if ( !array_key_exists('tables', $data) ) {
		$API_endpoints[$endpoint]['tables'] = array( preg_replace('/s$/', '', $endpoint) );
	}
}

/**
 * Map an internal/DB ID to an external/REST endpoint ID.
 */
function rest_extid($endpoint, $intid)
{
	global $DB, $API_endpoints, $KEYS;

	if ( $intid===null ) return null;

	$ep = @$API_endpoints[$endpoint];
	if ( !isset($ep['extid']) ) error("no int/ext ID mapping defined for $endpoint");

	if ( $ep['extid']===TRUE ) return $intid;

	$extkey = explode(',', $ep['extid'])[0];

	$extid = $DB->q('MAYBEVALUE SELECT `' . $extkey . '`
	                 FROM `' . $ep['tables'][0] . '`
	                 WHERE `' . $KEYS[$ep['tables'][0]][0] . '` = %s',
	                $intid);

	return $extid;
}

/**
 * Map an external/REST endpoint ID back to an internal/DB ID.
 */
function rest_intid($endpoint, $extid, $cid = null)
{
	global $DB, $API_endpoints, $KEYS;

	if ( $extid===null ) return null;

	$ep = @$API_endpoints[$endpoint];
	if ( !isset($ep['extid']) ) error("no int/ext ID mapping defined for $endpoint");

	if ( $ep['extid']===TRUE ) return $extid;

	if ( !$ep['tables'] ) error("no database table known for $endpoint");

	$keys = explode(',', $ep['extid']);
	$extkey = $keys[0];
	if ( count($keys)>1 ) $cidkey = $keys[1];

	if ( isset($cidkey) && $cid===null ) {
		error("argument 'cid' missing to map to internal ID for $endpoint");
	}

	$intid = $DB->q('MAYBEVALUE SELECT `' . $KEYS[$ep['tables'][0]][0] . '`
	                 FROM `' . $ep['tables'][0] . '`
	                 WHERE `' . $extkey . '` = %s' .
	                ( isset($cidkey) ? ' AND cid = %i' : ' %_' ),
	                $extid, $cid);

	return $intid;
}

/**
 * Log an event.
 *
 * Arguments:
 * $type      Either an API endpoint or a DB table.
 * $dataid    Identifier of the row in the associated DB table.
 * $action    One of: create, update, delete.
 * $cid       Contest ID to log this event for. If null, log it for
 *            all currently active contests.
 * $json      JSON content after the change. Generated if null.
 * $id        Identifier as shown in the REST API. If null it is
 *            inferred from the content in the database or $json
 *            passed as argument. Must be specified when deleting an
 *            entry or if no DB table is associated to $type.
 */
// TODO: we should probably integrate this function with auditlog().
function eventlog($type, $dataid, $action, $cid = null, $json = null, $id = null)
{
	global $DB, $API_endpoints;

	logmsg(LOG_DEBUG,"eventlog arguments: '$type' '$dataid' '$action' '$cid' '$json' '$id'");

	$actions = array('create', 'update', 'delete');

	// Gracefully fail since we may call this from the generic
	// jury/edit.php page where we don't know which table gets updated.
	if ( array_key_exists($type,$API_endpoints) ) {
		$endpoint = $API_endpoints[$type];
	} else {
		foreach ( $API_endpoints as $key => $ep ) {
			if ( in_array($type, $ep['tables'], TRUE) ) {
				$type = $key;
				$endpoint = $ep;
				break;
			}
		}
	}
	if ( !isset($endpoint) ) {
		logmsg(LOG_WARNING, "eventlog: invalid endpoint '$type' specified");
		return;
	}
	if ( !in_array($action,$actions) ) {
		logmsg(LOG_WARNING, "eventlog: invalid action '$action' specified");
		return;
	}
	if ( $endpoint['url']===null ) {
		logmsg(LOG_DEBUG, "eventlog: no endpoint for '$type', ignoring");
		return;
	}

	// Look up external/API ID from various sources.
	if ( $id===null ) $id = rest_extid($type, $dataid);

	if ( $id===null && $json!==null ) {
		$data = dj_json_decode($json);
		if ( !empty($data['id']) ) $id = $data['id'];
	}

	if ( $id===null ) {
		logmsg(LOG_WARNING, "eventlog: API ID not specified or inferred from data");
		return;
	}

	$cids = array();
	if ( $cid!==null ) {
		$cids[] = $cid;
	} else {
		if ( $type==='problems' ) {
			$cids = $DB->q('TABLE SELECT cid FROM contestproblem WHERE probid = %i', $dataid);
		} elseif( $type==='teams' ) {
			$cids = getCurContests(FALSE, $dataid);
		} else {
			$cids = getCurContests();
		}
	}
	if ( count($cids)==0 ) {
		logmsg(LOG_INFO,"eventlog: no active contests associated to update.");
		return;
	}

	// Generate JSON content if not set, always use "null" for deletes.
	if ( $action === 'delete' ) {
		$json = 'null';
	} elseif ( $json === null ) {
		if ( $type === 'contests' ) {
			$url = $endpoint['url'];
		} else {
			$url = $endpoint['url'].'/'.$id;
		}
		$json = API_request($url, 'GET', '', false);
		if ( empty($json) ) logmsg(LOG_WARN,"eventlog: got no JSON data from '$url'");
	}

	// First acquire an advisory lock to prevent other event logging,
	// so that we can obtain a unique timestamp.
	if ( $DB->q("VALUE SELECT GET_LOCK('domjudge.eventlog',1)") != 1 ) {
		error("eventlog: failed to obtain lock");
	}

	// Explicitly construct the time as string to prevent float
	// representation issues.
	$now = sprintf('%.3f', microtime(TRUE));

	// TODO: can this be wrapped into a single query?
	$ids = array();
	foreach ( $cids as $cid ) {
		$table = ( $endpoint['tables'] ? $endpoint['tables'][0] : NULL );
		$eventid = $DB->q('RETURNID INSERT INTO event
		                   (eventtime, cid, endpointtype, endpointid,
		                   datatype, dataid, action, content)
		                   SELECT GREATEST(%s,COALESCE(MAX(eventtime),0)+0.001), %i, %s, %s,
		                          %s, %s, %s, %s
		                   FROM event WHERE cid = %i
		                   ORDER BY eventid DESC LIMIT 1',
		                  $now, $cid, $type, $id,
		                  $table, $dataid, $action, $json,
		                  $cid);
		$ids[] = $eventid;
	}

	if ( $DB->q("VALUE SELECT RELEASE_LOCK('domjudge.eventlog')") != 1 ) {
		error("eventlog: failed to release lock");
	}

	if ( count($ids)!==count($cids) ) {
		error("eventlog: failed to $action $type/$id " .
		      '('.count($ids).'/'.count($cids).' contests done)');
	}

	logmsg(LOG_DEBUG,"eventlog: ${action}d $type/$id " .
	       'for '.count($cids).' contest(s)');
}

$resturl = $restuser = $restpass = null;

/**
 * This function is copied from judgedaemon.main.php and a quick hack.
 * We should directly call the code that generates the API response.
 */
function read_API_credentials()
{
	global $resturl, $restuser, $restpass;

	$credfile = ETCDIR . '/restapi.secret';
	$credentials = @file($credfile);
	if (!$credentials) {
		error("Cannot read REST API credentials file " . $credfile);
	}
	foreach ($credentials as $credential) {
		if ( $credential{0} == '#' ) continue;
		list ($endpointID, $resturl, $restuser, $restpass) = preg_split("/\s+/", trim($credential));
		if ( $endpointID==='default' ) return;
	}
	$resturl = $restuser = $restpass = null;
}

/**
 * Perform a request to the REST API and handle any errors.
 * $url is the part appended to the base DOMjudge $resturl.
 * $verb is the HTTP method to use: GET, POST, PUT, or DELETE
 * $data is the urlencoded data passed as GET or POST parameters.
 * When $failonerror is set to false, any error will be turned into a
 * warning and null is returned.
 *
 * This function is duplicated from judge/judgedaemon.main.php.
 */
function API_request($url, $verb = 'GET', $data = '', $failonerror = true) {
	global $resturl, $restuser, $restpass, $lastrequest, $G_SYMFONY, $apiFromInternal;
	if (isset($G_SYMFONY)) {
		// Perform an internal Symfony request to the API
		$apiFromInternal = true;
		$url = 'http://localhost/api/'. $url;
		$httpKernel = $G_SYMFONY->getHttpKernel();
		parse_str($data, $parsedData);

		// Our API checks $_SERVER['REQUEST_METHOD'] but Symfony does not overwrite it, so do this manually
		$origMethod = $_SERVER['REQUEST_METHOD'];
		$_SERVER['REQUEST_METHOD'] = $verb;

		$request = \Symfony\Component\HttpFoundation\Request::create($url, $verb, $parsedData);
		$response = $httpKernel->handle($request, \Symfony\Component\HttpKernel\HttpKernelInterface::SUB_REQUEST);

		// Set back the request method, if other code still wants to use it
		$_SERVER['REQUEST_METHOD'] = $origMethod;

		$status = $response->getStatusCode();
		if ( $status < 200 || $status >= 300 ) {
			$errstr = "executing internal $verb request to url " . $url .
				": http status code: " . $status . ", response: " . $response;
			if ( $failonerror ) {
				error($errstr);
			} else {
				logmsg(LOG_WARN,$errstr);
				return null;
			}
		}

		return $response->getContent();
	}

	if ( $resturl === null ) {
		read_API_credentials();
		if ( $resturl === null ) {
			error("could not initialize REST API credentials");
		}
	}

	logmsg(LOG_DEBUG, "API request $verb $url");

	$url = $resturl . $url;
	if ( $verb == 'GET' && !empty($data) ) {
		$url .= '?' . $data;
	}

	$ch = curl_init($url);
	curl_setopt($ch, CURLOPT_USERAGENT, "DOMjudge/" . DOMJUDGE_VERSION);
	curl_setopt($ch, CURLOPT_HTTPAUTH, CURLAUTH_BASIC);
	curl_setopt($ch, CURLOPT_USERPWD, $restuser . ":" . $restpass);
	curl_setopt($ch, CURLOPT_RETURNTRANSFER, TRUE);
	if ( $verb == 'POST' ) {
		curl_setopt($ch, CURLOPT_POST, TRUE);
		if ( is_array($data) ) {
			curl_setopt($ch, CURLOPT_HTTPHEADER, array('Content-Type: multipart/form-data'));
		}
	} else if ( $verb == 'PUT' || $verb == 'DELETE' ) {
		curl_setopt($ch, CURLOPT_CUSTOMREQUEST, $verb);
	}
	if ( $verb == 'POST' || $verb == 'PUT' ) {
		curl_setopt($ch, CURLOPT_POSTFIELDS, $data);
	}

	$response = curl_exec($ch);
	if ( $response === FALSE ) {
		$errstr = "Error while executing curl $verb to url " . $url . ": " . curl_error($ch);
		if ($failonerror) error($errstr);
		else { warning($errstr); return null; }
	}
	$status = curl_getinfo($ch, CURLINFO_HTTP_CODE);
	if ( $status < 200 || $status >= 300 ) {
		$errstr = "executing internal $verb request to url " . $url .
			": http status code: " . $status . ", response: " . $response;
		if ( $failonerror ) {
			error($errstr);
		} else {
			logmsg(LOG_WARN,$errstr);
			return null;
		}
	}

	curl_close($ch);
	return $response;
}

/**
 * Convert PHP ini values to bytes, as per
 * http://www.php.net/manual/en/function.ini-get.php
 */
function phpini_to_bytes($size_str) {
	switch (substr ($size_str, -1))
	{
		case 'M': case 'm': return (int)$size_str * 1048576;
		case 'K': case 'k': return (int)$size_str * 1024;
		case 'G': case 'g': return (int)$size_str * 1073741824;
		default: return $size_str;
	}
}

// Color names as defined by https://www.w3.org/TR/css3-color/#html4
$HTML_colors = array(
"black" => "#000000",
"silver" => "#C0C0C0",
"gray" => "#808080",
"white" => "#FFFFFF",
"maroon" => "#800000",
"red" => "#FF0000",
"purple" => "#800080",
"fuchsia" => "#FF00FF",
"green" => "#008000",
"lime" => "#00FF00",
"olive" => "#808000",
"yellow" => "#FFFF00",
"navy" => "#000080",
"blue" => "#0000FF",
"teal" => "#008080",
"aqua" => "#00FFFF",
"aliceblue" => "#f0f8ff",
"antiquewhite" => "#faebd7",
"aqua" => "#00ffff",
"aquamarine" => "#7fffd4",
"azure" => "#f0ffff",
"beige" => "#f5f5dc",
"bisque" => "#ffe4c4",
"black" => "#000000",
"blanchedalmond" => "#ffebcd",
"blue" => "#0000ff",
"blueviolet" => "#8a2be2",
"brown" => "#a52a2a",
"burlywood" => "#deb887",
"cadetblue" => "#5f9ea0",
"chartreuse" => "#7fff00",
"chocolate" => "#d2691e",
"coral" => "#ff7f50",
"cornflowerblue" => "#6495ed",
"cornsilk" => "#fff8dc",
"crimson" => "#dc143c",
"cyan" => "#00ffff",
"darkblue" => "#00008b",
"darkcyan" => "#008b8b",
"darkgoldenrod" => "#b8860b",
"darkgray" => "#a9a9a9",
"darkgreen" => "#006400",
"darkgrey" => "#a9a9a9",
"darkkhaki" => "#bdb76b",
"darkmagenta" => "#8b008b",
"darkolivegreen" => "#556b2f",
"darkorange" => "#ff8c00",
"darkorchid" => "#9932cc",
"darkred" => "#8b0000",
"darksalmon" => "#e9967a",
"darkseagreen" => "#8fbc8f",
"darkslateblue" => "#483d8b",
"darkslategray" => "#2f4f4f",
"darkslategrey" => "#2f4f4f",
"darkturquoise" => "#00ced1",
"darkviolet" => "#9400d3",
"deeppink" => "#ff1493",
"deepskyblue" => "#00bfff",
"dimgray" => "#696969",
"dimgrey" => "#696969",
"dodgerblue" => "#1e90ff",
"firebrick" => "#b22222",
"floralwhite" => "#fffaf0",
"forestgreen" => "#228b22",
"fuchsia" => "#ff00ff",
"gainsboro" => "#dcdcdc",
"ghostwhite" => "#f8f8ff",
"gold" => "#ffd700",
"goldenrod" => "#daa520",
"gray" => "#808080",
"green" => "#008000",
"greenyellow" => "#adff2f",
"grey" => "#808080",
"honeydew" => "#f0fff0",
"hotpink" => "#ff69b4",
"indianred" => "#cd5c5c",
"indigo" => "#4b0082",
"ivory" => "#fffff0",
"khaki" => "#f0e68c",
"lavender" => "#e6e6fa",
"lavenderblush" => "#fff0f5",
"lawngreen" => "#7cfc00",
"lemonchiffon" => "#fffacd",
"lightblue" => "#add8e6",
"lightcoral" => "#f08080",
"lightcyan" => "#e0ffff",
"lightgoldenrodyellow" => "#fafad2",
"lightgray" => "#d3d3d3",
"lightgreen" => "#90ee90",
"lightgrey" => "#d3d3d3",
"lightpink" => "#ffb6c1",
"lightsalmon" => "#ffa07a",
"lightseagreen" => "#20b2aa",
"lightskyblue" => "#87cefa",
"lightslategray" => "#778899",
"lightslategrey" => "#778899",
"lightsteelblue" => "#b0c4de",
"lightyellow" => "#ffffe0",
"lime" => "#00ff00",
"limegreen" => "#32cd32",
"linen" => "#faf0e6",
"magenta" => "#ff00ff",
"maroon" => "#800000",
"mediumaquamarine" => "#66cdaa",
"mediumblue" => "#0000cd",
"mediumorchid" => "#ba55d3",
"mediumpurple" => "#9370db",
"mediumseagreen" => "#3cb371",
"mediumslateblue" => "#7b68ee",
"mediumspringgreen" => "#00fa9a",
"mediumturquoise" => "#48d1cc",
"mediumvioletred" => "#c71585",
"midnightblue" => "#191970",
"mintcream" => "#f5fffa",
"mistyrose" => "#ffe4e1",
"moccasin" => "#ffe4b5",
"navajowhite" => "#ffdead",
"navy" => "#000080",
"oldlace" => "#fdf5e6",
"olive" => "#808000",
"olivedrab" => "#6b8e23",
"orange" => "#ffa500",
"orangered" => "#ff4500",
"orchid" => "#da70d6",
"palegoldenrod" => "#eee8aa",
"palegreen" => "#98fb98",
"paleturquoise" => "#afeeee",
"palevioletred" => "#db7093",
"papayawhip" => "#ffefd5",
"peachpuff" => "#ffdab9",
"peru" => "#cd853f",
"pink" => "#ffc0cb",
"plum" => "#dda0dd",
"powderblue" => "#b0e0e6",
"purple" => "#800080",
"red" => "#ff0000",
"rosybrown" => "#bc8f8f",
"royalblue" => "#4169e1",
"saddlebrown" => "#8b4513",
"salmon" => "#fa8072",
"sandybrown" => "#f4a460",
"seagreen" => "#2e8b57",
"seashell" => "#fff5ee",
"sienna" => "#a0522d",
"silver" => "#c0c0c0",
"skyblue" => "#87ceeb",
"slateblue" => "#6a5acd",
"slategray" => "#708090",
"slategrey" => "#708090",
"snow" => "#fffafa",
"springgreen" => "#00ff7f",
"steelblue" => "#4682b4",
"tan" => "#d2b48c",
"teal" => "#008080",
"thistle" => "#d8bfd8",
"tomato" => "#ff6347",
"turquoise" => "#40e0d0",
"violet" => "#ee82ee",
"wheat" => "#f5deb3",
"white" => "#ffffff",
"whitesmoke" => "#f5f5f5",
"yellow" => "#ffff00",
"yellowgreen" => "#9acd32",
);

/**
 * Convert a HTML extended color name to 6-digit hex RGB value.
 * If $color is already in hex RGB format, it is returned unchanged.
 * Returns NULL if $color is not valid.
 */
function color_to_hex($color)
{
	global $HTML_colors;

	if ( preg_match('/^#([[:xdigit:]]{3}){1,2}$/', $color) ) return $color;

	$color = strtolower(preg_replace('/[[:space:]]/','',$color));
	if ( isset($HTML_colors[$color]) ) return strtoupper($HTML_colors[$color]);
	return null;
}

/**
 * Convert a hexadecimal RGB color code to the closest HTML color
 * name. Returns NULL if $hex is not a valid 3 or 6 digit hex RGB
 * string starting with a '#'.
 */
function hex_to_color($hex)
{
	global $HTML_colors;

	// Expand short 3 digit hex version.
	if ( preg_match('/^#[[:xdigit:]]{3}$/', $hex) ) {
		$new = '#';
		for($i=1; $i<=3; $i++) $new .= str_repeat($hex[$i],2);
		$hex = $new;
	}
	if ( !preg_match('/^#[[:xdigit:]]{6}$/', $hex) ) return NULL;

	// Find the best match in L1 distance.
	$bestmatch = '';
	$bestdist = 999999;

	foreach ( $HTML_colors as $color => $rgb ) {
		$dist = 0;
		for($i=1; $i<=3; $i++) {
			sscanf(substr($hex,2*$i-1,2),'%x',$val1);
			sscanf(substr($rgb,2*$i-1,2),'%x',$val2);
			$dist += abs($val1 - $val2);
		}
		if ( $dist<$bestdist ) {
			$bestdist = $dist;
			$bestmatch = $color;
		}
	}

	return $bestmatch;
}<|MERGE_RESOLUTION|>--- conflicted
+++ resolved
@@ -922,20 +922,12 @@
 	'teams' => array(
 		'type'   => 'configuration',
 		'tables' => array('team', 'contestteam'),
-<<<<<<< HEAD
-		'extid'  => 'externalid',
+		'extid'  => TRUE,
 	),
-	'teams-members' => array(
-		'type'   => 'configuration',
-		'tables' => array(),
-=======
-		'extid'  => TRUE,
->>>>>>> 843b1b24
-	),
-// 	'teams-members' => array(
-// 		'type'   => 'configuration',
-// 		'tables' => array(),
-// 	),
+ 	'teams-members' => array(
+ 		'type'   => 'configuration',
+ 		'tables' => array(),
+ 	),
 	'submissions' => array(
 		'type'   => 'live',
 		'extid'  => TRUE, // 'externalid,cid' in ICPC-live branch
@@ -952,20 +944,12 @@
 	),
 	'clarifications' => array(
 		'type'   => 'live',
-<<<<<<< HEAD
-		'extid'  => 'externalid,cid',
+		'extid'  => TRUE,
 	),
 	'awards' => array(
 		'type'   => 'aggregate',
 		'tables' => array(),
-=======
-		'extid'  => TRUE,
->>>>>>> 843b1b24
 	),
-// 	'awards' => array(
-// 		'type'   => 'aggregate',
-// 		'tables' => array(),
-// 	),
 	'scoreboard' => array(
 		'type'   => 'aggregate',
 		'tables' => array(),
