<?php
/**
 * Miscellaneous helper functions
 *
 * Part of the DOMjudge Programming Contest Jury System and licenced
 * under the GNU GPL. See README and COPYING for details.
 */

/** Perl regex class of allowed characters in identifier strings. */
define('IDENTIFIER_CHARS', '[a-zA-Z0-9_-]');

/** Perl regex of allowed filenames. */
define('FILENAME_REGEX', '/^[a-zA-Z0-9][a-zA-Z0-9+_\.-]*$/');

require_once('lib.wrappers.php');

/**
 * Will return all the contests that are currently active
 * When fulldata is true, returns the total row as an array
 * (including list of removed_intervals)
 * instead of just the ID (array indices will be contest ID's then).
 * If $onlyofteam is not null, only show contests that team is part
 * of. If it is -1, only show publicly visible contests
 * If $alsofuture is true, also show the contests that start in the future
 * The results will have the value of field $key in the database as key
 */
function getCurContests($fulldata = FALSE, $onlyofteam = NULL,
                        $alsofuture = FALSE, $key = 'cid')
{
	global $DB;
	if ( $alsofuture ) {
		$extra = '';
	} else {
		$extra = 'AND activatetime <= UNIX_TIMESTAMP()';
	}
	if ( $onlyofteam !== null && $onlyofteam > 0 ) {
		$contests = $DB->q("SELECT * FROM contest
		                    LEFT JOIN contestteam USING (cid)
		                    WHERE (contestteam.teamid = %i OR contest.public = 1)
		                    AND enabled = 1 ${extra}
		                    AND ( deactivatetime IS NULL OR
		                          deactivatetime > UNIX_TIMESTAMP() )
		                    ORDER BY activatetime", $onlyofteam);
	} elseif ( $onlyofteam === -1 ) {
		$contests = $DB->q("SELECT * FROM contest
		                    WHERE enabled = 1 AND public = 1 ${extra}
		                    AND ( deactivatetime IS NULL OR
		                          deactivatetime > UNIX_TIMESTAMP() )
		                    ORDER BY activatetime");
	} else {
		$contests = $DB->q("SELECT * FROM contest
		                    WHERE enabled = 1 ${extra}
		                    AND ( deactivatetime IS NULL OR
		                          deactivatetime > UNIX_TIMESTAMP() )
		                    ORDER BY activatetime");
	}
	$contests = $contests->getkeytable($key);
	if ( !$fulldata ) {
		return array_keys($contests);
	}

	foreach ($contests as $cid => &$contest) {
		$res = $DB->q('KEYTABLE SELECT *, intervalid AS ARRAYKEY
		               FROM removed_interval WHERE cid = %i', $cid);

		$contest['removed_intervals'] = $res;
	}

	return $contests;
}

/**
 * Parse 'id' from HTTP GET or POST variables and check that it is a
 * valid number, or string consisting of IDENTIFIER_CHARS.
 *
 * Returns id as int or string, or NULL if none found.
 */
function getRequestID($numeric = TRUE)
{
	if ( empty($_REQUEST['id']) ) return NULL;

	$id = $_REQUEST['id'];
	if ( $numeric ) {
		if ( !preg_match('/^[0-9]+$/', $id) ) {
			error("Identifier specified is not a number");
		}
		return (int)$id;
	} else {
		if ( !preg_match('/^' . IDENTIFIER_CHARS . '*$/',$id) ) {
			error("Identifier specified contains invalid characters");
		}
		return $id;
	}

	// This should never happen:
	error("Could not parse identifier");
}

/**
 * Returns whether the problem with probid is visible to teams and the
 * public. That is, it is in the active contest, which has started and
 * it is submittable.
 */
function problemVisible($probid)
{
	global $DB, $cdata;

	if ( empty($probid) ) return FALSE;
	if ( !$cdata || difftime(now(),$cdata['starttime']) < 0 ) return FALSE;

	return $DB->q('MAYBETUPLE SELECT probid FROM problem
	               INNER JOIN contestproblem USING (probid)
	               WHERE cid = %i AND allow_submit = 1 AND probid = %i',
	              $cdata['cid'], $probid) !== NULL;
}

/**
 * Calculate contest time from wall-clock time and removed intervals.
 * Returns time since contest start in seconds.
 * NOTE: It is assumed that removed intervals do not overlap and that
 * they all fall within the contest start and end times.
 */
function calcContestTime($walltime, $cid)
{
	// get contest data in case of non-public contests
	$cdatas = getCurContests(TRUE);

	$contesttime = difftime($walltime, $cdatas[$cid]['starttime']);

	foreach ( $cdatas[$cid]['removed_intervals'] as $intv ) {
		if ( difftime($intv['starttime'], $walltime)<0 ) {
			$contesttime -= min(
				difftime($walltime,        $intv['starttime']),
				difftime($intv['endtime'], $intv['starttime']));
		}
	}

	return $contesttime;
}

/**
 * Scoreboard calculation
 *
 * Given a contestid, teamid and a problemid,
 * (re)calculate the values for one row in the scoreboard.
 *
 * Due to current transactions usage, this function MUST NOT contain
 * any START TRANSACTION or COMMIT statements.
 */
function calcScoreRow($cid, $team, $prob) {
	global $DB;

	logmsg(LOG_DEBUG, "calcScoreRow '$cid' '$team' '$prob'");

	// First acquire an advisory lock to prevent other calls to
	// calcScoreRow() from interfering with our update.
	$lockstr = "domjudge.$cid.$team.$prob";
	if ( $DB->q("VALUE SELECT GET_LOCK('$lockstr',3)") != 1 ) {
		error("calcScoreRow failed to obtain lock '$lockstr'");
	}

	// Note the clause 'submittime < c.endtime': this is used to
	// filter out TOO-LATE submissions from pending, but it also means
	// that these will not count as solved. Correct submissions with
	// submittime after contest end should never happen, unless one
	// resets the contest time after successful judging.
	$result = $DB->q('SELECT result, verified, submittime,
	                  (c.freezetime IS NOT NULL && submittime >= c.freezetime) AS afterfreeze
	                  FROM submission s
	                  LEFT JOIN judging j ON(s.submitid=j.submitid AND j.valid=1)
	                  LEFT OUTER JOIN contest c ON(c.cid=s.cid)
	                  WHERE teamid = %i AND probid = %i AND s.cid = %i AND s.valid = 1 ' .
	                 ( dbconfig_get('compile_penalty', 1) ? "" :
	                   "AND j.result != 'compiler-error' ") .
	                 'AND submittime < c.endtime
	                  ORDER BY submittime',
	                 $team, $prob, $cid);

	// reset vars
	$submitted_j = $pending_j = $time_j = $correct_j = 0;
	$submitted_p = $pending_p = $time_p = $correct_p = 0;

	// for each submission
	while( $row = $result->next() ) {

		// Contest submit time in minutes for scoring.
		$submittime = (int)floor(calcContestTime($row['submittime'],$cid) / 60);

		// Check if this submission has a publicly visible judging result:
		if ( (dbconfig_get('verification_required', 0) && ! $row['verified']) ||
		     empty($row['result']) ) {

			$pending_j++;
			$pending_p++;
			// Don't do any more counting for this submission.
			continue;
		}

		$submitted_j++;
		if ( $row['afterfreeze'] ) {
			// Show submissions after freeze as pending to the public
			// (if SHOW_PENDING is enabled):
			$pending_p++;
		} else {
			$submitted_p++;
		}

		// if correct, don't look at any more submissions after this one
		if ( $row['result'] == 'correct' ) {

			$correct_j = 1;
			$time_j = $submittime;
			if ( ! $row['afterfreeze'] ) {
				$correct_p = 1;
				$time_p = $submittime;
			}
			// stop counting after a first correct submission
			break;
		}
	}

	// insert or update the values in the public/team scores table
	$DB->q('REPLACE INTO scorecache_public
	        (cid, teamid, probid, submissions, pending, totaltime, is_correct)
	        VALUES (%i,%i,%i,%i,%i,%i,%i)',
	       $cid, $team, $prob, $submitted_p, $pending_p, $time_p, $correct_p);

	// insert or update the values in the jury scores table
	$DB->q('REPLACE INTO scorecache_jury
	        (cid, teamid, probid, submissions, pending, totaltime, is_correct)
	        VALUES (%i,%i,%i,%i,%i,%i,%i)',
	       $cid, $team, $prob, $submitted_j, $pending_j, $time_j, $correct_j);

	if ( $DB->q("VALUE SELECT RELEASE_LOCK('$lockstr')") != 1 ) {
		error("calcScoreRow failed to release lock '$lockstr'");
	}

	// If we found a new correct result, update the rank cache too
	if ( $correct_j > 0 ) {
		updateRankCache($cid, $team, true);
	}
	if ( $correct_p > 0 ) {
		updateRankCache($cid, $team, false);
	}

	return;
}

/**
 * Update tables used for efficiently computing team ranks
 *
 * Given a contestid and teamid (re)calculate the time
 * and solved problems for a team. Third parameter indicates
 * if the cache for jury or public should be updated.
 *
 * Due to current transactions usage, this function MUST NOT contain
 * any START TRANSACTION or COMMIT statements.
 */
function updateRankCache($cid, $team, $jury) {
	global $DB;

	logmsg(LOG_DEBUG, "updateRankCache '$cid' '$team' '$jury'");

	$team_penalty = $DB->q("VALUE SELECT penalty FROM team WHERE teamid = %i", $team);

	// Find table name
	$tblname = $jury ? 'jury' : 'public';

	// First acquire an advisory lock to prevent other calls to
	// calcScoreRow() from interfering with our update.
	$lockstr = "domjudge.$cid.$team.$tblname";
	if ( $DB->q("VALUE SELECT GET_LOCK('$lockstr',3)") != 1 ) {
		error("updateRankCache failed to obtain lock '$lockstr'");
	}

	// Fetch values from scoreboard cache per problem
	$scoredata = $DB->q("SELECT submissions, is_correct, cp.points, totaltime
	                     FROM scorecache_$tblname
	                     LEFT JOIN contestproblem cp USING(probid,cid)
	                     WHERE cid = %i and teamid = %i", $cid, $team);
	$num_points = 0;
	$total_time = $team_penalty;
	while ( $srow = $scoredata->next() ) {
		// Only count solved problems
		if ( $srow['is_correct'] ) {
			$penalty = calcPenaltyTime( $srow['is_correct'],
			                            $srow['submissions'] );
			$num_points += $srow['points'];
			$total_time += $srow['totaltime'] + $penalty;
		}
	}

	// Update the rank cache table
	$DB->q("REPLACE INTO rankcache_$tblname
	        (cid, teamid, points, totaltime)
	        VALUES (%i,%i,%i,%i)",
	       $cid, $team, $num_points, $total_time);

	// Release the lock
	if ( $DB->q("VALUE SELECT RELEASE_LOCK('$lockstr')") != 1 ) {
		error("updateRankCache failed to release lock '$lockstr'");
	}
}


/**
 * Calculate the penalty time.
 *
 * This is here because it is used by the caching functions above.
 *
 * This expects bool $solved (whether there was at least one correct
 * submission by this team for this problem) and int $num_submissions
 * (the total number of tries for this problem by this team)
 * as input, uses the 'penalty_time' variable and outputs the number
 * of penalty minutes.
 *
 * The current formula is as follows:
 * - Penalty time is only counted for problems that the team finally
 *   solved. Yet unsolved problems always have zero penalty minutes.
 * - The penalty is 'penalty_time' (usually 20 minutes) for each
 *   unsuccessful try. By definition, the number of unsuccessful
 *   tries is the number of submissions for a problem minus 1: the
 *   final, correct one.
 */

function calcPenaltyTime($solved, $num_submissions)
{
	if ( ! $solved ) return 0;

	return ( $num_submissions - 1 ) * dbconfig_get('penalty_time', 20);
}

/**
 * Determines final result for a judging given an ordered array of
 * testcase results. Testcase results can have value NULL if not run
 * yet. A return value of NULL means that a final result cannot be
 * determined yet; this may only occur when not all testcases have
 * been run yet.
 */
function getFinalResult($runresults, $results_prio = null)
{
	if ( empty($results_prio) ) {
		$results_prio  = dbconfig_get('results_prio');
	}

	// Whether we have NULL results
	$havenull = FALSE;

	// This stores the current result and priority to be returned:
	$bestres  = NULL;
	$bestprio = -1;

	// Find first highest priority result:
	foreach ( $runresults as $tc => $res ) {
		if ( $res===NULL ) {
			$havenull = TRUE;
		} else {
			$prio = $results_prio[$res];
			if ( empty($prio) ) error("Unknown result '$res' found.");
			if ( $prio>$bestprio ) {
				$bestres  = $res;
				$bestprio = $prio;
			}
		}
	}

	// If we have NULL results, check whether the highest priority
	// result has maximal priority. Use a local copy of the
	// 'results_prio' array, keeping the original untouched.
	$tmp = $results_prio;
	rsort($tmp);
	$maxprio = reset($tmp);

	// No highest priority result found: no final answer yet.
	if ( $havenull && $bestprio<$maxprio ) return NULL;

	return $bestres;
}

/**
 * Calculate timelimit overshoot from actual timelimit and configured
 * overshoot that can be specified as a sum,max,min of absolute and
 * relative times. Returns overshoot seconds as a float.
 */
function overshoot_time($timelimit, $overshoot_cfg)
{
	$tokens = preg_split('/([+&|])/', $overshoot_cfg, -1, PREG_SPLIT_DELIM_CAPTURE);
	if ( count($tokens)!=1 && count($tokens)!=3 ) {
		error("invalid timelimit overshoot string '$overshoot_cfg'");
	}

	$val1 = overshoot_parse($timelimit, $tokens[0]);
	if ( count($tokens)==1 ) return $val1;

	$val2 = overshoot_parse($timelimit, $tokens[2]);
	switch ( $tokens[1] ) {
	case '+': return $val1 + $val2;
	case '|': return max($val1,$val2);
	case '&': return min($val1,$val2);
	}
	error("invalid timelimit overshoot string '$overshoot_cfg'");
}

/**
 * Helper function for overshoot_time(), returns overshoot for single token.
 */
function overshoot_parse($timelimit, $token)
{
	$res = sscanf($token,'%d%c%n');
	if ( count($res)!=3 ) error("invalid timelimit overshoot token '$token'");
	list($val,$type,$len) = $res;
	if ( strlen($token)!=$len ) error("invalid timelimit overshoot token '$token'");

	if ( $val<0 ) error("timelimit overshoot cannot be negative: '$token'");
	switch ( $type ) {
	case 's': return $val;
	case '%': return $timelimit * 0.01*$val;
	default: error("invalid timelimit overshoot token '$token'");
	}
}

/* The functions below abstract away the precise time format used
 * internally. We currently use Unix epoch with up to 9 decimals for
 * subsecond precision.
 */

/**
 * Simulate MySQL UNIX_TIMESTAMP() function to create insert queries
 * that do not change when replicated later.
 */
function now()
{
	return microtime(TRUE);
}

/**
 * Returns >0, =0, <0 when $time1 >, =, < $time2 respectively.
 * Returned value is time difference in seconds.
 */
function difftime($time1, $time2)
{
	return $time1 - $time2;
}

/**
 * Call alert plugin program to perform user configurable action on
 * important system events. See default alert script for more details.
 */
function alert($msgtype, $description = '')
{
	system(LIBDIR . "/alert '$msgtype' '$description' &");
}

/**
 * Functions to support graceful shutdown of daemons upon receiving a signal
 */
function sig_handler($signal)
{
	global $exitsignalled;

	logmsg(LOG_DEBUG, "Signal $signal received");

	switch ( $signal ) {
	case SIGTERM:
	case SIGHUP:
	case SIGINT:
		$exitsignalled = TRUE;
	}
}

function initsignals()
{
	global $exitsignalled;

	$exitsignalled = FALSE;

	if ( ! function_exists('pcntl_signal') ) {
		logmsg(LOG_INFO, "Signal handling not available");
		return;
	}

	logmsg(LOG_DEBUG, "Installing signal handlers");

	// Install signal handler for TERMINATE, HANGUP and INTERRUPT
	// signals. The sleep() call will automatically return on
	// receiving a signal.
	pcntl_signal(SIGTERM,"sig_handler");
	pcntl_signal(SIGHUP, "sig_handler");
	pcntl_signal(SIGINT, "sig_handler");
}

/**
 * Forks and detaches the current process to run as a daemon. Similar
 * to the daemon() call present in Linux and *BSD.
 *
 * Argument pidfile is an optional filename to check for running
 * instances and write PID to.
 *
 * Either returns successfully or exits with an error.
 */
function daemonize($pidfile = NULL)
{
	switch ( $pid = pcntl_fork() ) {
	case -1: error("cannot fork daemon");
	case  0: break; // child process: do nothing here.
	default: exit;  // parent process: exit.
	}

	if ( ($pid = posix_getpid())===FALSE ) error("failed to obtain PID");

	// Check and write PID to file
	if ( !empty($pidfile) ) {
		if ( ($fd=@fopen($pidfile, 'x+'))===FALSE ) {
			error("cannot create pidfile '$pidfile'");
		}
		$str = "$pid\n";
		if ( @fwrite($fd, $str)!=strlen($str) ) {
			error("failed writing PID to file");
		}
		register_shutdown_function('unlink', $pidfile);
	}

	// Notify user with daemon PID before detaching from TTY.
	logmsg(LOG_NOTICE, "daemonizing with PID = $pid");

	// Close std{in,out,err} file descriptors
	if ( !fclose(STDIN ) || !($GLOBALS['STDIN']  = fopen('/dev/null', 'r')) ||
	     !fclose(STDOUT) || !($GLOBALS['STDOUT'] = fopen('/dev/null', 'w')) ||
	     !fclose(STDERR) || !($GLOBALS['STDERR'] = fopen('/dev/null', 'w')) ) {
		error("cannot reopen stdio files to /dev/null");
	}

	// FIXME: We should really close all other open file descriptors
	// here, but PHP does not support this.

	// Start own process group, detached from any tty
	if ( posix_setsid()<0 ) error("cannot set daemon process group");
}

/**
 * This function takes a (set of) temporary file(s) of a submission,
 * validates it and puts it into the database. Additionally it
 * moves it to a backup storage.
 */
function submit_solution($team, $prob, $contest, $lang, $files, $filenames,
                         $origsubmitid = NULL, $extid = NULL, $submittime = NULL)
{
	global $DB;

	if( empty($team) ) error("No value for Team.");
	if( empty($prob) ) error("No value for Problem.");
	if( empty($contest) ) error("No value for Contest.");
	if( empty($lang) ) error("No value for Language.");

	if ( empty($submittime) ) $submittime = now();

	if ( !is_array($files) || count($files)==0 ) error("No files specified.");
	if ( count($files) > dbconfig_get('sourcefiles_limit',100) ) {
		error("Tried to submit more than the allowed number of source files.");
	}
	if ( !is_array($filenames) || count($filenames)!=count($files) ) {
		error("Nonmatching (number of) filenames specified.");
	}

	if ( count($filenames)!=count(array_unique($filenames)) ) {
		error("Duplicate filenames detected.");
	}

	$sourcesize = dbconfig_get('sourcesize_limit');

	// If no contest has started yet, refuse submissions.
	$now = now();

	$contestdata = $DB->q('MAYBETUPLE SELECT starttime,endtime FROM contest WHERE cid = %i', $contest);
	if ( ! isset($contestdata) ) {
		error("Contest c$contest not found.");
	}
<<<<<<< HEAD
	if( difftime($contestdata['starttime'], $submittime) > 0 ) {
	//	error("The contest is closed, no submissions accepted. [c$contest]");
		return;
=======
	if( !checkrole('jury') && difftime($contestdata['starttime'], $now) > 0 ) {
		error("The contest is closed, no submissions accepted. [c$contest]");
>>>>>>> d7da62d5
	}

	// Check 2: valid parameters?
	if( ! $langid = $DB->q('MAYBEVALUE SELECT langid FROM language
	                        WHERE langid = %s AND allow_submit = 1', $lang) ) {
		error("Language '$lang' not found in database or not submittable.");
	}
	if( ! $teamid = $DB->q('MAYBEVALUE SELECT teamid FROM team
	                        WHERE teamid = %i AND enabled = 1',$team) ) {
		error("Team '$team' not found in database or not enabled.");
	}
	$probdata = $DB->q('MAYBETUPLE SELECT probid, points FROM problem
	                    INNER JOIN contestproblem USING (probid)
	                    WHERE probid = %s AND cid = %i AND allow_submit = 1',
	                   $prob, $contest);

	if ( empty($probdata) ) {
		error("Problem p$prob not found in database or not submittable [c$contest].");
	} else {
		$points = $probdata['points'];
		$probid = $probdata['probid'];
	}

	// Reindex arrays numerically to allow simultaneously iterating
	// over both $files and $filenames.
	$files     = array_values($files);
	$filenames = array_values($filenames);

	$totalsize = 0;
	for($i=0; $i<count($files); $i++) {
		if ( ! is_readable($files[$i]) ) {
			error("File '".$files[$i]."' not found (or not readable).");
		}
		if ( ! preg_match(FILENAME_REGEX, $filenames[$i]) ) {
			error("Illegal filename '".$filenames[$i]."'.");
		}
		$totalsize += filesize($files[$i]);
	}
	if ( $totalsize > $sourcesize*1024 ) {
		error("Submission file(s) are larger than $sourcesize kB.");
	}

	logmsg (LOG_INFO, "input verified");

	// Insert submission into the database
	$id = $DB->q('RETURNID INSERT INTO submission
	              (cid, teamid, probid, langid, submittime, origsubmitid, externalid)
	              VALUES (%i, %i, %i, %s, %s, %i, %i)',
	             $contest, $teamid, $probid, $langid, $submittime, $origsubmitid, $extid);

	for($rank=0; $rank<count($files); $rank++) {
		$DB->q('INSERT INTO submission_file
		        (submitid, filename, rank, sourcecode) VALUES (%i, %s, %i, %s)',
		       $id, $filenames[$rank], $rank, dj_get_file_contents($files[$rank], false));
	}

	// Recalculate scoreboard cache for pending submissions
	calcScoreRow($contest, $teamid, $probid);

	// Log to event table
	$DB->q('INSERT INTO event (eventtime, cid, teamid, langid, probid, submitid, description)
	        VALUES(%s, %i, %i, %s, %i, %i, "problem submitted")',
	       $submittime, $contest, $teamid, $langid, $probid, $id);

	alert('submit', "submission $id: team $teamid, language $langid, problem $probid");

	if ( is_writable( SUBMITDIR ) ) {
		// Copy the submission to SUBMITDIR for safe-keeping
		for($rank=0; $rank<count($files); $rank++) {
			$fdata = array('cid' => $contest,
			               'submitid' => $id,
			               'teamid' => $teamid,
			               'probid' => $probid,
			               'langid' => $langid,
			               'rank' => $rank,
			               'filename' => $filenames[$rank]);
			$tofile = SUBMITDIR . '/' . getSourceFilename($fdata);
			if ( ! @copy($files[$rank], $tofile) ) {
				warning("Could not copy '" . $files[$rank] . "' to '" . $tofile . "'");
			}
		}
	} else {
		logmsg(LOG_DEBUG, "SUBMITDIR not writable, skipping");
	}

	if( difftime($contestdata['endtime'], $submittime) <= 0 ) {
		logmsg(LOG_INFO, "The contest is closed, submission stored but not processed. [c$contest]");
	}

	return $id;
}

/**
 * Compute the filename of a given submission. $fdata must be an array
 * that contains the data from submission and submission_file.
 */
function getSourceFilename($fdata)
{
	return implode('.', array('c'.$fdata['cid'], 's'.$fdata['submitid'],
	                          't'.$fdata['teamid'], 'p'.$fdata['probid'], $fdata['langid'],
	                          $fdata['rank'], $fdata['filename']));
}

/**
 * Output generic version information and exit.
 */
function version()
{
	echo SCRIPT_ID . " -- part of DOMjudge version " . DOMJUDGE_VERSION . "\n" .
		"Written by the DOMjudge developers\n\n" .
		"DOMjudge comes with ABSOLUTELY NO WARRANTY.  This is free software, and you\n" .
		"are welcome to redistribute it under certain conditions.  See the GNU\n" .
		"General Public Licence for details.\n";
	exit(0);
}

/**
 * Word wrap only unquoted text.
 */
function wrap_unquoted($text, $width = 75, $quote = '>')
{
	$lines = explode("\n", $text);

	$result = '';
	$unquoted = '';

	foreach( $lines as $line ) {
		// Check for quoted lines
		if ( strspn($line,$quote)>0 ) {
			// First append unquoted text wrapped, then quoted line:
			$result .= wordwrap($unquoted,$width);
			$unquoted = '';
			$result .= $line . "\n";
		} else {
			$unquoted .= $line . "\n";
		}
	}

	$result .= wordwrap(rtrim($unquoted),$width);

	return $result;
}

/**
 * Log an action to the auditlog table.
 */
function auditlog($datatype, $dataid, $action, $extrainfo = null,
                  $force_username = null, $cid = null)
{
	global $username, $DB;

	if ( !empty($force_username) ) {
		$user = $force_username;
	} else {
		$user = $username;
	}

	$DB->q('INSERT INTO auditlog
	        (logtime, cid, user, datatype, dataid, action, extrainfo)
	        VALUES(%s, %i, %s, %s, %s, %s, %s)',
	       now(), $cid, $user, $datatype, $dataid, $action, $extrainfo);
}

/**
 * Convert PHP ini values to bytes, as per
 * http://www.php.net/manual/en/function.ini-get.php
 */
function phpini_to_bytes($size_str) {
	switch (substr ($size_str, -1))
	{
		case 'M': case 'm': return (int)$size_str * 1048576;
		case 'K': case 'k': return (int)$size_str * 1024;
		case 'G': case 'g': return (int)$size_str * 1073741824;
		default: return $size_str;
	}
}

// Color names as defined by https://www.w3.org/TR/css3-color/#html4
$HTML_colors = array(
"black" => "#000000",
"silver" => "#C0C0C0",
"gray" => "#808080",
"white" => "#FFFFFF",
"maroon" => "#800000",
"red" => "#FF0000",
"purple" => "#800080",
"fuchsia" => "#FF00FF",
"green" => "#008000",
"lime" => "#00FF00",
"olive" => "#808000",
"yellow" => "#FFFF00",
"navy" => "#000080",
"blue" => "#0000FF",
"teal" => "#008080",
"aqua" => "#00FFFF",
"aliceblue" => "#f0f8ff",
"antiquewhite" => "#faebd7",
"aqua" => "#00ffff",
"aquamarine" => "#7fffd4",
"azure" => "#f0ffff",
"beige" => "#f5f5dc",
"bisque" => "#ffe4c4",
"black" => "#000000",
"blanchedalmond" => "#ffebcd",
"blue" => "#0000ff",
"blueviolet" => "#8a2be2",
"brown" => "#a52a2a",
"burlywood" => "#deb887",
"cadetblue" => "#5f9ea0",
"chartreuse" => "#7fff00",
"chocolate" => "#d2691e",
"coral" => "#ff7f50",
"cornflowerblue" => "#6495ed",
"cornsilk" => "#fff8dc",
"crimson" => "#dc143c",
"cyan" => "#00ffff",
"darkblue" => "#00008b",
"darkcyan" => "#008b8b",
"darkgoldenrod" => "#b8860b",
"darkgray" => "#a9a9a9",
"darkgreen" => "#006400",
"darkgrey" => "#a9a9a9",
"darkkhaki" => "#bdb76b",
"darkmagenta" => "#8b008b",
"darkolivegreen" => "#556b2f",
"darkorange" => "#ff8c00",
"darkorchid" => "#9932cc",
"darkred" => "#8b0000",
"darksalmon" => "#e9967a",
"darkseagreen" => "#8fbc8f",
"darkslateblue" => "#483d8b",
"darkslategray" => "#2f4f4f",
"darkslategrey" => "#2f4f4f",
"darkturquoise" => "#00ced1",
"darkviolet" => "#9400d3",
"deeppink" => "#ff1493",
"deepskyblue" => "#00bfff",
"dimgray" => "#696969",
"dimgrey" => "#696969",
"dodgerblue" => "#1e90ff",
"firebrick" => "#b22222",
"floralwhite" => "#fffaf0",
"forestgreen" => "#228b22",
"fuchsia" => "#ff00ff",
"gainsboro" => "#dcdcdc",
"ghostwhite" => "#f8f8ff",
"gold" => "#ffd700",
"goldenrod" => "#daa520",
"gray" => "#808080",
"green" => "#008000",
"greenyellow" => "#adff2f",
"grey" => "#808080",
"honeydew" => "#f0fff0",
"hotpink" => "#ff69b4",
"indianred" => "#cd5c5c",
"indigo" => "#4b0082",
"ivory" => "#fffff0",
"khaki" => "#f0e68c",
"lavender" => "#e6e6fa",
"lavenderblush" => "#fff0f5",
"lawngreen" => "#7cfc00",
"lemonchiffon" => "#fffacd",
"lightblue" => "#add8e6",
"lightcoral" => "#f08080",
"lightcyan" => "#e0ffff",
"lightgoldenrodyellow" => "#fafad2",
"lightgray" => "#d3d3d3",
"lightgreen" => "#90ee90",
"lightgrey" => "#d3d3d3",
"lightpink" => "#ffb6c1",
"lightsalmon" => "#ffa07a",
"lightseagreen" => "#20b2aa",
"lightskyblue" => "#87cefa",
"lightslategray" => "#778899",
"lightslategrey" => "#778899",
"lightsteelblue" => "#b0c4de",
"lightyellow" => "#ffffe0",
"lime" => "#00ff00",
"limegreen" => "#32cd32",
"linen" => "#faf0e6",
"magenta" => "#ff00ff",
"maroon" => "#800000",
"mediumaquamarine" => "#66cdaa",
"mediumblue" => "#0000cd",
"mediumorchid" => "#ba55d3",
"mediumpurple" => "#9370db",
"mediumseagreen" => "#3cb371",
"mediumslateblue" => "#7b68ee",
"mediumspringgreen" => "#00fa9a",
"mediumturquoise" => "#48d1cc",
"mediumvioletred" => "#c71585",
"midnightblue" => "#191970",
"mintcream" => "#f5fffa",
"mistyrose" => "#ffe4e1",
"moccasin" => "#ffe4b5",
"navajowhite" => "#ffdead",
"navy" => "#000080",
"oldlace" => "#fdf5e6",
"olive" => "#808000",
"olivedrab" => "#6b8e23",
"orange" => "#ffa500",
"orangered" => "#ff4500",
"orchid" => "#da70d6",
"palegoldenrod" => "#eee8aa",
"palegreen" => "#98fb98",
"paleturquoise" => "#afeeee",
"palevioletred" => "#db7093",
"papayawhip" => "#ffefd5",
"peachpuff" => "#ffdab9",
"peru" => "#cd853f",
"pink" => "#ffc0cb",
"plum" => "#dda0dd",
"powderblue" => "#b0e0e6",
"purple" => "#800080",
"red" => "#ff0000",
"rosybrown" => "#bc8f8f",
"royalblue" => "#4169e1",
"saddlebrown" => "#8b4513",
"salmon" => "#fa8072",
"sandybrown" => "#f4a460",
"seagreen" => "#2e8b57",
"seashell" => "#fff5ee",
"sienna" => "#a0522d",
"silver" => "#c0c0c0",
"skyblue" => "#87ceeb",
"slateblue" => "#6a5acd",
"slategray" => "#708090",
"slategrey" => "#708090",
"snow" => "#fffafa",
"springgreen" => "#00ff7f",
"steelblue" => "#4682b4",
"tan" => "#d2b48c",
"teal" => "#008080",
"thistle" => "#d8bfd8",
"tomato" => "#ff6347",
"turquoise" => "#40e0d0",
"violet" => "#ee82ee",
"wheat" => "#f5deb3",
"white" => "#ffffff",
"whitesmoke" => "#f5f5f5",
"yellow" => "#ffff00",
"yellowgreen" => "#9acd32",
);

/**
 * Convert a HTML extended color name to 6-digit hex RGB value.
 * Returns black if $color is not valid.
 */
function color_to_hex($color)
{
	global $HTML_colors;

	$color = strtolower(preg_replace('/[[:space:]]/','',$color));
	if ( isset($HTML_colors[$color]) ) return strtoupper($HTML_colors[$color]);
	return '#000000';
}

/**
 * Convert a hexadecimal RGB color code to the closest HTML color
 * name. Returns NULL if $hex is not a valid 3 or 6 digit hex RGB
 * string starting with a '#'.
 */
function hex_to_color($hex)
{
	global $HTML_colors;

	// Expand short 3 digit hex version.
	if ( preg_match('/^#[[:xdigit:]]{3}$/', $hex) ) {
		$new = '#';
		for($i=1; $i<=3; $i++) $new .= str_repeat($hex[$i],2);
		$hex = $new;
	}
	if ( !preg_match('/^#[[:xdigit:]]{6}$/', $hex) ) return NULL;

	// Find the best match in L1 distance.
	$bestmatch = '';
	$bestdist = 999999;

	foreach ( $HTML_colors as $color => $rgb ) {
		$dist = 0;
		for($i=1; $i<=3; $i++) {
			sscanf(substr($hex,2*$i-1,2),'%x',$val1);
			sscanf(substr($rgb,2*$i-1,2),'%x',$val2);
			$dist += abs($val1 - $val2);
		}
		if ( $dist<$bestdist ) {
			$bestdist = $dist;
			$bestmatch = $color;
		}
	}

	return $bestmatch;
}<|MERGE_RESOLUTION|>--- conflicted
+++ resolved
@@ -575,14 +575,9 @@
 	if ( ! isset($contestdata) ) {
 		error("Contest c$contest not found.");
 	}
-<<<<<<< HEAD
-	if( difftime($contestdata['starttime'], $submittime) > 0 ) {
+	if( !checkrole('jury') && difftime($contestdata['starttime'], $submittime) > 0 ) {
 	//	error("The contest is closed, no submissions accepted. [c$contest]");
 		return;
-=======
-	if( !checkrole('jury') && difftime($contestdata['starttime'], $now) > 0 ) {
-		error("The contest is closed, no submissions accepted. [c$contest]");
->>>>>>> d7da62d5
 	}
 
 	// Check 2: valid parameters?
