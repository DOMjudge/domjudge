<?php
/**
 * Miscellaneous helper functions
 *
 * Part of the DOMjudge Programming Contest Jury System and licenced
 * under the GNU GPL. See README and COPYING for details.
 */

/** Perl regex class of allowed characters in identifier strings. */
define('IDENTIFIER_CHARS', '[a-zA-Z0-9_-]');

/** Perl regex of allowed filenames. */
define('FILENAME_REGEX', '/^[a-zA-Z0-9][a-zA-Z0-9+_\.-]*$/');

require_once('lib.wrappers.php');

/**
 * Will return all the contests that are currently active
 * When fulldata is true, returns the total row as an array
 * (including list of removed_intervals)
 * instead of just the ID (array indices will be contest ID's then).
 * If $onlyofteam is not null, only show contests that team is part
 * of. If it is -1, only show publicly visible contests
 * If $alsofuture is true, also show the contests that start in the future
 * The results will have the value of field $key in the database as key
 */
function getCurContests($fulldata = FALSE, $onlyofteam = NULL,
                        $alsofuture = FALSE, $key = 'cid')
{
	global $DB;
	if ( $alsofuture ) {
		$extra = '';
	} else {
		$extra = 'AND activatetime <= UNIX_TIMESTAMP()';
	}
	if ( $onlyofteam !== null && $onlyofteam > 0 ) {
		$contests = $DB->q("SELECT * FROM contest
		                    LEFT JOIN contestteam USING (cid)
		                    WHERE (contestteam.teamid = %i OR contest.public = 1)
		                    AND enabled = 1 ${extra}
		                    AND ( deactivatetime IS NULL OR
		                          deactivatetime > UNIX_TIMESTAMP() )
		                    ORDER BY activatetime", $onlyofteam);
	} elseif ( $onlyofteam === -1 ) {
		$contests = $DB->q("SELECT * FROM contest
		                    WHERE enabled = 1 AND public = 1 ${extra}
		                    AND ( deactivatetime IS NULL OR
		                          deactivatetime > UNIX_TIMESTAMP() )
		                    ORDER BY activatetime");
	} else {
		$contests = $DB->q("SELECT * FROM contest
		                    WHERE enabled = 1 ${extra}
		                    AND ( deactivatetime IS NULL OR
		                          deactivatetime > UNIX_TIMESTAMP() )
		                    ORDER BY activatetime");
	}
	$contests = $contests->getkeytable($key);
	if ( !$fulldata ) {
		return array_keys($contests);
	}

	foreach ($contests as $cid => &$contest) {
		$res = $DB->q('KEYTABLE SELECT *, intervalid AS ARRAYKEY
		               FROM removed_interval WHERE cid = %i', $cid);

		$contest['removed_intervals'] = $res;
	}

	return $contests;
}

/**
 * Parse 'id' from HTTP GET or POST variables and check that it is a
 * valid number, or string consisting of IDENTIFIER_CHARS.
 *
 * Returns id as int or string, or NULL if none found.
 */
function getRequestID($numeric = TRUE)
{
	if ( empty($_REQUEST['id']) ) return NULL;

	$id = $_REQUEST['id'];
	if ( $numeric ) {
		if ( !preg_match('/^[0-9]+$/', $id) ) {
			error("Identifier specified is not a number");
		}
		return (int)$id;
	} else {
		if ( !preg_match('/^' . IDENTIFIER_CHARS . '*$/',$id) ) {
			error("Identifier specified contains invalid characters");
		}
		return $id;
	}

	// This should never happen:
	error("Could not parse identifier");
}

/**
 * Returns whether the problem with probid is visible to teams and the
 * public. That is, it is in the active contest, which has started and
 * it is submittable.
 */
function problemVisible($probid)
{
	global $DB, $cdata;

	if ( empty($probid) ) return FALSE;
	if ( !$cdata || difftime(now(),$cdata['starttime']) < 0 ) return FALSE;

	return $DB->q('MAYBETUPLE SELECT probid FROM problem
	               INNER JOIN contestproblem USING (probid)
	               WHERE cid = %i AND allow_submit = 1 AND probid = %i',
	              $cdata['cid'], $probid) !== NULL;
}

/**
 * Calculate contest time from wall-clock time and removed intervals.
 * Returns time since contest start in seconds.
 * NOTE: It is assumed that removed intervals do not overlap and that
 * they all fall within the contest start and end times.
 */
function calcContestTime($walltime, $cid)
{
<<<<<<< HEAD
	global $DB, $cdatas;
=======
	// get contest data in case of non-public contests
	$cdatas = getCurContests(TRUE);
>>>>>>> 00381645

	$contesttime = difftime($walltime, $cdatas[$cid]['starttime']);

	foreach ( $cdatas[$cid]['removed_intervals'] as $intv ) {
		if ( difftime($intv['starttime'], $walltime)<0 ) {
			$contesttime -= min(
				difftime($walltime,        $intv['starttime']),
				difftime($intv['endtime'], $intv['starttime']));
		}
	}

	return $contesttime;
}

/**
 * Scoreboard calculation
 *
 * Given a contestid, teamid and a problemid,
 * (re)calculate the values for one row in the scoreboard.
 *
 * Due to current transactions usage, this function MUST NOT contain
 * any START TRANSACTION or COMMIT statements.
 */
function calcScoreRow($cid, $team, $prob) {
	global $DB;

	logmsg(LOG_DEBUG, "calcScoreRow '$cid' '$team' '$prob'");

	// First acquire an advisory lock to prevent other calls to
	// calcScoreRow() from interfering with our update.
	$lockstr = "domjudge.$cid.$team.$prob";
	if ( $DB->q("VALUE SELECT GET_LOCK('$lockstr',3)") != 1 ) {
		error("calcScoreRow failed to obtain lock '$lockstr'");
	}

	// Note the clause 'submittime < c.endtime': this is used to
	// filter out TOO-LATE submissions from pending, but it also means
	// that these will not count as solved. Correct submissions with
	// submittime after contest end should never happen, unless one
	// resets the contest time after successful judging.
	$result = $DB->q('SELECT result, verified, submittime,
	                  (c.freezetime IS NOT NULL && submittime >= c.freezetime) AS afterfreeze
	                  FROM submission s
	                  LEFT JOIN judging j ON(s.submitid=j.submitid AND j.valid=1)
	                  LEFT OUTER JOIN contest c ON(c.cid=s.cid)
	                  WHERE teamid = %i AND probid = %i AND s.cid = %i AND s.valid = 1 ' .
	                 ( dbconfig_get('compile_penalty', 1) ? "" :
	                   "AND j.result != 'compiler-error' ") .
	                 'AND submittime < c.endtime
	                  ORDER BY submittime',
	                 $team, $prob, $cid);

	// reset vars
	$submitted_j = $pending_j = $time_j = $correct_j = 0;
	$submitted_p = $pending_p = $time_p = $correct_p = 0;

	// for each submission
	while( $row = $result->next() ) {

		// Contest submit time in minutes for scoring.
		$submittime = (int)floor(calcContestTime($row['submittime'],$cid) / 60);

		// Check if this submission has a publicly visible judging result:
		if ( (dbconfig_get('verification_required', 0) && ! $row['verified']) ||
		     empty($row['result']) ) {

			$pending_j++;
			$pending_p++;
			// Don't do any more counting for this submission.
			continue;
		}

		$submitted_j++;
		if ( $row['afterfreeze'] ) {
			// Show submissions after freeze as pending to the public
			// (if SHOW_PENDING is enabled):
			$pending_p++;
		} else {
			$submitted_p++;
		}

		// if correct, don't look at any more submissions after this one
		if ( $row['result'] == 'correct' ) {

			$correct_j = 1;
			$time_j = $submittime;
			if ( ! $row['afterfreeze'] ) {
				$correct_p = 1;
				$time_p = $submittime;
			}
			// stop counting after a first correct submission
			break;
		}
	}

	// insert or update the values in the public/team scores table
	$DB->q('REPLACE INTO scorecache_public
	        (cid, teamid, probid, submissions, pending, totaltime, is_correct)
	        VALUES (%i,%i,%i,%i,%i,%i,%i)',
	       $cid, $team, $prob, $submitted_p, $pending_p, $time_p, $correct_p);

	// insert or update the values in the jury scores table
	$DB->q('REPLACE INTO scorecache_jury
	        (cid, teamid, probid, submissions, pending, totaltime, is_correct)
	        VALUES (%i,%i,%i,%i,%i,%i,%i)',
	       $cid, $team, $prob, $submitted_j, $pending_j, $time_j, $correct_j);

	if ( $DB->q("VALUE SELECT RELEASE_LOCK('$lockstr')") != 1 ) {
		error("calcScoreRow failed to release lock '$lockstr'");
	}

	// If we found a new correct result, update the rank cache too
	if ( $correct_j > 0 ) {
		updateRankCache($cid, $team, true);
	}
	if ( $correct_p > 0 ) {
		updateRankCache($cid, $team, false);
	}

	return;
}

/**
 * Update tables used for efficiently computing team ranks
 *
 * Given a contestid and teamid (re)calculate the time
 * and solved problems for a team. Third parameter indictates
 * if the cache for jury or public should be updated.
 *
 * Due to current transactions usage, this function MUST NOT contain
 * any START TRANSACTION or COMMIT statements.
 */
function updateRankCache($cid, $team, $jury) {
	global $DB;

	logmsg(LOG_DEBUG, "updateRankCache '$cid' '$team' '$jury'");

	$team_penalty = $DB->q("VALUE SELECT penalty FROM team WHERE teamid = %i", $team);

	// Find table name
	$tblname = $jury ? 'jury' : 'public';

	// First acquire an advisory lock to prevent other calls to
	// calcScoreRow() from interfering with our update.
	$lockstr = "domjudge.$cid.$team.$tblname";
	if ( $DB->q("VALUE SELECT GET_LOCK('$lockstr',3)") != 1 ) {
		error("updateRankCache failed to obtain lock '$lockstr'");
	}

	// Fetch values from scoreboard cache per problem
	$scoredata = $DB->q("SELECT submissions, is_correct, cp.points, totaltime
			     FROM scorecache_$tblname
			     LEFT JOIN contestproblem cp USING(probid,cid)
			     WHERE cid = %i and teamid = %i", $cid, $team);
	$num_points = 0;
	$total_time = $team_penalty;
	while ( $srow = $scoredata->next() ) {
		// Only count solved problems
		if ( $srow['is_correct'] ) {
			$penalty = calcPenaltyTime( $srow['is_correct'],
			                            $srow['submissions'] );
			$num_points += $srow['points'];
			$total_time += $srow['totaltime'] + $penalty;
		}
	}

	// Update the rank cache table
	$DB->q("REPLACE INTO rankcache_$tblname
	        (cid, teamid, points, totaltime)
	        VALUES (%i,%i,%i,%i)",
	       $cid, $team, $num_points, $total_time);

	// Release the lock
	if ( $DB->q("VALUE SELECT RELEASE_LOCK('$lockstr')") != 1 ) {
		error("updateRankCache failed to release lock '$lockstr'");
	}
}


/**
 * Calculate the penalty time.
 *
 * This is here because it is used by the caching functions above.
 *
 * This expects bool $solved (whether there was at least one correct
 * submission by this team for this problem) and int $num_submissions
 * (the total number of tries for this problem by this team)
 * as input, uses the 'penalty_time' variable and outputs the number
 * of penalty minutes.
 *
 * The current formula is as follows:
 * - Penalty time is only counted for problems that the team finally
 *   solved. Yet unsolved problems always have zero penalty minutes.
 * - The penalty is 'penalty_time' (usually 20 minutes) for each
 *   unsuccessful try. By definition, the number of unsuccessful
 *   tries is the number of submissions for a problem minus 1: the
 *   final, correct one.
 */

function calcPenaltyTime($solved, $num_submissions)
{
	if ( ! $solved ) return 0;

	return ( $num_submissions - 1 ) * dbconfig_get('penalty_time', 20);
}

/**
 * Determines final result for a judging given an ordered array of
 * testcase results. Testcase results can have value NULL if not run
 * yet. A return value of NULL means that a final result cannot be
 * determined yet; this may only occur when not all testcases have
 * been run yet.
 */
function getFinalResult($runresults, $results_prio = null)
{
	if ( empty($results_prio) ) {
		$results_prio  = dbconfig_get('results_prio');
	}

	// Whether we have NULL results
	$havenull = FALSE;

	// This stores the current result and priority to be returned:
	$bestres  = NULL;
	$bestprio = -1;

	// Find first highest priority result:
	foreach ( $runresults as $tc => $res ) {
		if ( $res===NULL ) {
			$havenull = TRUE;
		} else {
			$prio = $results_prio[$res];
			if ( empty($prio) ) error("Unknown result '$res' found.");
			if ( $prio>$bestprio ) {
				$bestres  = $res;
				$bestprio = $prio;
			}
		}
	}

	// If we have NULL results, check whether the highest priority
	// result has maximal priority. Use a local copy of the
	// 'results_prio' array, keeping the original untouched.
	$tmp = $results_prio;
	rsort($tmp);
	$maxprio = reset($tmp);

	// No highest priority result found: no final answer yet.
	if ( $havenull && $bestprio<$maxprio ) return NULL;

	return $bestres;
}

/**
 * Calculate timelimit overshoot from actual timelimit and configured
 * overshoot that can be specified as a sum,max,min of absolute and
 * relative times. Returns overshoot seconds as a float.
 */
function overshoot_time($timelimit, $overshoot_cfg)
{
	$tokens = preg_split('/([+&|])/', $overshoot_cfg, -1, PREG_SPLIT_DELIM_CAPTURE);
	if ( count($tokens)!=1 && count($tokens)!=3 ) {
		error("invalid timelimit overshoot string '$overshoot_cfg'");
	}

	$val1 = overshoot_parse($timelimit, $tokens[0]);
	if ( count($tokens)==1 ) return $val1;

	$val2 = overshoot_parse($timelimit, $tokens[2]);
	switch ( $tokens[1] ) {
	case '+': return $val1 + $val2;
	case '|': return max($val1,$val2);
	case '&': return min($val1,$val2);
	}
	error("invalid timelimit overshoot string '$overshoot_cfg'");
}

/**
 * Helper function for overshoot_time(), returns overshoot for single token.
 */
function overshoot_parse($timelimit, $token)
{
	$res = sscanf($token,'%d%c%n');
	if ( count($res)!=3 ) error("invalid timelimit overshoot token '$token'");
	list($val,$type,$len) = $res;
	if ( strlen($token)!=$len ) error("invalid timelimit overshoot token '$token'");

	if ( $val<0 ) error("timelimit overshoot cannot be negative: '$token'");
	switch ( $type ) {
	case 's': return $val;
	case '%': return $timelimit * 0.01*$val;
	default: error("invalid timelimit overshoot token '$token'");
	}
}

/* The functions below abstract away the precise time format used
 * internally. We currently use Unix epoch with up to 9 decimals for
 * subsecond precision.
 */

/**
 * Simulate MySQL UNIX_TIMESTAMP() function to create insert queries
 * that do not change when replicated later.
 */
function now()
{
	return microtime(TRUE);
}

/**
 * Returns >0, =0, <0 when $time1 >, =, < $time2 respectively.
 * Returned value is time difference in seconds.
 */
function difftime($time1, $time2)
{
	return $time1 - $time2;
}

/**
 * Call alert plugin program to perform user configurable action on
 * important system events. See default alert script for more details.
 */
function alert($msgtype, $description = '')
{
	system(LIBDIR . "/alert '$msgtype' '$description' &");
}

/**
 * Compares two IP addresses for equivalence
 */
function compareipaddr($ip1, $ip2)
{
	$ip1n = inet_pton($ip1); $ip2n = inet_pton($ip2);
	return $ip1n !== FALSE && $ip1n === $ip2n;
}

/**
 * Functions to support graceful shutdown of daemons upon receiving a signal
 */
function sig_handler($signal)
{
	global $exitsignalled;

	logmsg(LOG_DEBUG, "Signal $signal received");

	switch ( $signal ) {
	case SIGTERM:
	case SIGHUP:
	case SIGINT:
		$exitsignalled = TRUE;
	}
}

function initsignals()
{
	global $exitsignalled;

	$exitsignalled = FALSE;

	if ( ! function_exists('pcntl_signal') ) {
		logmsg(LOG_INFO, "Signal handling not available");
		return;
	}

	logmsg(LOG_DEBUG, "Installing signal handlers");

	// Install signal handler for TERMINATE, HANGUP and INTERRUPT
	// signals. The sleep() call will automatically return on
	// receiving a signal.
	pcntl_signal(SIGTERM,"sig_handler");
	pcntl_signal(SIGHUP, "sig_handler");
	pcntl_signal(SIGINT, "sig_handler");
}

/**
 * Forks and detaches the current process to run as a daemon. Similar
 * to the daemon() call present in Linux and *BSD.
 *
 * Argument pidfile is an optional filename to check for running
 * instances and write PID to.
 *
 * Either returns successfully or exits with an error.
 */
function daemonize($pidfile = NULL)
{
	switch ( $pid = pcntl_fork() ) {
	case -1: error("cannot fork daemon");
	case  0: break; // child process: do nothing here.
	default: exit;  // parent process: exit.
	}

	if ( ($pid = posix_getpid())===FALSE ) error("failed to obtain PID");

	// Check and write PID to file
	if ( !empty($pidfile) ) {
		if ( ($fd=@fopen($pidfile, 'x+'))===FALSE ) {
			error("cannot create pidfile '$pidfile'");
		}
		$str = "$pid\n";
		if ( @fwrite($fd, $str)!=strlen($str) ) {
			error("failed writing PID to file");
		}
		register_shutdown_function('unlink', $pidfile);
	}

	// Notify user with daemon PID before detaching from TTY.
	logmsg(LOG_NOTICE, "daemonizing with PID = $pid");

	// Close std{in,out,err} file descriptors
	if ( !fclose(STDIN ) || !($GLOBALS['STDIN']  = fopen('/dev/null', 'r')) ||
	     !fclose(STDOUT) || !($GLOBALS['STDOUT'] = fopen('/dev/null', 'w')) ||
	     !fclose(STDERR) || !($GLOBALS['STDERR'] = fopen('/dev/null', 'w')) ) {
		error("cannot reopen stdio files to /dev/null");
	}

	// FIXME: We should really close all other open file descriptors
	// here, but PHP does not support this.

	// Start own process group, detached from any tty
	if ( posix_setsid()<0 ) error("cannot set daemon process group");
}

/**
 * This function takes a (set of) temporary file(s) of a submission,
 * validates it and puts it into the database. Additionally it
 * moves it to a backup storage.
 */
function submit_solution($team, $prob, $contest, $lang, $files, $filenames,
                         $origsubmitid = NULL, $extid = NULL, $submittime = NULL)
{
	global $DB;

	if( empty($team) ) error("No value for Team.");
	if( empty($prob) ) error("No value for Problem.");
	if( empty($contest) ) error("No value for Contest.");
	if( empty($lang) ) error("No value for Language.");

	if ( empty($submittime) ) $submittime = now();

	if ( !is_array($files) || count($files)==0 ) error("No files specified.");
	if ( count($files) > dbconfig_get('sourcefiles_limit',100) ) {
		error("Tried to submit more than the allowed number of source files.");
	}
	if ( !is_array($filenames) || count($filenames)!=count($files) ) {
		error("Nonmatching (number of) filenames specified.");
	}

	if ( count($filenames)!=count(array_unique($filenames)) ) {
		error("Duplicate filenames detected.");
	}

	$sourcesize = dbconfig_get('sourcesize_limit');

	// If no contest has started yet, refuse submissions.
	$now = now();

	$contestdata = $DB->q('MAYBETUPLE SELECT starttime,endtime FROM contest WHERE cid = %i', $contest);
	if ( ! isset($contestdata) ) {
		error("Contest c$contest not found.");
	}
	if( difftime($contestdata['starttime'], $submittime) > 0 ) {
	//	error("The contest is closed, no submissions accepted. [c$contest]");
		return;
	}

	// Check 2: valid parameters?
	if( ! $langid = $DB->q('MAYBEVALUE SELECT langid FROM language
	                        WHERE langid = %s AND allow_submit = 1', $lang) ) {
		error("Language '$lang' not found in database or not submittable.");
	}
	if( ! $teamid = $DB->q('MAYBEVALUE SELECT teamid FROM team
	                        WHERE teamid = %i AND enabled = 1',$team) ) {
		error("Team '$team' not found in database or not enabled.");
	}
	$probdata = $DB->q('MAYBETUPLE SELECT probid, points FROM problem
	                    INNER JOIN contestproblem USING (probid)
	                    WHERE probid = %s AND cid = %i AND allow_submit = 1',
	                   $prob, $contest);

	if ( empty($probdata) ) {
		error("Problem p$prob not found in database or not submittable [c$contest].");
	} else {
		$points = $probdata['points'];
		$probid = $probdata['probid'];
	}

	// Reindex arrays numerically to allow simultaneously iterating
	// over both $files and $filenames.
	$files     = array_values($files);
	$filenames = array_values($filenames);

	$totalsize = 0;
	for($i=0; $i<count($files); $i++) {
		if ( ! is_readable($files[$i]) ) {
			error("File '".$files[$i]."' not found (or not readable).");
		}
		if ( ! preg_match(FILENAME_REGEX, $filenames[$i]) ) {
			error("Illegal filename '".$filenames[$i]."'.");
		}
		$totalsize += filesize($files[$i]);
	}
	if ( $totalsize > $sourcesize*1024 ) {
		error("Submission file(s) are larger than $sourcesize kB.");
	}

	logmsg (LOG_INFO, "input verified");

	// Insert submission into the database
	$id = $DB->q('RETURNID INSERT INTO submission
	              (cid, teamid, probid, langid, submittime, origsubmitid, externalid)
	              VALUES (%i, %i, %i, %s, %s, %i, %i)',
	             $contest, $teamid, $probid, $langid, $submittime, $origsubmitid, $extid);

	for($rank=0; $rank<count($files); $rank++) {
		$DB->q('INSERT INTO submission_file
		        (submitid, filename, rank, sourcecode) VALUES (%i, %s, %i, %s)',
		       $id, $filenames[$rank], $rank, dj_get_file_contents($files[$rank], false));
	}

	// Recalculate scoreboard cache for pending submissions
	calcScoreRow($contest, $teamid, $probid);

	// Log to event table
	$DB->q('INSERT INTO event (eventtime, cid, teamid, langid, probid, submitid, description)
	        VALUES(%s, %i, %i, %s, %i, %i, "problem submitted")',
	       $submittime, $contest, $teamid, $langid, $probid, $id);

	alert('submit', "submission $id: team $teamid, language $langid, problem $probid");

	if ( is_writable( SUBMITDIR ) ) {
		// Copy the submission to SUBMITDIR for safe-keeping
		for($rank=0; $rank<count($files); $rank++) {
			$fdata = array('cid' => $contest,
			               'submitid' => $id,
			               'teamid' => $teamid,
			               'probid' => $probid,
			               'langid' => $langid,
			               'rank' => $rank,
			               'filename' => $filenames[$rank]);
			$tofile = SUBMITDIR . '/' . getSourceFilename($fdata);
			if ( ! @copy($files[$rank], $tofile) ) {
				warning("Could not copy '" . $files[$rank] . "' to '" . $tofile . "'");
			}
		}
	} else {
		logmsg(LOG_DEBUG, "SUBMITDIR not writable, skipping");
	}

	if( difftime($contestdata['endtime'], $submittime) <= 0 ) {
		logmsg(LOG_INFO, "The contest is closed, submission stored but not processed. [c$contest]");
	}

	return $id;
}

/**
 * Compute the filename of a given submission. $fdata must be an array
 * that contains the data from submission and submission_file.
 */
function getSourceFilename($fdata)
{
	return implode('.', array('c'.$fdata['cid'], 's'.$fdata['submitid'],
	                          't'.$fdata['teamid'], 'p'.$fdata['probid'], $fdata['langid'],
	                          $fdata['rank'], $fdata['filename']));
}

/**
 * Output generic version information and exit.
 */
function version()
{
	echo SCRIPT_ID . " -- part of DOMjudge version " . DOMJUDGE_VERSION . "\n" .
		"Written by the DOMjudge developers\n\n" .
		"DOMjudge comes with ABSOLUTELY NO WARRANTY.  This is free software, and you\n" .
		"are welcome to redistribute it under certain conditions.  See the GNU\n" .
		"General Public Licence for details.\n";
	exit(0);
}

/**
 * Word wrap only unquoted text.
 */
function wrap_unquoted($text, $width = 75, $quote = '>')
{
	$lines = explode("\n", $text);

	$result = '';
	$unquoted = '';

	foreach( $lines as $line ) {
		// Check for quoted lines
		if ( strspn($line,$quote)>0 ) {
			// First append unquoted text wrapped, then quoted line:
			$result .= wordwrap($unquoted,$width);
			$unquoted = '';
			$result .= $line . "\n";
		} else {
			$unquoted .= $line . "\n";
		}
	}

	$result .= wordwrap(rtrim($unquoted),$width);

	return $result;
}

/**
 * Log an action to the auditlog table.
 */
function auditlog($datatype, $dataid, $action, $extrainfo = null,
                  $force_username = null, $cid = null)
{
	global $username, $DB;

	if ( !empty($force_username) ) {
		$user = $force_username;
	} else {
		$user = $username;
	}

	$DB->q('INSERT INTO auditlog
	        (logtime, cid, user, datatype, dataid, action, extrainfo)
	        VALUES(%s, %i, %s, %s, %s, %s, %s)',
	       now(), $cid, $user, $datatype, $dataid, $action, $extrainfo);
}

/**
 * Convert PHP ini values to bytes, as per
 * http://www.php.net/manual/en/function.ini-get.php
 */
function phpini_to_bytes($size_str) {
	switch (substr ($size_str, -1))
	{
		case 'M': case 'm': return (int)$size_str * 1048576;
		case 'K': case 'k': return (int)$size_str * 1024;
		case 'G': case 'g': return (int)$size_str * 1073741824;
		default: return $size_str;
	}
}
<|MERGE_RESOLUTION|>--- conflicted
+++ resolved
@@ -122,12 +122,8 @@
  */
 function calcContestTime($walltime, $cid)
 {
-<<<<<<< HEAD
-	global $DB, $cdatas;
-=======
 	// get contest data in case of non-public contests
 	$cdatas = getCurContests(TRUE);
->>>>>>> 00381645
 
 	$contesttime = difftime($walltime, $cdatas[$cid]['starttime']);
 
