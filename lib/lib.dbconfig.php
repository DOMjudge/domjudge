--- conflicted
+++ resolved
@@ -21,10 +21,7 @@
 		$key = $row['name'];
 		$val = json_decode($row['value'], true);
 
-<<<<<<< HEAD
-=======
 		// json_last_error() is only available in PHP >= 5.3
->>>>>>> 3153b06e
 		if ( function_exists('json_last_error') ) {
 			switch ( json_last_error() ) {
 			case JSON_ERROR_NONE:
