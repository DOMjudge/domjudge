--- conflicted
+++ resolved
@@ -26,14 +26,10 @@
 		"friendsofsymfony/rest-bundle": "^2.4",
 		"jms/serializer-bundle": "^2.4",
 		"twbs/bootstrap": "^4.0.0",
-		"components/jquery": "^3.3",
 		"mbostock/d3": "^3.5",
-<<<<<<< HEAD
-		"novus/nvd3": "^1.8"
-=======
+		"novus/nvd3": "^1.8",
 		"components/jquery": "^3.3",
 		"nelmio/api-doc-bundle": "^3.3"
->>>>>>> f3dc2bce
 	},
 	"require-dev": {
 		"sensio/generator-bundle": "^3.0",
