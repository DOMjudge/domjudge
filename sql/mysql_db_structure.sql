-- These are the database tables needed for DOMjudge.
--
-- You can pipe this file into the 'mysql' command to create the
-- database tables, but preferably use 'dj-setup-database'. Database
-- should be set externally (e.g. to 'domjudge').

/*!40014 SET @OLD_FOREIGN_KEY_CHECKS=@@FOREIGN_KEY_CHECKS, FOREIGN_KEY_CHECKS=0 */;

--
-- Table structure for table `auditlog`
--
CREATE TABLE `auditlog` (
  `logid` int(10) unsigned NOT NULL AUTO_INCREMENT COMMENT 'Unique ID',
  `logtime` decimal(32,9) unsigned NOT NULL COMMENT 'Timestamp of the logentry',
  `cid` int(4) unsigned DEFAULT NULL COMMENT 'Contest ID associated to this entry',
  `user` varchar(255) DEFAULT NULL COMMENT 'User who performed this action',
  `datatype` varchar(25) DEFAULT NULL COMMENT 'Reference to DB table associated to this entry',
  `dataid` varchar(50) DEFAULT NULL COMMENT 'Identifier in reference table',
  `action` varchar(30) DEFAULT NULL COMMENT 'Description of action performed',
  `extrainfo` varchar(255) DEFAULT NULL COMMENT 'Optional additional description of the entry',
  PRIMARY KEY (`logid`)
) ENGINE=InnoDB DEFAULT CHARSET=utf8 COMMENT='Log of all actions performed';

--
-- Table structure for table `balloon`
--
CREATE TABLE `balloon` (
  `balloonid` int(4) unsigned NOT NULL AUTO_INCREMENT COMMENT 'Unique ID',
  `submitid` int(4) unsigned NOT NULL COMMENT 'Submission for which balloon was earned',
  `done` tinyint(1) unsigned NOT NULL DEFAULT '0' COMMENT 'Has been handed out yet?',
  PRIMARY KEY (`balloonid`),
  KEY `submitid` (`submitid`),
  CONSTRAINT `balloon_ibfk_1` FOREIGN KEY (`submitid`) REFERENCES `submission` (`submitid`) ON DELETE CASCADE
) ENGINE=InnoDB DEFAULT CHARSET=utf8 COMMENT='Balloons to be handed out';

--
-- Table structure for table `clarification`
--
CREATE TABLE `clarification` (
  `clarid` int(4) unsigned NOT NULL AUTO_INCREMENT COMMENT 'Unique ID',
  `cid` int(4) unsigned NOT NULL COMMENT 'Contest ID',
  `respid` int(4) unsigned DEFAULT NULL COMMENT 'In reply to clarification ID',
  `submittime` decimal(32,9) unsigned NOT NULL COMMENT 'Time sent',
  `sender` int(4) unsigned DEFAULT NULL COMMENT 'Team ID, null means jury',
  `recipient` int(4) unsigned DEFAULT NULL COMMENT 'Team ID, null means to jury or to all',
  `jury_member` varchar(15) DEFAULT NULL COMMENT 'Name of jury member who answered this',
<<<<<<< HEAD
  `probid` varchar(50) DEFAULT NULL COMMENT 'Problem associated to this clarification',
=======
  `probid` int(4) unsigned DEFAULT NULL COMMENT 'Problem associated to this clarification',
>>>>>>> 3cfcdefe
  `body` longtext NOT NULL COMMENT 'Clarification text',
  `answered` tinyint(1) unsigned NOT NULL DEFAULT '0' COMMENT 'Has been answered by jury?',
  PRIMARY KEY  (`clarid`),
  KEY `respid` (`respid`),
  KEY `probid` (`probid`),
  KEY `cid` (`cid`),
  KEY `cid_2` (`cid`,`answered`,`submittime`),
  CONSTRAINT `clarification_ibfk_1` FOREIGN KEY (`cid`) REFERENCES `contest` (`cid`) ON DELETE CASCADE,
  CONSTRAINT `clarification_ibfk_2` FOREIGN KEY (`respid`) REFERENCES `clarification` (`clarid`) ON DELETE SET NULL,
  CONSTRAINT `clarification_ibfk_3` FOREIGN KEY (`probid`) REFERENCES `problem` (`probid`) ON DELETE SET NULL
) ENGINE=InnoDB DEFAULT CHARSET=utf8 COMMENT='Clarification requests by teams and responses by the jury';

--
-- Table structure for table `configuration`
--

CREATE TABLE `configuration` (
  `configid` int(4) unsigned NOT NULL AUTO_INCREMENT COMMENT 'Unique ID',
  `name` varchar(25) NOT NULL COMMENT 'Name of the configuration variable',
  `value` longtext NOT NULL COMMENT 'Content of the configuration variable (JSON encoded)',
  `type` varchar(25) DEFAULT NULL COMMENT 'Type of the value (metatype for use in the webinterface)',
  `description` varchar(255) DEFAULT NULL COMMENT 'Description for in the webinterface',
  PRIMARY KEY (`configid`),
  UNIQUE KEY `name` (`name`)
) ENGINE=InnoDB DEFAULT CHARSET=utf8 COMMENT='Global configuration variables';

--
-- Table structure for table `contest`
--

CREATE TABLE `contest` (
  `cid` int(4) unsigned NOT NULL AUTO_INCREMENT COMMENT 'Unique ID',
  `contestname` varchar(255) NOT NULL COMMENT 'Descriptive name',
  `shortname` varchar(255) NOT NULL COMMENT 'Short name for this contest',
  `activatetime` decimal(32,9) unsigned NOT NULL COMMENT 'Time contest becomes visible in team/public views',
  `starttime` decimal(32,9) unsigned NOT NULL COMMENT 'Time contest starts, submissions accepted',
  `freezetime` decimal(32,9) unsigned DEFAULT NULL COMMENT 'Time scoreboard is frozen',
  `endtime` decimal(32,9) unsigned NOT NULL COMMENT 'Time after which no more submissions are accepted',
  `unfreezetime` decimal(32,9) unsigned DEFAULT NULL COMMENT 'Unfreeze a frozen scoreboard at this time',
  `deactivatetime` decimal(32,9) UNSIGNED NOT NULL COMMENT 'Time contest becomes invisible in team/public views',
  `activatetime_string` varchar(20) NOT NULL COMMENT 'Authoritative absolute or relative string representation of activatetime',
  `starttime_string` varchar(20) NOT NULL COMMENT 'Authoritative absolute (only!) string representation of starttime',
  `freezetime_string` varchar(20) DEFAULT NULL COMMENT 'Authoritative absolute or relative string representation of freezetime',
  `endtime_string` varchar(20) NOT NULL COMMENT 'Authoritative absolute or relative string representation of endtime',
  `unfreezetime_string` varchar(20) DEFAULT NULL COMMENT 'Authoritative absolute or relative string representation of unfreezetrime',
  `deactivatetime_string` varchar(20) NOT NULL COMMENT 'Authoritative absolute or relative string representation of deactivatetime',
  `enabled` tinyint(1) unsigned NOT NULL DEFAULT '1' COMMENT 'Whether this contest can be active',
  `process_balloons` tinyint(1) UNSIGNED DEFAULT '1' COMMENT 'Will balloons be processed for this contest?',
  `public` tinyint(1) UNSIGNED DEFAULT '1' COMMENT 'Is this contest visible for the public and non-associated teams?',
  PRIMARY KEY (`cid`),
  UNIQUE KEY `shortname` (`shortname`),
  KEY `cid` (`cid`,`enabled`)
) ENGINE=InnoDB DEFAULT CHARSET=utf8 COMMENT='Contests that will be run with this install';

--
-- Table structure for table `contestproblem`
--

CREATE TABLE `contestproblem` (
  `cid` int(4) unsigned NOT NULL COMMENT 'Contest ID',
  `probid` int(4) unsigned NOT NULL COMMENT 'Problem ID',
  `shortname` varchar(255) NOT NULL COMMENT 'Unique problem ID within contest (string)',
  `allow_submit` tinyint(1) unsigned NOT NULL DEFAULT '0' COMMENT 'Are submissions accepted for this problem?',
  `allow_judge` tinyint(1) unsigned NOT NULL DEFAULT '1' COMMENT 'Are submissions for this problem judged?',
  `color` varchar(25) DEFAULT NULL COMMENT 'Balloon colour to display on the scoreboard',
  PRIMARY KEY (`cid`,`probid`),
  UNIQUE KEY `shortname` (`cid`,`shortname`),
  KEY `cid` (`cid`),
  KEY `probid` (`probid`),
  CONSTRAINT `contestproblem_ibfk_1` FOREIGN KEY (`cid`) REFERENCES `contest` (`cid`) ON DELETE CASCADE,
  CONSTRAINT `contestproblem_ibfk_2` FOREIGN KEY (`probid`) REFERENCES `problem` (`probid`) ON DELETE CASCADE
) ENGINE=InnoDB DEFAULT CHARSET=utf8 COMMENT='Many-to-Many mapping of contests and problems';

--
-- Table structure for table `contestteam`
--

CREATE TABLE `contestteam` (
  `cid` int(4) unsigned NOT NULL COMMENT 'Contest ID',
  `teamid` int(4) unsigned NOT NULL COMMENT 'Team ID',
  PRIMARY KEY (`teamid`,`cid`),
  KEY `cid` (`cid`),
  KEY `teamid` (`teamid`),
  CONSTRAINT `contestteam_ibfk_1` FOREIGN KEY (`cid`) REFERENCES `contest` (`cid`) ON DELETE CASCADE,
  CONSTRAINT `contestteam_ibfk_2` FOREIGN KEY (`teamid`) REFERENCES `team` (`teamid`) ON DELETE CASCADE
) ENGINE=InnoDB DEFAULT CHARSET=utf8 COMMENT='Many-to-Many mapping of contests and teams';

--
-- Table structure for table `event`
--

CREATE TABLE `event` (
  `eventid` int(4) unsigned NOT NULL AUTO_INCREMENT COMMENT 'Unique ID',
  `eventtime` decimal(32,9) unsigned NOT NULL COMMENT 'When the event occurred',
  `cid` int(4) unsigned NOT NULL COMMENT 'Contest ID',
  `clarid` int(4) unsigned DEFAULT NULL COMMENT 'Clarification ID',
  `langid` varchar(8) DEFAULT NULL COMMENT 'Language ID',
<<<<<<< HEAD
  `probid` varchar(50) DEFAULT NULL COMMENT 'Problem ID',
=======
  `probid` int(4) unsigned DEFAULT NULL COMMENT 'Problem ID',
>>>>>>> 3cfcdefe
  `submitid` int(4) unsigned DEFAULT NULL COMMENT 'Submission ID',
  `judgingid` int(4) unsigned DEFAULT NULL COMMENT 'Judging ID',
  `teamid` int(4) unsigned DEFAULT NULL COMMENT 'Team ID',
  `description` longtext NOT NULL COMMENT 'Event description',
  PRIMARY KEY  (`eventid`),
  KEY `cid` (`cid`),
  KEY `clarid` (`clarid`),
  KEY `langid` (`langid`),
  KEY `probid` (`probid`),
  KEY `submitid` (`submitid`),
  KEY `judgingid` (`judgingid`),
  KEY `teamid` (`teamid`),
  CONSTRAINT `event_ibfk_1` FOREIGN KEY (`cid`) REFERENCES `contest` (`cid`) ON DELETE CASCADE,
  CONSTRAINT `event_ibfk_2` FOREIGN KEY (`clarid`) REFERENCES `clarification` (`clarid`) ON DELETE CASCADE,
  CONSTRAINT `event_ibfk_3` FOREIGN KEY (`langid`) REFERENCES `language` (`langid`) ON DELETE CASCADE,
  CONSTRAINT `event_ibfk_4` FOREIGN KEY (`probid`) REFERENCES `problem` (`probid`) ON DELETE CASCADE,
  CONSTRAINT `event_ibfk_5` FOREIGN KEY (`submitid`) REFERENCES `submission` (`submitid`) ON DELETE CASCADE,
  CONSTRAINT `event_ibfk_6` FOREIGN KEY (`judgingid`) REFERENCES `judging` (`judgingid`) ON DELETE CASCADE,
  CONSTRAINT `event_ibfk_7` FOREIGN KEY (`teamid`) REFERENCES `team` (`teamid`) ON DELETE CASCADE
) ENGINE=InnoDB DEFAULT CHARSET=utf8 COMMENT='Log of all events during a contest';

--
-- Table structure for table `executable`
--

CREATE TABLE `executable` (
  `execid` varchar(32) NOT NULL COMMENT 'Unique ID (string)',
  `md5sum` char(32) DEFAULT NULL COMMENT 'Md5sum of zip file',
  `zipfile` longblob COMMENT 'Zip file',
  `description` varchar(255) DEFAULT NULL COMMENT 'Description of this executable',
  `type` varchar(8) NOT NULL COMMENT 'Type of executable',
  PRIMARY KEY (`execid`)
) ENGINE=InnoDB DEFAULT CHARSET=utf8 COMMENT='Compile, compare, and run script executable bundles';

--
-- Table structure for table `judgehost`
--

CREATE TABLE `judgehost` (
  `hostname` varchar(50) NOT NULL COMMENT 'Resolvable hostname of judgehost',
  `active` tinyint(1) unsigned NOT NULL DEFAULT '1' COMMENT 'Should this host take on judgings?',
  `polltime` decimal(32,9) unsigned DEFAULT NULL COMMENT 'Time of last poll by autojudger',
  `restrictionid` int(4) unsigned DEFAULT NULL COMMENT 'Optional set of restrictions for this judgehost',
  PRIMARY KEY  (`hostname`),
  KEY `restrictionid` (`restrictionid`),
  CONSTRAINT `restriction_ibfk_1` FOREIGN KEY (`restrictionid`) REFERENCES `judgehost_restriction` (`restrictionid`) ON DELETE SET NULL
) ENGINE=InnoDB DEFAULT CHARSET=utf8 COMMENT='Hostnames of the autojudgers';

--
-- Table structure for table `judgehost_restriction`
--

CREATE TABLE `judgehost_restriction` (
  `restrictionid` int(4) unsigned NOT NULL AUTO_INCREMENT COMMENT 'Unique ID',
  `restrictionname` varchar(255) NOT NULL COMMENT 'Descriptive name',
  `restrictions` longtext COMMENT 'JSON-encoded restrictions',
  PRIMARY KEY  (`restrictionid`)
) ENGINE=InnoDB DEFAULT CHARSET=utf8 COMMENT='Restrictions for judgehosts';

--
-- Table structure for table `judging`
--

CREATE TABLE `judging` (
  `judgingid` int(4) unsigned NOT NULL AUTO_INCREMENT COMMENT 'Unique ID',
  `cid` int(4) unsigned NOT NULL DEFAULT '0' COMMENT 'Contest ID',
  `submitid` int(4) unsigned NOT NULL COMMENT 'Submission ID being judged',
  `starttime` decimal(32,9) unsigned NOT NULL COMMENT 'Time judging started',
  `endtime` decimal(32,9) unsigned DEFAULT NULL COMMENT 'Time judging ended, null = still busy',
  `judgehost` varchar(50) DEFAULT NULL COMMENT 'Judgehost that performed the judging',
  `result` varchar(25) DEFAULT NULL COMMENT 'Result string as defined in config.php',
  `verified` tinyint(1) unsigned NOT NULL DEFAULT '0' COMMENT 'Result verified by jury member?',
  `jury_member` varchar(15) DEFAULT NULL COMMENT 'Name of jury member who verified this',
  `verify_comment` varchar(255) DEFAULT NULL COMMENT 'Optional additional information provided by the verifier',
  `valid` tinyint(1) unsigned NOT NULL DEFAULT '1' COMMENT 'Old judging is marked as invalid when rejudging',
  `output_compile` longblob COMMENT 'Output of the compiling the program',
  `seen` tinyint(1) unsigned NOT NULL DEFAULT '0' COMMENT 'Whether the team has seen this judging',
  PRIMARY KEY  (`judgingid`),
  KEY `submitid` (`submitid`),
  KEY `judgehost` (`judgehost`),
  KEY `cid` (`cid`),
  CONSTRAINT `judging_ibfk_1` FOREIGN KEY (`cid`) REFERENCES `contest` (`cid`) ON DELETE CASCADE,
  CONSTRAINT `judging_ibfk_2` FOREIGN KEY (`submitid`) REFERENCES `submission` (`submitid`) ON DELETE CASCADE,
  CONSTRAINT `judging_ibfk_3` FOREIGN KEY (`judgehost`) REFERENCES `judgehost` (`hostname`) ON DELETE SET NULL
) ENGINE=InnoDB DEFAULT CHARSET=utf8 COMMENT='Result of judging a submission';

--
-- Table structure for table `judging_run`
--

CREATE TABLE `judging_run` (
  `runid` int(4) unsigned NOT NULL AUTO_INCREMENT COMMENT 'Unique ID',
  `judgingid` int(4) unsigned NOT NULL COMMENT 'Judging ID',
  `testcaseid` int(4) unsigned NOT NULL COMMENT 'Testcase ID',
  `runresult` varchar(25) DEFAULT NULL COMMENT 'Result of this run, NULL if not finished yet',
  `runtime` float DEFAULT NULL COMMENT 'Submission running time on this testcase',
  `output_run` longblob COMMENT 'Output of running the program',
  `output_diff` longblob COMMENT 'Diffing the program output and testcase output',
  `output_error` longblob COMMENT 'Standard error output of the program',
  `output_system` longblob COMMENT 'Judging system output',
  PRIMARY KEY  (`runid`),
  UNIQUE KEY `testcaseid` (`judgingid`, `testcaseid`),
  KEY `judgingid` (`judgingid`),
  KEY `testcaseid_2` (`testcaseid`),
  CONSTRAINT `judging_run_ibfk_1` FOREIGN KEY (`testcaseid`) REFERENCES `testcase` (`testcaseid`),
  CONSTRAINT `judging_run_ibfk_2` FOREIGN KEY (`judgingid`) REFERENCES `judging` (`judgingid`) ON DELETE CASCADE
) ENGINE=InnoDB DEFAULT CHARSET=utf8 COMMENT='Result of a testcase run within a judging';

--
-- Table structure for table `language`
--

CREATE TABLE `language` (
  `langid` varchar(8) NOT NULL COMMENT 'Unique ID (string), used for source file extension',
  `name` varchar(255) NOT NULL COMMENT 'Descriptive language name',
  `extensions` longtext COMMENT 'List of recognized extensions (JSON encoded)',
  `allow_submit` tinyint(1) unsigned NOT NULL DEFAULT '1' COMMENT 'Are submissions accepted in this language?',
  `allow_judge` tinyint(1) unsigned NOT NULL DEFAULT '1' COMMENT 'Are submissions in this language judged?',
  `time_factor` float NOT NULL DEFAULT '1' COMMENT 'Language-specific factor multiplied by problem run times',
  `compile_script` varchar(32) DEFAULT NULL COMMENT 'Script to compile source code for this language',
  PRIMARY KEY  (`langid`)
) ENGINE=InnoDB DEFAULT CHARSET=utf8 COMMENT='Programming languages in which teams can submit solutions';

--
-- Table structure for table `problem`
--

CREATE TABLE `problem` (
<<<<<<< HEAD
  `probid` varchar(50) NOT NULL COMMENT 'Unique ID (string)',
  `cid` int(4) unsigned NOT NULL COMMENT 'Contest ID',
=======
  `probid` int(4) unsigned NOT NULL AUTO_INCREMENT COMMENT 'Unique ID',
>>>>>>> 3cfcdefe
  `name` varchar(255) NOT NULL COMMENT 'Descriptive name',
  `timelimit` int(4) unsigned NOT NULL DEFAULT '0' COMMENT 'Maximum run time for this problem',
<<<<<<< HEAD
  `start` datetime DEFAULT NULL COMMENT 'Start time when submissions are allowed',
  `end` datetime DEFAULT NULL COMMENT 'deadline for this problem',
  `special_run` varchar(25) DEFAULT NULL COMMENT 'Script to run submissions for this problem',
  `special_compare` varchar(25) DEFAULT NULL COMMENT 'Script to compare problem and jury output for this problem',
  `color` varchar(25) DEFAULT NULL COMMENT 'Balloon colour to display on the scoreboard',
=======
  `memlimit` int(4) unsigned DEFAULT NULL COMMENT 'Maximum memory available (in kB) for this problem',
  `outputlimit` int(4) unsigned DEFAULT NULL COMMENT 'Maximum output size (in kB) for this problem',
  `special_run` varchar(32) DEFAULT NULL COMMENT 'Script to run submissions for this problem',
  `special_compare` varchar(32) DEFAULT NULL COMMENT 'Script to compare problem and jury output for this problem',
  `special_compare_args` varchar(255) DEFAULT NULL COMMENT 'Optional arguments to special_compare script',
>>>>>>> 3cfcdefe
  `problemtext` longblob COMMENT 'Problem text in HTML/PDF/ASCII',
  `problemtext_type` varchar(4) DEFAULT NULL COMMENT 'File type of problem text',
  PRIMARY KEY  (`probid`)
) ENGINE=InnoDB DEFAULT CHARSET=utf8 COMMENT='Problems the teams can submit solutions for';

--
-- Table structure for table `rankcache_jury`
--

CREATE TABLE `rankcache_jury` (
  `cid` int(4) unsigned NOT NULL COMMENT 'Contest ID',
  `teamid` int(4) unsigned NOT NULL COMMENT 'Team ID',
  `correct` int(4) unsigned NOT NULL DEFAULT '0' COMMENT 'Number of problems solved',
  `totaltime` int(4) unsigned NOT NULL DEFAULT '0' COMMENT 'Total time spent',
  PRIMARY KEY  (`cid`,`teamid`),
  KEY `order` (`cid`,`correct`, `totaltime`) USING BTREE,
  CONSTRAINT `rankcache_jury_ibfk_1` FOREIGN KEY (`cid`) REFERENCES `contest` (`cid`) ON DELETE CASCADE
) ENGINE=InnoDB DEFAULT CHARSET=utf8 COMMENT='Rank cache (jury version)';

--
-- Table structure for table `rankcache_public`
--

CREATE TABLE `rankcache_public` (
  `cid` int(4) unsigned NOT NULL COMMENT 'Contest ID',
  `teamid` int(4) unsigned NOT NULL COMMENT 'Team ID',
  `correct` int(4) unsigned NOT NULL DEFAULT '0' COMMENT 'Number of problems solved',
  `totaltime` int(4) unsigned NOT NULL DEFAULT '0' COMMENT 'Total time spent',
  PRIMARY KEY  (`cid`,`teamid`),
  KEY `order` (`cid`,`correct`,`totaltime`) USING BTREE,
  CONSTRAINT `rankcache_public_ibfk_1` FOREIGN KEY (`cid`) REFERENCES `contest` (`cid`) ON DELETE CASCADE
) ENGINE=InnoDB DEFAULT CHARSET=utf8 COMMENT='Rank cache (public/team version)';

--
-- Table structure for table `role`
--

CREATE TABLE `role` (
  `roleid` int(4) unsigned NOT NULL AUTO_INCREMENT COMMENT 'Unique ID',
  `role` varchar(15) NOT NULL COMMENT 'Role name',
  `description` varchar(255) NOT NULL COMMENT 'Description for the web interface',
  PRIMARY KEY (`roleid`),
  UNIQUE KEY `role` (`role`)
) ENGINE=InnoDB DEFAULT CHARSET=utf8 COMMENT='Possible user roles';

--
-- Table structure for table `scorecache_jury`
--

CREATE TABLE `scorecache_jury` (
  `cid` int(4) unsigned NOT NULL COMMENT 'Contest ID',
<<<<<<< HEAD
  `teamid` varchar(15) NOT NULL COMMENT 'Team login',
  `probid` varchar(50) NOT NULL COMMENT 'Problem ID',
=======
  `teamid` int(4) unsigned NOT NULL COMMENT 'Team ID',
  `probid` int(4) unsigned NOT NULL COMMENT 'Problem ID',
>>>>>>> 3cfcdefe
  `submissions` int(4) unsigned NOT NULL DEFAULT '0' COMMENT 'Number of submissions made',
  `pending` int(4) NOT NULL DEFAULT '0' COMMENT 'Number of submissions pending judgement',
  `totaltime` int(4) unsigned NOT NULL DEFAULT '0' COMMENT 'Total time spent',
  `is_correct` tinyint(1) unsigned NOT NULL DEFAULT '0' COMMENT 'Has there been a correct submission?',
  PRIMARY KEY  (`cid`,`teamid`,`probid`)
) ENGINE=InnoDB DEFAULT CHARSET=utf8 COMMENT='Scoreboard cache (jury version)';

--
-- Table structure for table `scorecache_public`
--

CREATE TABLE `scorecache_public` (
  `cid` int(4) unsigned NOT NULL COMMENT 'Contest ID',
<<<<<<< HEAD
  `teamid` varchar(15) NOT NULL COMMENT 'Team login',
  `probid` varchar(50) NOT NULL COMMENT 'Problem ID',
=======
  `teamid` int(4) unsigned NOT NULL COMMENT 'Team ID',
  `probid` int(4) unsigned NOT NULL COMMENT 'Problem ID',
>>>>>>> 3cfcdefe
  `submissions` int(4) unsigned NOT NULL DEFAULT '0' COMMENT 'Number of submissions made',
  `pending` int(4) NOT NULL DEFAULT '0' COMMENT 'Number of submissions pending judgement',
  `totaltime` int(4) unsigned NOT NULL DEFAULT '0' COMMENT 'Total time spent',
  `is_correct` tinyint(1) unsigned NOT NULL DEFAULT '0' COMMENT 'Has there been a correct submission?',
  PRIMARY KEY  (`cid`,`teamid`,`probid`)
) ENGINE=InnoDB DEFAULT CHARSET=utf8 COMMENT='Scoreboard cache (public/team version)';

--
-- Table structure for table `submission`
--

CREATE TABLE `submission` (
  `submitid` int(4) unsigned NOT NULL AUTO_INCREMENT COMMENT 'Unique ID',
  `origsubmitid` int(4) unsigned DEFAULT NULL COMMENT 'If set, specifies original submission in case of edit/resubmit',
  `cid` int(4) unsigned NOT NULL COMMENT 'Contest ID',
<<<<<<< HEAD
  `teamid` varchar(15) NOT NULL COMMENT 'Team login',
  `probid` varchar(50) NOT NULL COMMENT 'Problem ID',
=======
  `teamid` int(4) unsigned NOT NULL COMMENT 'Team ID',
  `probid` int(4) unsigned NOT NULL COMMENT 'Problem ID',
>>>>>>> 3cfcdefe
  `langid` varchar(8) NOT NULL COMMENT 'Language ID',
  `submittime` decimal(32,9) unsigned NOT NULL COMMENT 'Time submitted',
  `judgehost` varchar(50) DEFAULT NULL COMMENT 'Current/last judgehost judging this submission',
  `valid` tinyint(1) unsigned NOT NULL DEFAULT '1' COMMENT 'If false ignore this submission in all scoreboard calculations',
  PRIMARY KEY  (`submitid`),
  KEY `teamid` (`cid`,`teamid`),
  KEY `judgehost` (`cid`,`judgehost`),
  KEY `teamid_2` (`teamid`),
  KEY `probid` (`probid`),
  KEY `langid` (`langid`),
  KEY `judgehost_2` (`judgehost`),
  KEY `origsubmitid` (`origsubmitid`),
  CONSTRAINT `submission_ibfk_1` FOREIGN KEY (`cid`) REFERENCES `contest` (`cid`) ON DELETE CASCADE,
  CONSTRAINT `submission_ibfk_2` FOREIGN KEY (`teamid`) REFERENCES `team` (`teamid`) ON DELETE CASCADE,
  CONSTRAINT `submission_ibfk_3` FOREIGN KEY (`probid`) REFERENCES `problem` (`probid`) ON DELETE CASCADE,
  CONSTRAINT `submission_ibfk_4` FOREIGN KEY (`langid`) REFERENCES `language` (`langid`) ON DELETE CASCADE,
  CONSTRAINT `submission_ibfk_5` FOREIGN KEY (`judgehost`) REFERENCES `judgehost` (`hostname`) ON DELETE SET NULL,
  CONSTRAINT `submission_ibfk_6` FOREIGN KEY (`origsubmitid`) REFERENCES `submission` (`submitid`) ON DELETE SET NULL
) ENGINE=InnoDB DEFAULT CHARSET=utf8 COMMENT='All incoming submissions';

--
-- Table structure for table `submission_file`
--

CREATE TABLE `submission_file` (
  `submitfileid` int(4) unsigned NOT NULL AUTO_INCREMENT COMMENT 'Unique ID',
  `submitid` int(4) unsigned NOT NULL COMMENT 'Submission this file belongs to',
  `sourcecode` longblob NOT NULL COMMENT 'Full source code',
  `filename` varchar(255) NOT NULL COMMENT 'Filename as submitted',
  `rank` int(4) unsigned NOT NULL COMMENT 'Order of the submission files, zero-indexed',
  PRIMARY KEY (`submitfileid`),
  UNIQUE KEY `filename` (`submitid`,`filename`),
  UNIQUE KEY `rank` (`submitid`,`rank`),
  KEY `submitid` (`submitid`),
  CONSTRAINT `submission_file_ibfk_1` FOREIGN KEY (`submitid`) REFERENCES `submission` (`submitid`) ON DELETE CASCADE
) ENGINE=InnoDB DEFAULT CHARSET=utf8 COMMENT='Files associated to a submission';

--
-- Table structure for table `team`
--

CREATE TABLE `team` (
  `teamid` int(4) unsigned NOT NULL AUTO_INCREMENT COMMENT 'Unique ID',
  `externalid` varchar(128) DEFAULT NULL COMMENT 'Team ID in an external system',
  `name` varchar(255) CHARACTER SET utf8 COLLATE utf8_bin NOT NULL COMMENT 'Team name',
  `categoryid` int(4) unsigned NOT NULL DEFAULT '0' COMMENT 'Team category ID',
  `affilid` int(4) unsigned DEFAULT NULL COMMENT 'Team affiliation ID',
  `enabled` tinyint(1) unsigned NOT NULL DEFAULT '1' COMMENT 'Whether the team is visible and operational',
  `members` longtext COMMENT 'Team member names (freeform)',
  `room` varchar(15) DEFAULT NULL COMMENT 'Physical location of team',
  `comments` longtext COMMENT 'Comments about this team',
  `judging_last_started` decimal(32,9) unsigned DEFAULT NULL COMMENT 'Start time of last judging for priorization',
  `teampage_visited` decimal(32,9) unsigned DEFAULT NULL COMMENT 'Time of last teampage view',
  `hostname` varchar(255) DEFAULT NULL COMMENT 'Teampage first visited from this address',
<<<<<<< HEAD
  `maillog` tinyint(1) unsigned NOT NULL DEFAULT '0' COMMENT 'Whether the team gets mails for each submission',
  PRIMARY KEY  (`login`),
=======
  PRIMARY KEY  (`teamid`),
>>>>>>> 3cfcdefe
  UNIQUE KEY `name` (`name`),
  KEY `affilid` (`affilid`),
  KEY `categoryid` (`categoryid`),
  KEY `externalid` (`externalid`),
  CONSTRAINT `team_ibfk_1` FOREIGN KEY (`categoryid`) REFERENCES `team_category` (`categoryid`) ON DELETE CASCADE,
  CONSTRAINT `team_ibfk_2` FOREIGN KEY (`affilid`) REFERENCES `team_affiliation` (`affilid`) ON DELETE SET NULL
) ENGINE=InnoDB DEFAULT CHARSET=utf8 COMMENT='All teams participating in the contest';

--
-- Table structure for table `team_affiliation`
--

CREATE TABLE `team_affiliation` (
  `affilid` int(4) unsigned NOT NULL AUTO_INCREMENT COMMENT 'Unique ID',
  `shortname` varchar(30) NOT NULL COMMENT 'Short descriptive name',
  `name` varchar(255) NOT NULL COMMENT 'Descriptive name',
  `country` char(3) DEFAULT NULL COMMENT 'ISO 3166-1 alpha-3 country code',
  `comments` longtext COMMENT 'Comments',
  PRIMARY KEY  (`affilid`)
) ENGINE=InnoDB DEFAULT CHARSET=utf8 COMMENT='Affilitations for teams (e.g.: university, company)';

--
-- Table structure for table `team_category`
--

CREATE TABLE `team_category` (
  `categoryid` int(4) unsigned NOT NULL AUTO_INCREMENT COMMENT 'Unique ID',
  `name` varchar(255) NOT NULL COMMENT 'Descriptive name',
  `sortorder` tinyint(1) unsigned NOT NULL DEFAULT '0' COMMENT 'Where to sort this category on the scoreboard',
  `color` varchar(25) DEFAULT NULL COMMENT 'Background colour on the scoreboard',
  `visible` tinyint(1) unsigned NOT NULL DEFAULT '1' COMMENT 'Are teams in this category visible?',
  PRIMARY KEY  (`categoryid`),
  KEY `sortorder` (`sortorder`)
) ENGINE=InnoDB DEFAULT CHARSET=utf8 COMMENT='Categories for teams (e.g.: participants, observers, ...)';

--
-- Table structure for table `team_unread`
--

CREATE TABLE `team_unread` (
  `teamid` int(4) unsigned NOT NULL COMMENT 'Team ID',
  `mesgid` int(4) unsigned NOT NULL COMMENT 'Clarification ID',
  PRIMARY KEY (`teamid`,`mesgid`),
  KEY `mesgid` (`mesgid`),
  CONSTRAINT `team_unread_ibfk_1` FOREIGN KEY (`teamid`) REFERENCES `team` (`teamid`) ON DELETE CASCADE,
  CONSTRAINT `team_unread_ibfk_2` FOREIGN KEY (`mesgid`) REFERENCES `clarification` (`clarid`) ON DELETE CASCADE
) ENGINE=InnoDB DEFAULT CHARSET=utf8 COMMENT='List of items a team has not viewed yet';

--
-- Table structure for table `testcase`
--

CREATE TABLE `testcase` (
  `testcaseid` int(4) unsigned NOT NULL AUTO_INCREMENT COMMENT 'Unique ID',
  `md5sum_input` char(32) DEFAULT NULL COMMENT 'Checksum of input data',
  `md5sum_output` char(32) DEFAULT NULL COMMENT 'Checksum of output data',
  `input` longblob COMMENT 'Input data',
  `output` longblob COMMENT 'Output data',
<<<<<<< HEAD
  `probid` varchar(50) NOT NULL COMMENT 'Corresponding problem ID',
=======
  `probid` int(4) unsigned NOT NULL COMMENT 'Corresponding problem ID',
>>>>>>> 3cfcdefe
  `rank` int(4) NOT NULL COMMENT 'Determines order of the testcases in judging',
  `description` varchar(255) DEFAULT NULL COMMENT 'Description of this testcase',
  `image` longblob COMMENT 'A graphical representation of this testcase',
  `image_thumb` longblob COMMENT 'Aumatically created thumbnail of the image',
  `image_type` varchar(4) DEFAULT NULL COMMENT 'File type of the image and thumbnail',
  `sample` tinyint(1) unsigned NOT NULL DEFAULT '0' COMMENT 'Sample testcases that can be shared with teams',
  PRIMARY KEY  (`testcaseid`),
  UNIQUE KEY `rank` (`probid`,`rank`),
  KEY `probid` (`probid`),
  CONSTRAINT `testcase_ibfk_1` FOREIGN KEY (`probid`) REFERENCES `problem` (`probid`) ON DELETE CASCADE
) ENGINE=InnoDB DEFAULT CHARSET=utf8 COMMENT='Stores testcases per problem';

--
-- Table structure for table `user`
--

CREATE TABLE `user` (
  `userid` int(4) unsigned NOT NULL AUTO_INCREMENT COMMENT 'Unique ID',
  `username` varchar(255) NOT NULL COMMENT 'User login name',
  `name` varchar(255) NOT NULL COMMENT 'Name',
  `email` varchar(255) DEFAULT NULL COMMENT 'Email address',
  `last_login` decimal(32,9) unsigned DEFAULT NULL COMMENT 'Time of last successful login',
  `last_ip_address` varchar(255) DEFAULT NULL COMMENT 'Last IP address of successful login',
  `password` varchar(32) DEFAULT NULL COMMENT 'Password hash',
  `ip_address` varchar(255) DEFAULT NULL COMMENT 'IP Address used to autologin',
  `enabled` tinyint(1) unsigned NOT NULL DEFAULT '1' COMMENT 'Whether the user is able to log in',
  `teamid` int(4) unsigned DEFAULT NULL COMMENT 'Team associated with',
  PRIMARY KEY (`userid`),
  UNIQUE KEY `username` (`username`),
  KEY `teamid` (`teamid`),
  CONSTRAINT `user_ibfk_1` FOREIGN KEY (`teamid`) REFERENCES `team` (`teamid`) ON DELETE SET NULL
) ENGINE=InnoDB DEFAULT CHARSET=utf8 COMMENT='Users that have access to DOMjudge';


--
-- Table structure for table `userrole`
--
CREATE TABLE `userrole` (
  `userid` int(4) unsigned NOT NULL COMMENT 'User ID',
  `roleid` int(4) unsigned NOT NULL COMMENT 'Role ID',
  PRIMARY KEY (`userid`, `roleid`),
  KEY `userid` (`userid`),
  KEY `roleid` (`roleid`),
  CONSTRAINT `userrole_ibfk_1` FOREIGN KEY (`userid`) REFERENCES `user` (`userid`) ON DELETE CASCADE,
  CONSTRAINT `userrole_ibfk_2` FOREIGN KEY (`roleid`) REFERENCES `role` (`roleid`) ON DELETE CASCADE
) ENGINE=InnoDB DEFAULT CHARSET=utf8 COMMENT='Many-to-Many mapping of users and roles';

/*!40014 SET FOREIGN_KEY_CHECKS=@OLD_FOREIGN_KEY_CHECKS */;

-- vim:tw=0:<|MERGE_RESOLUTION|>--- conflicted
+++ resolved
@@ -44,11 +44,7 @@
   `sender` int(4) unsigned DEFAULT NULL COMMENT 'Team ID, null means jury',
   `recipient` int(4) unsigned DEFAULT NULL COMMENT 'Team ID, null means to jury or to all',
   `jury_member` varchar(15) DEFAULT NULL COMMENT 'Name of jury member who answered this',
-<<<<<<< HEAD
-  `probid` varchar(50) DEFAULT NULL COMMENT 'Problem associated to this clarification',
-=======
   `probid` int(4) unsigned DEFAULT NULL COMMENT 'Problem associated to this clarification',
->>>>>>> 3cfcdefe
   `body` longtext NOT NULL COMMENT 'Clarification text',
   `answered` tinyint(1) unsigned NOT NULL DEFAULT '0' COMMENT 'Has been answered by jury?',
   PRIMARY KEY  (`clarid`),
@@ -146,11 +142,7 @@
   `cid` int(4) unsigned NOT NULL COMMENT 'Contest ID',
   `clarid` int(4) unsigned DEFAULT NULL COMMENT 'Clarification ID',
   `langid` varchar(8) DEFAULT NULL COMMENT 'Language ID',
-<<<<<<< HEAD
-  `probid` varchar(50) DEFAULT NULL COMMENT 'Problem ID',
-=======
   `probid` int(4) unsigned DEFAULT NULL COMMENT 'Problem ID',
->>>>>>> 3cfcdefe
   `submitid` int(4) unsigned DEFAULT NULL COMMENT 'Submission ID',
   `judgingid` int(4) unsigned DEFAULT NULL COMMENT 'Judging ID',
   `teamid` int(4) unsigned DEFAULT NULL COMMENT 'Team ID',
@@ -279,27 +271,16 @@
 --
 
 CREATE TABLE `problem` (
-<<<<<<< HEAD
-  `probid` varchar(50) NOT NULL COMMENT 'Unique ID (string)',
-  `cid` int(4) unsigned NOT NULL COMMENT 'Contest ID',
-=======
   `probid` int(4) unsigned NOT NULL AUTO_INCREMENT COMMENT 'Unique ID',
->>>>>>> 3cfcdefe
   `name` varchar(255) NOT NULL COMMENT 'Descriptive name',
   `timelimit` int(4) unsigned NOT NULL DEFAULT '0' COMMENT 'Maximum run time for this problem',
-<<<<<<< HEAD
   `start` datetime DEFAULT NULL COMMENT 'Start time when submissions are allowed',
   `end` datetime DEFAULT NULL COMMENT 'deadline for this problem',
-  `special_run` varchar(25) DEFAULT NULL COMMENT 'Script to run submissions for this problem',
-  `special_compare` varchar(25) DEFAULT NULL COMMENT 'Script to compare problem and jury output for this problem',
-  `color` varchar(25) DEFAULT NULL COMMENT 'Balloon colour to display on the scoreboard',
-=======
   `memlimit` int(4) unsigned DEFAULT NULL COMMENT 'Maximum memory available (in kB) for this problem',
   `outputlimit` int(4) unsigned DEFAULT NULL COMMENT 'Maximum output size (in kB) for this problem',
   `special_run` varchar(32) DEFAULT NULL COMMENT 'Script to run submissions for this problem',
   `special_compare` varchar(32) DEFAULT NULL COMMENT 'Script to compare problem and jury output for this problem',
   `special_compare_args` varchar(255) DEFAULT NULL COMMENT 'Optional arguments to special_compare script',
->>>>>>> 3cfcdefe
   `problemtext` longblob COMMENT 'Problem text in HTML/PDF/ASCII',
   `problemtext_type` varchar(4) DEFAULT NULL COMMENT 'File type of problem text',
   PRIMARY KEY  (`probid`)
@@ -351,13 +332,8 @@
 
 CREATE TABLE `scorecache_jury` (
   `cid` int(4) unsigned NOT NULL COMMENT 'Contest ID',
-<<<<<<< HEAD
-  `teamid` varchar(15) NOT NULL COMMENT 'Team login',
-  `probid` varchar(50) NOT NULL COMMENT 'Problem ID',
-=======
   `teamid` int(4) unsigned NOT NULL COMMENT 'Team ID',
   `probid` int(4) unsigned NOT NULL COMMENT 'Problem ID',
->>>>>>> 3cfcdefe
   `submissions` int(4) unsigned NOT NULL DEFAULT '0' COMMENT 'Number of submissions made',
   `pending` int(4) NOT NULL DEFAULT '0' COMMENT 'Number of submissions pending judgement',
   `totaltime` int(4) unsigned NOT NULL DEFAULT '0' COMMENT 'Total time spent',
@@ -371,13 +347,8 @@
 
 CREATE TABLE `scorecache_public` (
   `cid` int(4) unsigned NOT NULL COMMENT 'Contest ID',
-<<<<<<< HEAD
-  `teamid` varchar(15) NOT NULL COMMENT 'Team login',
-  `probid` varchar(50) NOT NULL COMMENT 'Problem ID',
-=======
   `teamid` int(4) unsigned NOT NULL COMMENT 'Team ID',
   `probid` int(4) unsigned NOT NULL COMMENT 'Problem ID',
->>>>>>> 3cfcdefe
   `submissions` int(4) unsigned NOT NULL DEFAULT '0' COMMENT 'Number of submissions made',
   `pending` int(4) NOT NULL DEFAULT '0' COMMENT 'Number of submissions pending judgement',
   `totaltime` int(4) unsigned NOT NULL DEFAULT '0' COMMENT 'Total time spent',
@@ -393,13 +364,8 @@
   `submitid` int(4) unsigned NOT NULL AUTO_INCREMENT COMMENT 'Unique ID',
   `origsubmitid` int(4) unsigned DEFAULT NULL COMMENT 'If set, specifies original submission in case of edit/resubmit',
   `cid` int(4) unsigned NOT NULL COMMENT 'Contest ID',
-<<<<<<< HEAD
-  `teamid` varchar(15) NOT NULL COMMENT 'Team login',
-  `probid` varchar(50) NOT NULL COMMENT 'Problem ID',
-=======
   `teamid` int(4) unsigned NOT NULL COMMENT 'Team ID',
   `probid` int(4) unsigned NOT NULL COMMENT 'Problem ID',
->>>>>>> 3cfcdefe
   `langid` varchar(8) NOT NULL COMMENT 'Language ID',
   `submittime` decimal(32,9) unsigned NOT NULL COMMENT 'Time submitted',
   `judgehost` varchar(50) DEFAULT NULL COMMENT 'Current/last judgehost judging this submission',
@@ -454,12 +420,8 @@
   `judging_last_started` decimal(32,9) unsigned DEFAULT NULL COMMENT 'Start time of last judging for priorization',
   `teampage_visited` decimal(32,9) unsigned DEFAULT NULL COMMENT 'Time of last teampage view',
   `hostname` varchar(255) DEFAULT NULL COMMENT 'Teampage first visited from this address',
-<<<<<<< HEAD
   `maillog` tinyint(1) unsigned NOT NULL DEFAULT '0' COMMENT 'Whether the team gets mails for each submission',
-  PRIMARY KEY  (`login`),
-=======
   PRIMARY KEY  (`teamid`),
->>>>>>> 3cfcdefe
   UNIQUE KEY `name` (`name`),
   KEY `affilid` (`affilid`),
   KEY `categoryid` (`categoryid`),
@@ -518,11 +480,7 @@
   `md5sum_output` char(32) DEFAULT NULL COMMENT 'Checksum of output data',
   `input` longblob COMMENT 'Input data',
   `output` longblob COMMENT 'Output data',
-<<<<<<< HEAD
-  `probid` varchar(50) NOT NULL COMMENT 'Corresponding problem ID',
-=======
   `probid` int(4) unsigned NOT NULL COMMENT 'Corresponding problem ID',
->>>>>>> 3cfcdefe
   `rank` int(4) NOT NULL COMMENT 'Determines order of the testcases in judging',
   `description` varchar(255) DEFAULT NULL COMMENT 'Description of this testcase',
   `image` longblob COMMENT 'A graphical representation of this testcase',
