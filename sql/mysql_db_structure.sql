-- These are the database tables needed for DOMjudge.
--
-- You can pipe this file into the 'mysql' command to create the
-- database tables, but preferably use 'dj-setup-database'. Database
-- should be set externally (e.g. to 'domjudge').

/*!40014 SET @OLD_FOREIGN_KEY_CHECKS=@@FOREIGN_KEY_CHECKS, FOREIGN_KEY_CHECKS=0 */;

--
-- Table structure for table `auditlog`
--
CREATE TABLE `auditlog` (
  `logid` int(10) unsigned NOT NULL AUTO_INCREMENT COMMENT 'Unique ID',
  `logtime` decimal(32,9) unsigned NOT NULL COMMENT 'Timestamp of the logentry',
  `cid` int(4) unsigned DEFAULT NULL COMMENT 'Contest ID associated to this entry',
  `user` varchar(255) DEFAULT NULL COMMENT 'User who performed this action',
  `datatype` varchar(25) DEFAULT NULL COMMENT 'Reference to DB table associated to this entry',
  `dataid` varchar(50) DEFAULT NULL COMMENT 'Identifier in reference table',
  `action` varchar(30) DEFAULT NULL COMMENT 'Description of action performed',
  `extrainfo` varchar(255) DEFAULT NULL COMMENT 'Optional additional description of the entry',
  PRIMARY KEY (`logid`)
) ENGINE=InnoDB DEFAULT CHARSET=utf8mb4 COLLATE=utf8mb4_unicode_ci COMMENT='Log of all actions performed';

--
-- Table structure for table `balloon`
--
CREATE TABLE `balloon` (
  `balloonid` int(4) unsigned NOT NULL AUTO_INCREMENT COMMENT 'Unique ID',
  `submitid` int(4) unsigned NOT NULL COMMENT 'Submission for which balloon was earned',
  `done` tinyint(1) unsigned NOT NULL DEFAULT '0' COMMENT 'Has been handed out yet?',
  PRIMARY KEY (`balloonid`),
  KEY `submitid` (`submitid`),
  CONSTRAINT `balloon_ibfk_1` FOREIGN KEY (`submitid`) REFERENCES `submission` (`submitid`) ON DELETE CASCADE
) ENGINE=InnoDB DEFAULT CHARSET=utf8mb4 COLLATE=utf8mb4_unicode_ci COMMENT='Balloons to be handed out';

--
-- Table structure for table `clarification`
--
CREATE TABLE `clarification` (
  `clarid` int(4) unsigned NOT NULL AUTO_INCREMENT COMMENT 'Unique ID',
  `cid` int(4) unsigned NOT NULL COMMENT 'Contest ID',
  `respid` int(4) unsigned DEFAULT NULL COMMENT 'In reply to clarification ID',
  `submittime` decimal(32,9) unsigned NOT NULL COMMENT 'Time sent',
  `sender` int(4) unsigned DEFAULT NULL COMMENT 'Team ID, null means jury',
  `recipient` int(4) unsigned DEFAULT NULL COMMENT 'Team ID, null means to jury or to all',
  `jury_member` varchar(15) DEFAULT NULL COMMENT 'Name of jury member who answered this',
-- Note that probid is still a varchar to allow referring to clar_categories keys.
  `probid` varchar(128) DEFAULT NULL COMMENT 'Problem or category associated to this clarification',
  `body` longtext NOT NULL COMMENT 'Clarification text',
  `answered` tinyint(1) unsigned NOT NULL DEFAULT '0' COMMENT 'Has been answered by jury?',
  PRIMARY KEY  (`clarid`),
  KEY `respid` (`respid`),
  KEY `probid` (`probid`),
  KEY `cid` (`cid`),
  KEY `cid_2` (`cid`,`answered`,`submittime`),
  CONSTRAINT `clarification_ibfk_1` FOREIGN KEY (`cid`) REFERENCES `contest` (`cid`) ON DELETE CASCADE,
<<<<<<< HEAD
  CONSTRAINT `clarification_ibfk_2` FOREIGN KEY (`respid`) REFERENCES `clarification` (`clarid`) ON DELETE SET NULL
) ENGINE=InnoDB DEFAULT CHARSET=utf8 COMMENT='Clarification requests by teams and responses by the jury';
=======
  CONSTRAINT `clarification_ibfk_2` FOREIGN KEY (`respid`) REFERENCES `clarification` (`clarid`) ON DELETE SET NULL,
  CONSTRAINT `clarification_ibfk_3` FOREIGN KEY (`probid`) REFERENCES `problem` (`probid`) ON DELETE SET NULL
) ENGINE=InnoDB DEFAULT CHARSET=utf8mb4 COLLATE=utf8mb4_unicode_ci COMMENT='Clarification requests by teams and responses by the jury';
>>>>>>> 00381645

--
-- Table structure for table `configuration`
--

CREATE TABLE `configuration` (
  `configid` int(4) unsigned NOT NULL AUTO_INCREMENT COMMENT 'Unique ID',
  `name` varchar(25) NOT NULL COMMENT 'Name of the configuration variable',
  `value` longtext NOT NULL COMMENT 'Content of the configuration variable (JSON encoded)',
  `type` varchar(25) DEFAULT NULL COMMENT 'Type of the value (metatype for use in the webinterface)',
  `description` varchar(255) DEFAULT NULL COMMENT 'Description for in the webinterface',
  PRIMARY KEY (`configid`),
  UNIQUE KEY `name` (`name`)
) ENGINE=InnoDB DEFAULT CHARSET=utf8mb4 COLLATE=utf8mb4_unicode_ci COMMENT='Global configuration variables';

--
-- Table structure for table `contest`
--

CREATE TABLE `contest` (
  `cid` int(4) unsigned NOT NULL AUTO_INCREMENT COMMENT 'Unique ID',
  `name` varchar(255) NOT NULL COMMENT 'Descriptive name',
  `shortname` varchar(255) NOT NULL COMMENT 'Short name for this contest',
  `activatetime` decimal(32,9) unsigned NOT NULL COMMENT 'Time contest becomes visible in team/public views',
  `starttime` decimal(32,9) unsigned NOT NULL COMMENT 'Time contest starts, submissions accepted',
  `freezetime` decimal(32,9) unsigned DEFAULT NULL COMMENT 'Time scoreboard is frozen',
  `endtime` decimal(32,9) unsigned NOT NULL COMMENT 'Time after which no more submissions are accepted',
  `unfreezetime` decimal(32,9) unsigned DEFAULT NULL COMMENT 'Unfreeze a frozen scoreboard at this time',
  `deactivatetime` decimal(32,9) UNSIGNED DEFAULT NULL COMMENT 'Time contest becomes invisible in team/public views',
  `activatetime_string` varchar(64) NOT NULL COMMENT 'Authoritative absolute or relative string representation of activatetime',
  `starttime_string` varchar(64) NOT NULL COMMENT 'Authoritative absolute (only!) string representation of starttime',
  `freezetime_string` varchar(64) DEFAULT NULL COMMENT 'Authoritative absolute or relative string representation of freezetime',
  `endtime_string` varchar(64) NOT NULL COMMENT 'Authoritative absolute or relative string representation of endtime',
  `unfreezetime_string` varchar(64) DEFAULT NULL COMMENT 'Authoritative absolute or relative string representation of unfreezetrime',
  `deactivatetime_string` varchar(64) DEFAULT NULL COMMENT 'Authoritative absolute or relative string representation of deactivatetime',
  `enabled` tinyint(1) unsigned NOT NULL DEFAULT '1' COMMENT 'Whether this contest can be active',
  `finalizetime` decimal(32,9) unsigned DEFAULT NULL COMMENT 'Time when contest was finalized, null if not yet',
  `finalizecomment` text COMMENT 'Comments by the finalizer',
  `b` smallint(3) unsigned NOT NULL DEFAULT '0' COMMENT 'Number of extra bronze medals',
  `process_balloons` tinyint(1) UNSIGNED DEFAULT '1' COMMENT 'Will balloons be processed for this contest?',
  `public` tinyint(1) UNSIGNED DEFAULT '1' COMMENT 'Is this contest visible for the public and non-associated teams?',
  PRIMARY KEY (`cid`),
  UNIQUE KEY `shortname` (`shortname`(190)),
  KEY `cid` (`cid`,`enabled`)
) ENGINE=InnoDB DEFAULT CHARSET=utf8mb4 COLLATE=utf8mb4_unicode_ci COMMENT='Contests that will be run with this install';

--
-- Table structure for table `contestproblem`
--

CREATE TABLE `contestproblem` (
  `cid` int(4) unsigned NOT NULL COMMENT 'Contest ID',
  `probid` int(4) unsigned NOT NULL COMMENT 'Problem ID',
  `shortname` varchar(255) NOT NULL COMMENT 'Unique problem ID within contest (string)',
  `points` int(4) unsigned NOT NULL DEFAULT '1' COMMENT 'Number of points earned by solving this problem',
  `allow_submit` tinyint(1) unsigned NOT NULL DEFAULT '1' COMMENT 'Are submissions accepted for this problem?',
  `allow_judge` tinyint(1) unsigned NOT NULL DEFAULT '1' COMMENT 'Are submissions for this problem judged?',
  `color` varchar(25) DEFAULT NULL COMMENT 'Balloon colour to display on the scoreboard',
  `lazy_eval_results` tinyint(1) unsigned DEFAULT NULL COMMENT 'Whether to do lazy evaluation for this problem; if set this overrides the global configuration setting',
  PRIMARY KEY (`cid`,`probid`),
  UNIQUE KEY `shortname` (`cid`,`shortname`(190)),
  KEY `cid` (`cid`),
  KEY `probid` (`probid`),
  CONSTRAINT `contestproblem_ibfk_1` FOREIGN KEY (`cid`) REFERENCES `contest` (`cid`) ON DELETE CASCADE,
  CONSTRAINT `contestproblem_ibfk_2` FOREIGN KEY (`probid`) REFERENCES `problem` (`probid`) ON DELETE CASCADE
) ENGINE=InnoDB DEFAULT CHARSET=utf8mb4 COLLATE=utf8mb4_unicode_ci COMMENT='Many-to-Many mapping of contests and problems';

--
-- Table structure for table `contestteam`
--

CREATE TABLE `contestteam` (
  `cid` int(4) unsigned NOT NULL COMMENT 'Contest ID',
  `teamid` int(4) unsigned NOT NULL COMMENT 'Team ID',
  PRIMARY KEY (`teamid`,`cid`),
  KEY `cid` (`cid`),
  KEY `teamid` (`teamid`),
  CONSTRAINT `contestteam_ibfk_1` FOREIGN KEY (`cid`) REFERENCES `contest` (`cid`) ON DELETE CASCADE,
  CONSTRAINT `contestteam_ibfk_2` FOREIGN KEY (`teamid`) REFERENCES `team` (`teamid`) ON DELETE CASCADE
) ENGINE=InnoDB DEFAULT CHARSET=utf8mb4 COLLATE=utf8mb4_unicode_ci COMMENT='Many-to-Many mapping of contests and teams';

--
-- Table structure for table `event`
--

CREATE TABLE `event` (
  `eventid` int(4) unsigned NOT NULL AUTO_INCREMENT COMMENT 'Unique ID',
  `eventtime` decimal(32,9) unsigned NOT NULL COMMENT 'When the event occurred',
  `cid` int(4) unsigned NOT NULL COMMENT 'Contest ID',
  `clarid` int(4) unsigned DEFAULT NULL COMMENT 'Clarification ID',
  `langid` varchar(8) DEFAULT NULL COMMENT 'Language ID',
  `probid` int(4) unsigned DEFAULT NULL COMMENT 'Problem ID',
  `submitid` int(4) unsigned DEFAULT NULL COMMENT 'Submission ID',
  `judgingid` int(4) unsigned DEFAULT NULL COMMENT 'Judging ID',
  `teamid` int(4) unsigned DEFAULT NULL COMMENT 'Team ID',
  `description` longtext NOT NULL COMMENT 'Event description',
  PRIMARY KEY  (`eventid`),
  KEY `cid` (`cid`),
  KEY `clarid` (`clarid`),
  KEY `langid` (`langid`),
  KEY `probid` (`probid`),
  KEY `submitid` (`submitid`),
  KEY `judgingid` (`judgingid`),
  KEY `teamid` (`teamid`),
  CONSTRAINT `event_ibfk_1` FOREIGN KEY (`cid`) REFERENCES `contest` (`cid`) ON DELETE CASCADE,
  CONSTRAINT `event_ibfk_2` FOREIGN KEY (`clarid`) REFERENCES `clarification` (`clarid`) ON DELETE CASCADE,
  CONSTRAINT `event_ibfk_3` FOREIGN KEY (`langid`) REFERENCES `language` (`langid`) ON DELETE CASCADE,
  CONSTRAINT `event_ibfk_4` FOREIGN KEY (`probid`) REFERENCES `problem` (`probid`) ON DELETE CASCADE,
  CONSTRAINT `event_ibfk_5` FOREIGN KEY (`submitid`) REFERENCES `submission` (`submitid`) ON DELETE CASCADE,
  CONSTRAINT `event_ibfk_6` FOREIGN KEY (`judgingid`) REFERENCES `judging` (`judgingid`) ON DELETE CASCADE,
  CONSTRAINT `event_ibfk_7` FOREIGN KEY (`teamid`) REFERENCES `team` (`teamid`) ON DELETE CASCADE
) ENGINE=InnoDB DEFAULT CHARSET=utf8mb4 COLLATE=utf8mb4_unicode_ci COMMENT='Log of all events during a contest';

--
-- Table structure for table `executable`
--

CREATE TABLE `executable` (
  `execid` varchar(32) NOT NULL COMMENT 'Unique ID (string)',
  `md5sum` char(32) DEFAULT NULL COMMENT 'Md5sum of zip file',
  `zipfile` longblob COMMENT 'Zip file',
  `description` varchar(255) DEFAULT NULL COMMENT 'Description of this executable',
  `type` varchar(8) NOT NULL COMMENT 'Type of executable',
  PRIMARY KEY (`execid`)
) ENGINE=InnoDB DEFAULT CHARSET=utf8mb4 COLLATE=utf8mb4_unicode_ci COMMENT='Compile, compare, and run script executable bundles';

--
-- Table structure for table `judgehost`
--

CREATE TABLE `judgehost` (
  `hostname` varchar(50) NOT NULL COMMENT 'Resolvable hostname of judgehost',
  `active` tinyint(1) unsigned NOT NULL DEFAULT '1' COMMENT 'Should this host take on judgings?',
  `polltime` decimal(32,9) unsigned DEFAULT NULL COMMENT 'Time of last poll by autojudger',
  `restrictionid` int(4) unsigned DEFAULT NULL COMMENT 'Optional set of restrictions for this judgehost',
  PRIMARY KEY  (`hostname`),
  KEY `restrictionid` (`restrictionid`),
  CONSTRAINT `restriction_ibfk_1` FOREIGN KEY (`restrictionid`) REFERENCES `judgehost_restriction` (`restrictionid`) ON DELETE SET NULL
) ENGINE=InnoDB DEFAULT CHARSET=utf8mb4 COLLATE=utf8mb4_unicode_ci COMMENT='Hostnames of the autojudgers';

--
-- Table structure for table `judgehost_restriction`
--

CREATE TABLE `judgehost_restriction` (
  `restrictionid` int(4) unsigned NOT NULL AUTO_INCREMENT COMMENT 'Unique ID',
  `name` varchar(255) NOT NULL COMMENT 'Descriptive name',
  `restrictions` longtext COMMENT 'JSON-encoded restrictions',
  PRIMARY KEY  (`restrictionid`)
) ENGINE=InnoDB DEFAULT CHARSET=utf8mb4 COLLATE=utf8mb4_unicode_ci COMMENT='Restrictions for judgehosts';

--
-- Table structure for table `judging`
--

CREATE TABLE `judging` (
  `judgingid` int(4) unsigned NOT NULL AUTO_INCREMENT COMMENT 'Unique ID',
  `cid` int(4) unsigned NOT NULL DEFAULT '0' COMMENT 'Contest ID',
  `submitid` int(4) unsigned NOT NULL COMMENT 'Submission ID being judged',
  `starttime` decimal(32,9) unsigned NOT NULL COMMENT 'Time judging started',
  `endtime` decimal(32,9) unsigned DEFAULT NULL COMMENT 'Time judging ended, null = still busy',
  `judgehost` varchar(50) DEFAULT NULL COMMENT 'Judgehost that performed the judging',
  `result` varchar(25) DEFAULT NULL COMMENT 'Result string as defined in config.php',
  `verified` tinyint(1) unsigned NOT NULL DEFAULT '0' COMMENT 'Result verified by jury member?',
  `jury_member` varchar(25) DEFAULT NULL COMMENT 'Name of jury member who verified this',
  `verify_comment` varchar(255) DEFAULT NULL COMMENT 'Optional additional information provided by the verifier',
  `valid` tinyint(1) unsigned NOT NULL DEFAULT '1' COMMENT 'Old judging is marked as invalid when rejudging',
  `output_compile` longblob COMMENT 'Output of the compiling the program',
  `seen` tinyint(1) unsigned NOT NULL DEFAULT '0' COMMENT 'Whether the team has seen this judging',
  `rejudgingid` int(4) unsigned DEFAULT NULL COMMENT 'Rejudging ID (if rejudge)',
  `prevjudgingid` int(4) unsigned DEFAULT NULL COMMENT 'Previous valid judging (if rejudge)',
  PRIMARY KEY  (`judgingid`),
  KEY `submitid` (`submitid`),
  KEY `judgehost` (`judgehost`),
  KEY `cid` (`cid`),
  KEY `rejudgingid` (`rejudgingid`),
  KEY `prevjudgingid` (`prevjudgingid`),
  CONSTRAINT `judging_ibfk_1` FOREIGN KEY (`cid`) REFERENCES `contest` (`cid`) ON DELETE CASCADE,
  CONSTRAINT `judging_ibfk_2` FOREIGN KEY (`submitid`) REFERENCES `submission` (`submitid`) ON DELETE CASCADE,
  CONSTRAINT `judging_ibfk_3` FOREIGN KEY (`judgehost`) REFERENCES `judgehost` (`hostname`) ON DELETE SET NULL,
  CONSTRAINT `judging_ibfk_4` FOREIGN KEY (`rejudgingid`) REFERENCES `rejudging` (`rejudgingid`) ON DELETE SET NULL,
  CONSTRAINT `judging_ibfk_5` FOREIGN KEY (`prevjudgingid`) REFERENCES `judging` (`judgingid`) ON DELETE SET NULL
) ENGINE=InnoDB DEFAULT CHARSET=utf8mb4 COLLATE=utf8mb4_unicode_ci COMMENT='Result of judging a submission';

--
-- Table structure for table `judging_run`
--

CREATE TABLE `judging_run` (
  `runid` int(4) unsigned NOT NULL AUTO_INCREMENT COMMENT 'Unique ID',
  `judgingid` int(4) unsigned NOT NULL COMMENT 'Judging ID',
  `testcaseid` int(4) unsigned NOT NULL COMMENT 'Testcase ID',
  `runresult` varchar(25) DEFAULT NULL COMMENT 'Result of this run, NULL if not finished yet',
  `runtime` float DEFAULT NULL COMMENT 'Submission running time on this testcase',
  `output_run` longblob COMMENT 'Output of running the program',
  `output_diff` longblob COMMENT 'Diffing the program output and testcase output',
  `output_error` longblob COMMENT 'Standard error output of the program',
  `output_system` longblob COMMENT 'Judging system output',
  PRIMARY KEY  (`runid`),
  UNIQUE KEY `testcaseid` (`judgingid`, `testcaseid`),
  KEY `judgingid` (`judgingid`),
  KEY `testcaseid_2` (`testcaseid`),
  CONSTRAINT `judging_run_ibfk_1` FOREIGN KEY (`testcaseid`) REFERENCES `testcase` (`testcaseid`),
  CONSTRAINT `judging_run_ibfk_2` FOREIGN KEY (`judgingid`) REFERENCES `judging` (`judgingid`) ON DELETE CASCADE
) ENGINE=InnoDB DEFAULT CHARSET=utf8mb4 COLLATE=utf8mb4_unicode_ci COMMENT='Result of a testcase run within a judging';

--
-- Table structure for table `language`
--

CREATE TABLE `language` (
  `langid` varchar(8) NOT NULL COMMENT 'Unique ID (string)',
  `name` varchar(255) NOT NULL COMMENT 'Descriptive language name',
  `extensions` longtext COMMENT 'List of recognized extensions (JSON encoded)',
  `allow_submit` tinyint(1) unsigned NOT NULL DEFAULT '1' COMMENT 'Are submissions accepted in this language?',
  `allow_judge` tinyint(1) unsigned NOT NULL DEFAULT '1' COMMENT 'Are submissions in this language judged?',
  `time_factor` float NOT NULL DEFAULT '1' COMMENT 'Language-specific factor multiplied by problem run times',
  `compile_script` varchar(32) DEFAULT NULL COMMENT 'Script to compile source code for this language',
  PRIMARY KEY  (`langid`)
) ENGINE=InnoDB DEFAULT CHARSET=utf8mb4 COLLATE=utf8mb4_unicode_ci COMMENT='Programming languages in which teams can submit solutions';

--
-- Table structure for table `problem`
--

CREATE TABLE `problem` (
  `probid` int(4) unsigned NOT NULL AUTO_INCREMENT COMMENT 'Unique ID',
  `name` varchar(255) NOT NULL COMMENT 'Descriptive name',
  `timelimit` int(4) unsigned NOT NULL DEFAULT '0' COMMENT 'Maximum run time for this problem',
  `memlimit` int(4) unsigned DEFAULT NULL COMMENT 'Maximum memory available (in kB) for this problem',
  `outputlimit` int(4) unsigned DEFAULT NULL COMMENT 'Maximum output size (in kB) for this problem',
  `special_run` varchar(32) DEFAULT NULL COMMENT 'Script to run submissions for this problem',
  `special_compare` varchar(32) DEFAULT NULL COMMENT 'Script to compare problem and jury output for this problem',
  `special_compare_args` varchar(255) DEFAULT NULL COMMENT 'Optional arguments to special_compare script',
  `problemtext` longblob COMMENT 'Problem text in HTML/PDF/ASCII',
  `problemtext_type` varchar(4) DEFAULT NULL COMMENT 'File type of problem text',
  PRIMARY KEY  (`probid`)
) ENGINE=InnoDB DEFAULT CHARSET=utf8mb4 COLLATE=utf8mb4_unicode_ci COMMENT='Problems the teams can submit solutions for';

--
-- Table structure for table `rankcache_jury`
--

CREATE TABLE `rankcache_jury` (
  `cid` int(4) unsigned NOT NULL COMMENT 'Contest ID',
  `teamid` int(4) unsigned NOT NULL COMMENT 'Team ID',
  `points` int(4) unsigned NOT NULL DEFAULT '0' COMMENT 'Total correctness points',
  `totaltime` int(4) unsigned NOT NULL DEFAULT '0' COMMENT 'Total time spent',
  PRIMARY KEY  (`cid`,`teamid`),
  KEY `order` (`cid`,`points`, `totaltime`) USING BTREE,
  CONSTRAINT `rankcache_jury_ibfk_1` FOREIGN KEY (`cid`) REFERENCES `contest` (`cid`) ON DELETE CASCADE
) ENGINE=InnoDB DEFAULT CHARSET=utf8mb4 COLLATE=utf8mb4_unicode_ci COMMENT='Rank cache (jury version)';

--
-- Table structure for table `rankcache_public`
--

CREATE TABLE `rankcache_public` (
  `cid` int(4) unsigned NOT NULL COMMENT 'Contest ID',
  `teamid` int(4) unsigned NOT NULL COMMENT 'Team ID',
  `points` int(4) unsigned NOT NULL DEFAULT '0' COMMENT 'Total correctness points',
  `totaltime` int(4) unsigned NOT NULL DEFAULT '0' COMMENT 'Total time spent',
  PRIMARY KEY  (`cid`,`teamid`),
  KEY `order` (`cid`,`points`,`totaltime`) USING BTREE,
  CONSTRAINT `rankcache_public_ibfk_1` FOREIGN KEY (`cid`) REFERENCES `contest` (`cid`) ON DELETE CASCADE
) ENGINE=InnoDB DEFAULT CHARSET=utf8mb4 COLLATE=utf8mb4_unicode_ci COMMENT='Rank cache (public/team version)';


--
-- Table structure for table `rejudging`
--
CREATE TABLE `rejudging` (
  `rejudgingid` int(4) unsigned NOT NULL AUTO_INCREMENT COMMENT 'Unique ID',
  `userid_start` int(4) unsigned DEFAULT NULL COMMENT 'User ID of user who started the rejudge',
  `userid_finish` int(4) unsigned DEFAULT NULL COMMENT 'User ID of user who accepted or canceled the rejudge',
  `starttime` decimal(32,9) unsigned NOT NULL COMMENT 'Time rejudging started',
  `endtime` decimal(32,9) unsigned DEFAULT NULL COMMENT 'Time rejudging ended, null = still busy',
  `reason` varchar(255) NOT NULL COMMENT 'Reason to start this rejudge',
  `valid` tinyint(1) unsigned NOT NULL DEFAULT '1' COMMENT 'Rejudging is marked as invalid if canceled',
  PRIMARY KEY  (`rejudgingid`),
  KEY `userid_start` (`userid_start`),
  KEY `userid_finish` (`userid_finish`),
  CONSTRAINT `rejudging_ibfk_1` FOREIGN KEY (`userid_start`) REFERENCES `user` (`userid`) ON DELETE SET NULL,
  CONSTRAINT `rejudging_ibfk_2` FOREIGN KEY (`userid_finish`) REFERENCES `user` (`userid`) ON DELETE SET NULL
) ENGINE=InnoDB DEFAULT CHARSET=utf8mb4 COLLATE=utf8mb4_unicode_ci COMMENT='Rejudge group';

--
-- Table structure for table `removed_interval`
--

CREATE TABLE `removed_interval` (
  `intervalid` int(4) unsigned NOT NULL AUTO_INCREMENT COMMENT 'Unique ID',
  `cid` int(4) unsigned NOT NULL COMMENT 'Contest ID',
  `starttime` decimal(32,9) unsigned NOT NULL COMMENT 'Initial time of removed interval',
  `endtime` decimal(32,9) unsigned NOT NULL COMMENT 'Final time of removed interval',
  PRIMARY KEY (`intervalid`),
  KEY `cid` (`cid`),
  CONSTRAINT `removed_interval_ibfk_1` FOREIGN KEY (`cid`) REFERENCES `contest` (`cid`) ON DELETE CASCADE
) ENGINE=InnoDB DEFAULT CHARSET=utf8 COMMENT='Time intervals removed from the contest for scoring';

--
-- Table structure for table `role`
--

CREATE TABLE `role` (
  `roleid` int(4) unsigned NOT NULL AUTO_INCREMENT COMMENT 'Unique ID',
  `role` varchar(25) NOT NULL COMMENT 'Role name',
  `description` varchar(255) NOT NULL COMMENT 'Description for the web interface',
  PRIMARY KEY (`roleid`),
  UNIQUE KEY `role` (`role`)
) ENGINE=InnoDB DEFAULT CHARSET=utf8mb4 COLLATE=utf8mb4_unicode_ci COMMENT='Possible user roles';

--
-- Table structure for table `scorecache_jury`
--

CREATE TABLE `scorecache_jury` (
  `cid` int(4) unsigned NOT NULL COMMENT 'Contest ID',
  `teamid` int(4) unsigned NOT NULL COMMENT 'Team ID',
  `probid` int(4) unsigned NOT NULL COMMENT 'Problem ID',
  `submissions` int(4) unsigned NOT NULL DEFAULT '0' COMMENT 'Number of submissions made',
  `pending` int(4) NOT NULL DEFAULT '0' COMMENT 'Number of submissions pending judgement',
  `totaltime` int(4) unsigned NOT NULL DEFAULT '0' COMMENT 'Total time spent',
  `is_correct` tinyint(1) unsigned NOT NULL DEFAULT '0' COMMENT 'Has there been a correct submission?',
  PRIMARY KEY  (`cid`,`teamid`,`probid`)
) ENGINE=InnoDB DEFAULT CHARSET=utf8mb4 COLLATE=utf8mb4_unicode_ci COMMENT='Scoreboard cache (jury version)';

--
-- Table structure for table `scorecache_public`
--

CREATE TABLE `scorecache_public` (
  `cid` int(4) unsigned NOT NULL COMMENT 'Contest ID',
  `teamid` int(4) unsigned NOT NULL COMMENT 'Team ID',
  `probid` int(4) unsigned NOT NULL COMMENT 'Problem ID',
  `submissions` int(4) unsigned NOT NULL DEFAULT '0' COMMENT 'Number of submissions made',
  `pending` int(4) NOT NULL DEFAULT '0' COMMENT 'Number of submissions pending judgement',
  `totaltime` int(4) unsigned NOT NULL DEFAULT '0' COMMENT 'Total time spent',
  `is_correct` tinyint(1) unsigned NOT NULL DEFAULT '0' COMMENT 'Has there been a correct submission?',
  PRIMARY KEY  (`cid`,`teamid`,`probid`)
) ENGINE=InnoDB DEFAULT CHARSET=utf8mb4 COLLATE=utf8mb4_unicode_ci COMMENT='Scoreboard cache (public/team version)';

--
-- Table structure for table `submission`
--

CREATE TABLE `submission` (
  `submitid` int(4) unsigned NOT NULL AUTO_INCREMENT COMMENT 'Unique ID',
  `origsubmitid` int(4) unsigned DEFAULT NULL COMMENT 'If set, specifies original submission in case of edit/resubmit',
  `cid` int(4) unsigned NOT NULL COMMENT 'Contest ID',
  `teamid` int(4) unsigned NOT NULL COMMENT 'Team ID',
  `probid` int(4) unsigned NOT NULL COMMENT 'Problem ID',
  `langid` varchar(8) NOT NULL COMMENT 'Language ID',
  `submittime` decimal(32,9) unsigned NOT NULL COMMENT 'Time submitted',
  `judgehost` varchar(50) DEFAULT NULL COMMENT 'Current/last judgehost judging this submission',
  `valid` tinyint(1) unsigned NOT NULL DEFAULT '1' COMMENT 'If false ignore this submission in all scoreboard calculations',
  `rejudgingid` int(4) unsigned DEFAULT NULL COMMENT 'Rejudging ID (if rejudge)',
  `externalid` int(4) unsigned DEFAULT NULL COMMENT 'Specifies ID of submission if imported from external CCS, e.g. Kattis',
  `externalresult` varchar(25) DEFAULT NULL COMMENT 'Result string as returned from external CCS, e.g. Kattis',
  PRIMARY KEY  (`submitid`),
  UNIQUE KEY `externalid` (`cid`,`externalid`),
  KEY `teamid` (`cid`,`teamid`),
  KEY `judgehost` (`cid`,`judgehost`),
  KEY `teamid_2` (`teamid`),
  KEY `probid` (`probid`),
  KEY `langid` (`langid`),
  KEY `judgehost_2` (`judgehost`),
  KEY `origsubmitid` (`origsubmitid`),
  KEY `rejudgingid` (`rejudgingid`),
  CONSTRAINT `submission_ibfk_1` FOREIGN KEY (`cid`) REFERENCES `contest` (`cid`) ON DELETE CASCADE,
  CONSTRAINT `submission_ibfk_2` FOREIGN KEY (`teamid`) REFERENCES `team` (`teamid`) ON DELETE CASCADE,
  CONSTRAINT `submission_ibfk_3` FOREIGN KEY (`probid`) REFERENCES `problem` (`probid`) ON DELETE CASCADE,
  CONSTRAINT `submission_ibfk_4` FOREIGN KEY (`langid`) REFERENCES `language` (`langid`) ON DELETE CASCADE,
  CONSTRAINT `submission_ibfk_5` FOREIGN KEY (`judgehost`) REFERENCES `judgehost` (`hostname`) ON DELETE SET NULL,
  CONSTRAINT `submission_ibfk_6` FOREIGN KEY (`origsubmitid`) REFERENCES `submission` (`submitid`) ON DELETE SET NULL,
  CONSTRAINT `submission_ibfk_7` FOREIGN KEY (`rejudgingid`) REFERENCES `rejudging` (`rejudgingid`) ON DELETE SET NULL
) ENGINE=InnoDB DEFAULT CHARSET=utf8mb4 COLLATE=utf8mb4_unicode_ci COMMENT='All incoming submissions';

--
-- Table structure for table `submission_file`
--

CREATE TABLE `submission_file` (
  `submitfileid` int(4) unsigned NOT NULL AUTO_INCREMENT COMMENT 'Unique ID',
  `submitid` int(4) unsigned NOT NULL COMMENT 'Submission this file belongs to',
  `sourcecode` longblob NOT NULL COMMENT 'Full source code',
  `filename` varchar(255) NOT NULL COMMENT 'Filename as submitted',
  `rank` int(4) unsigned NOT NULL COMMENT 'Order of the submission files, zero-indexed',
  PRIMARY KEY (`submitfileid`),
  UNIQUE KEY `filename` (`submitid`,`filename`(190)),
  UNIQUE KEY `rank` (`submitid`,`rank`),
  KEY `submitid` (`submitid`),
  CONSTRAINT `submission_file_ibfk_1` FOREIGN KEY (`submitid`) REFERENCES `submission` (`submitid`) ON DELETE CASCADE
) ENGINE=InnoDB DEFAULT CHARSET=utf8mb4 COLLATE=utf8mb4_unicode_ci COMMENT='Files associated to a submission';

--
-- Table structure for table `team`
--

CREATE TABLE `team` (
  `teamid` int(4) unsigned NOT NULL AUTO_INCREMENT COMMENT 'Unique ID',
  `externalid` varchar(255) CHARACTER SET utf8mb4 COLLATE utf8mb4_bin DEFAULT NULL COMMENT 'Team ID in an external system',
  `name` varchar(255) CHARACTER SET utf8mb4 COLLATE utf8mb4_bin NOT NULL COMMENT 'Team name',
  `categoryid` int(4) unsigned NOT NULL DEFAULT '0' COMMENT 'Team category ID',
  `affilid` int(4) unsigned DEFAULT NULL COMMENT 'Team affiliation ID',
  `enabled` tinyint(1) unsigned NOT NULL DEFAULT '1' COMMENT 'Whether the team is visible and operational',
  `members` longtext COMMENT 'Team member names (freeform)',
  `room` varchar(15) DEFAULT NULL COMMENT 'Physical location of team',
  `comments` longtext COMMENT 'Comments about this team',
  `judging_last_started` decimal(32,9) unsigned DEFAULT NULL COMMENT 'Start time of last judging for priorization',
  `teampage_first_visited` decimal(32,9) unsigned DEFAULT NULL COMMENT 'Time of first teampage view',
  `hostname` varchar(255) DEFAULT NULL COMMENT 'Teampage first visited from this address',
  `penalty` int(4) NOT NULL DEFAULT '0' COMMENT 'Additional penalty time in minutes',
  PRIMARY KEY  (`teamid`),
  UNIQUE KEY `externalid` (`externalid`(190)),
  KEY `affilid` (`affilid`),
  KEY `categoryid` (`categoryid`),
  CONSTRAINT `team_ibfk_1` FOREIGN KEY (`categoryid`) REFERENCES `team_category` (`categoryid`) ON DELETE CASCADE,
  CONSTRAINT `team_ibfk_2` FOREIGN KEY (`affilid`) REFERENCES `team_affiliation` (`affilid`) ON DELETE SET NULL
) ENGINE=InnoDB DEFAULT CHARSET=utf8mb4 COLLATE=utf8mb4_unicode_ci COMMENT='All teams participating in the contest';

--
-- Table structure for table `team_affiliation`
--

CREATE TABLE `team_affiliation` (
  `affilid` int(4) unsigned NOT NULL AUTO_INCREMENT COMMENT 'Unique ID',
  `shortname` varchar(30) NOT NULL COMMENT 'Short descriptive name',
  `name` varchar(255) NOT NULL COMMENT 'Descriptive name',
  `country` char(3) DEFAULT NULL COMMENT 'ISO 3166-1 alpha-3 country code',
  `comments` longtext COMMENT 'Comments',
  PRIMARY KEY  (`affilid`)
) ENGINE=InnoDB DEFAULT CHARSET=utf8mb4 COLLATE=utf8mb4_unicode_ci COMMENT='Affilitations for teams (e.g.: university, company)';

--
-- Table structure for table `team_category`
--

CREATE TABLE `team_category` (
  `categoryid` int(4) unsigned NOT NULL AUTO_INCREMENT COMMENT 'Unique ID',
  `name` varchar(255) NOT NULL COMMENT 'Descriptive name',
  `sortorder` tinyint(1) unsigned NOT NULL DEFAULT '0' COMMENT 'Where to sort this category on the scoreboard',
  `color` varchar(25) DEFAULT NULL COMMENT 'Background colour on the scoreboard',
  `visible` tinyint(1) unsigned NOT NULL DEFAULT '1' COMMENT 'Are teams in this category visible?',
  PRIMARY KEY  (`categoryid`),
  KEY `sortorder` (`sortorder`)
) ENGINE=InnoDB DEFAULT CHARSET=utf8mb4 COLLATE=utf8mb4_unicode_ci COMMENT='Categories for teams (e.g.: participants, observers, ...)';

--
-- Table structure for table `team_unread`
--

CREATE TABLE `team_unread` (
  `teamid` int(4) unsigned NOT NULL COMMENT 'Team ID',
  `mesgid` int(4) unsigned NOT NULL COMMENT 'Clarification ID',
  PRIMARY KEY (`teamid`,`mesgid`),
  KEY `mesgid` (`mesgid`),
  CONSTRAINT `team_unread_ibfk_1` FOREIGN KEY (`teamid`) REFERENCES `team` (`teamid`) ON DELETE CASCADE,
  CONSTRAINT `team_unread_ibfk_2` FOREIGN KEY (`mesgid`) REFERENCES `clarification` (`clarid`) ON DELETE CASCADE
) ENGINE=InnoDB DEFAULT CHARSET=utf8mb4 COLLATE=utf8mb4_unicode_ci COMMENT='List of items a team has not viewed yet';

--
-- Table structure for table `testcase`
--

CREATE TABLE `testcase` (
  `testcaseid` int(4) unsigned NOT NULL AUTO_INCREMENT COMMENT 'Unique ID',
  `md5sum_input` char(32) DEFAULT NULL COMMENT 'Checksum of input data',
  `md5sum_output` char(32) DEFAULT NULL COMMENT 'Checksum of output data',
  `input` longblob COMMENT 'Input data',
  `output` longblob COMMENT 'Output data',
  `probid` int(4) unsigned NOT NULL COMMENT 'Corresponding problem ID',
  `rank` int(4) NOT NULL COMMENT 'Determines order of the testcases in judging',
  `description` varchar(255) DEFAULT NULL COMMENT 'Description of this testcase',
  `image` longblob COMMENT 'A graphical representation of this testcase',
  `image_thumb` longblob COMMENT 'Aumatically created thumbnail of the image',
  `image_type` varchar(4) DEFAULT NULL COMMENT 'File type of the image and thumbnail',
  `sample` tinyint(1) unsigned NOT NULL DEFAULT '0' COMMENT 'Sample testcases that can be shared with teams',
  PRIMARY KEY  (`testcaseid`),
  UNIQUE KEY `rank` (`probid`,`rank`),
  KEY `probid` (`probid`),
  CONSTRAINT `testcase_ibfk_1` FOREIGN KEY (`probid`) REFERENCES `problem` (`probid`) ON DELETE CASCADE
) ENGINE=InnoDB DEFAULT CHARSET=utf8mb4 COLLATE=utf8mb4_unicode_ci COMMENT='Stores testcases per problem';

--
-- Table structure for table `user`
--

CREATE TABLE `user` (
  `userid` int(4) unsigned NOT NULL AUTO_INCREMENT COMMENT 'Unique ID',
  `username` varchar(255) NOT NULL COMMENT 'User login name',
  `name` varchar(255) NOT NULL COMMENT 'Name',
  `email` varchar(255) DEFAULT NULL COMMENT 'Email address',
  `last_login` decimal(32,9) unsigned DEFAULT NULL COMMENT 'Time of last successful login',
  `last_ip_address` varchar(255) DEFAULT NULL COMMENT 'Last IP address of successful login',
  `password` varchar(32) DEFAULT NULL COMMENT 'Password hash',
  `ip_address` varchar(255) DEFAULT NULL COMMENT 'IP Address used to autologin',
  `enabled` tinyint(1) unsigned NOT NULL DEFAULT '1' COMMENT 'Whether the user is able to log in',
  `teamid` int(4) unsigned DEFAULT NULL COMMENT 'Team associated with',
  PRIMARY KEY (`userid`),
  UNIQUE KEY `username` (`username`(190)),
  KEY `teamid` (`teamid`),
  CONSTRAINT `user_ibfk_1` FOREIGN KEY (`teamid`) REFERENCES `team` (`teamid`) ON DELETE SET NULL
) ENGINE=InnoDB DEFAULT CHARSET=utf8mb4 COLLATE=utf8mb4_unicode_ci COMMENT='Users that have access to DOMjudge';


--
-- Table structure for table `userrole`
--
CREATE TABLE `userrole` (
  `userid` int(4) unsigned NOT NULL COMMENT 'User ID',
  `roleid` int(4) unsigned NOT NULL COMMENT 'Role ID',
  PRIMARY KEY (`userid`, `roleid`),
  KEY `userid` (`userid`),
  KEY `roleid` (`roleid`),
  CONSTRAINT `userrole_ibfk_1` FOREIGN KEY (`userid`) REFERENCES `user` (`userid`) ON DELETE CASCADE,
  CONSTRAINT `userrole_ibfk_2` FOREIGN KEY (`roleid`) REFERENCES `role` (`roleid`) ON DELETE CASCADE
) ENGINE=InnoDB DEFAULT CHARSET=utf8mb4 COLLATE=utf8mb4_unicode_ci COMMENT='Many-to-Many mapping of users and roles';

/*!40014 SET FOREIGN_KEY_CHECKS=@OLD_FOREIGN_KEY_CHECKS */;

-- vim:tw=0:<|MERGE_RESOLUTION|>--- conflicted
+++ resolved
@@ -54,14 +54,9 @@
   KEY `cid` (`cid`),
   KEY `cid_2` (`cid`,`answered`,`submittime`),
   CONSTRAINT `clarification_ibfk_1` FOREIGN KEY (`cid`) REFERENCES `contest` (`cid`) ON DELETE CASCADE,
-<<<<<<< HEAD
-  CONSTRAINT `clarification_ibfk_2` FOREIGN KEY (`respid`) REFERENCES `clarification` (`clarid`) ON DELETE SET NULL
-) ENGINE=InnoDB DEFAULT CHARSET=utf8 COMMENT='Clarification requests by teams and responses by the jury';
-=======
   CONSTRAINT `clarification_ibfk_2` FOREIGN KEY (`respid`) REFERENCES `clarification` (`clarid`) ON DELETE SET NULL,
   CONSTRAINT `clarification_ibfk_3` FOREIGN KEY (`probid`) REFERENCES `problem` (`probid`) ON DELETE SET NULL
 ) ENGINE=InnoDB DEFAULT CHARSET=utf8mb4 COLLATE=utf8mb4_unicode_ci COMMENT='Clarification requests by teams and responses by the jury';
->>>>>>> 00381645
 
 --
 -- Table structure for table `configuration`
