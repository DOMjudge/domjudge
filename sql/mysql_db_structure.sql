-- These are the database tables needed for DOMjudge.
--
-- You can pipe this file into the 'mysql' command to create the
-- database tables, but preferably use 'dj-setup-database'. Database
-- should be set externally (e.g. to 'domjudge').

/*!40014 SET @OLD_FOREIGN_KEY_CHECKS=@@FOREIGN_KEY_CHECKS, FOREIGN_KEY_CHECKS=0 */;

--
-- Table structure for table `auditlog`
--
CREATE TABLE `auditlog` (
  `logid` int(10) unsigned NOT NULL AUTO_INCREMENT,
  `logtime` datetime NOT NULL,
  `cid` int(4) unsigned DEFAULT NULL,
  `user` varchar(255) DEFAULT NULL,
  `datatype` varchar(15) DEFAULT NULL,
  `dataid` varchar(15) DEFAULT NULL,
  `action` varchar(30) DEFAULT NULL,
  `extrainfo` varchar(255) DEFAULT NULL,
  PRIMARY KEY (`logid`)
) ENGINE=InnoDB DEFAULT CHARSET=utf8 COMMENT='Log of all actions performed';

--
-- Table structure for table `balloon`
--
CREATE TABLE `balloon` (
  `balloonid` int(4) unsigned NOT NULL AUTO_INCREMENT COMMENT 'Unique ID',
  `submitid` int(4) unsigned NOT NULL COMMENT 'Submission for which balloon was earned',
  `done` tinyint(1) unsigned NOT NULL DEFAULT '0' COMMENT 'Has been handed out yet?',
  PRIMARY KEY (`balloonid`)
) ENGINE=InnoDB DEFAULT CHARSET=utf8 COMMENT='Balloons to be handed out';

--
-- Table structure for table `clarification`
--
CREATE TABLE `clarification` (
  `clarid` int(4) unsigned NOT NULL auto_increment COMMENT 'Unique ID',
  `cid` int(4) unsigned NOT NULL COMMENT 'Contest ID',
  `respid` int(4) unsigned default NULL COMMENT 'In reply to clarification ID',
  `submittime` datetime NOT NULL COMMENT 'Time sent',
  `sender` varchar(15) default NULL COMMENT 'Team login, null means jury',
  `recipient` varchar(15) default NULL COMMENT 'Team login, null means to jury or to all',
  `jury_member` varchar(15) default NULL COMMENT 'Name of jury member who answered this',
<<<<<<< HEAD
  `probid` varchar(8) default NULL COMMENT 'Problem or category associated to this clarification',
=======
  `probid` varchar(8) default NULL COMMENT 'Problem associated to this clarification',
>>>>>>> e45dbe1e
  `body` longtext NOT NULL COMMENT 'Clarification text',
  `answered` tinyint(1) unsigned NOT NULL default '0' COMMENT 'Has been answered by jury?',
  PRIMARY KEY  (`clarid`),
  KEY `cid` (`cid`,`answered`,`submittime`),
  KEY `respid` (`respid`),
  KEY `probid` (`probid`),
  CONSTRAINT `clarification_ibfk_1` FOREIGN KEY (`cid`) REFERENCES `contest` (`cid`) ON DELETE CASCADE,
  CONSTRAINT `clarification_ibfk_2` FOREIGN KEY (`respid`) REFERENCES `clarification` (`clarid`) ON DELETE SET NULL
) ENGINE=InnoDB DEFAULT CHARSET=utf8 COMMENT='Clarification requests by teams and responses by the jury';

--
-- Table structure for table `configuration`
--

CREATE TABLE `configuration` (
  `name` varchar(25) NOT NULL COMMENT 'Name of the configuration variable',
  `value` longtext NOT NULL COMMENT 'Content of the configuration variable',
  PRIMARY KEY  (`name`)
) ENGINE=InnoDB DEFAULT CHARSET=utf8 COMMENT='Global configuration variables';


--
-- Table structure for table `contest`
--

CREATE TABLE `contest` (
  `cid` int(4) unsigned NOT NULL auto_increment COMMENT 'Contest ID',
  `contestname` varchar(255) NOT NULL COMMENT 'Descriptive name',
  `activatetime` datetime NOT NULL COMMENT 'Time contest becomes visible in team/public views',
  `starttime` datetime NOT NULL COMMENT 'Time contest starts, submissions accepted',
  `freezetime` datetime default NULL COMMENT 'Time scoreboard is frozen',
  `endtime` datetime NOT NULL COMMENT 'Time after which no more submissions are accepted',
  `unfreezetime` datetime default NULL COMMENT 'Unfreeze a frozen scoreboard at this time',
  `activatetime_string` varchar(20) NOT NULL COMMENT 'Time contest becomes visible in team/public views',
  `freezetime_string` varchar(20) default NULL COMMENT 'Time scoreboard is frozen',
  `endtime_string` varchar(20) NOT NULL COMMENT 'Time after which no more submissions are accepted',
  `unfreezetime_string` varchar(20) default NULL COMMENT 'Unfreeze a frozen scoreboard at this time',
  `enabled` tinyint(1) unsigned NOT NULL default '1' COMMENT 'Whether this contest can be active',
  PRIMARY KEY (`cid`),
  KEY `cid` (`cid`,`enabled`)
) ENGINE=InnoDB DEFAULT CHARSET=utf8 COMMENT='Contests that will be run with this install';

--
-- Table structure for table `event`
--

CREATE TABLE `event` (
  `eventid` int(4) unsigned NOT NULL auto_increment COMMENT 'Unique ID',
  `eventtime` datetime NOT NULL COMMENT 'When the event occurred',
  `cid` int(4) unsigned NOT NULL COMMENT 'Contest ID',
  `clarid` int(4) unsigned default NULL COMMENT 'Clarification ID',
  `langid` varchar(8) default NULL COMMENT 'Language ID',
  `probid` varchar(8) default NULL COMMENT 'Problem ID',
  `submitid` int(4) unsigned default NULL COMMENT 'Submission ID',
  `judgingid` int(4) unsigned default NULL COMMENT 'Judging ID',
  `teamid` varchar(15) default NULL COMMENT 'Team login',
  `description` longtext NOT NULL COMMENT 'Event description',
  PRIMARY KEY  (`eventid`)
) ENGINE=InnoDB DEFAULT CHARSET=utf8 COMMENT='Log of all events during a contest';

--
-- Table structure for table `judgehost`
--

CREATE TABLE `judgehost` (
  `hostname` varchar(50) NOT NULL COMMENT 'Resolvable hostname of judgehost',
  `active` tinyint(1) unsigned NOT NULL default '1' COMMENT 'Should this host take on judgings?',
  `polltime` datetime default NULL COMMENT 'Time of last poll by autojudger',
  PRIMARY KEY  (`hostname`)
) ENGINE=InnoDB DEFAULT CHARSET=utf8 COMMENT='Hostnames of the autojudgers';

--
-- Table structure for table `judging`
--

CREATE TABLE `judging` (
  `judgingid` int(4) unsigned NOT NULL auto_increment COMMENT 'Unique ID',
  `cid` int(4) unsigned NOT NULL default '0' COMMENT 'Contest ID',
  `submitid` int(4) unsigned NOT NULL COMMENT 'Submission ID being judged',
  `starttime` datetime NOT NULL COMMENT 'Time judging started',
  `endtime` datetime default NULL COMMENT 'Time judging ended, null = still busy',
  `judgehost` varchar(50) default NULL COMMENT 'Judgehost that performed the judging',
  `result` varchar(25) default NULL COMMENT 'Result string as defined in config.php',
  `verified` tinyint(1) unsigned NOT NULL default '0' COMMENT 'Result verified by jury member?',
  `jury_member` varchar(15) default NULL COMMENT 'Name of jury member who verified this',
  `valid` tinyint(1) unsigned NOT NULL default '1' COMMENT 'Old judging is marked as invalid when rejudging',
<<<<<<< HEAD
  `output_compile` longtext COMMENT 'Output of the compiling the program',
=======
  `output_compile` longblob COMMENT 'Output of the compiling the program',
>>>>>>> e45dbe1e
  PRIMARY KEY  (`judgingid`),
  KEY `submitid` (`submitid`),
  KEY `judgehost` (`judgehost`),
  KEY `cid` (`cid`),
  CONSTRAINT `judging_ibfk_1` FOREIGN KEY (`cid`) REFERENCES `contest` (`cid`) ON DELETE CASCADE,
  CONSTRAINT `judging_ibfk_2` FOREIGN KEY (`submitid`) REFERENCES `submission` (`submitid`) ON DELETE CASCADE,
  CONSTRAINT `judging_ibfk_3` FOREIGN KEY (`judgehost`) REFERENCES `judgehost` (`hostname`) ON DELETE SET NULL
) ENGINE=InnoDB DEFAULT CHARSET=utf8 COMMENT='Result of judging a submission';

--
-- Table structure for table `judging_run`
--

CREATE TABLE `judging_run` (
  `runid` int(4) unsigned NOT NULL auto_increment COMMENT 'Unique identifier',
  `judgingid` int(4) unsigned NOT NULL COMMENT 'Judging ID',
  `testcaseid` int(4) unsigned NOT NULL COMMENT 'Testcase ID',
  `runresult` varchar(25) default NULL COMMENT 'Result of this run, NULL if not finished yet',
  `runtime` float DEFAULT NULL COMMENT 'Submission running time on this testcase',
<<<<<<< HEAD
  `output_run` longtext COMMENT 'Output of running the program',
  `output_diff` longtext COMMENT 'Diffing the program output and testcase output',
  `output_error` longtext COMMENT 'Standard error output of the program',
=======
  `output_run` longblob COMMENT 'Output of running the program',
  `output_diff` longblob COMMENT 'Diffing the program output and testcase output',
  `output_error` longblob COMMENT 'Standard error output of the program',
>>>>>>> e45dbe1e
  PRIMARY KEY  (`runid`),
  UNIQUE KEY `testcaseid` (`judgingid`, `testcaseid`),
  KEY `judgingid` (`judgingid`),
  KEY `testcaseid_2` (`testcaseid`),
  CONSTRAINT `judging_run_ibfk_1` FOREIGN KEY (`testcaseid`) REFERENCES `testcase` (`testcaseid`),
  CONSTRAINT `judging_run_ibfk_2` FOREIGN KEY (`judgingid`) REFERENCES `judging` (`judgingid`) ON DELETE CASCADE
) ENGINE=InnoDB DEFAULT CHARSET=utf8 COMMENT='Result of a testcase run within a judging';

--
-- Table structure for table `language`
--

CREATE TABLE `language` (
  `langid` varchar(8) NOT NULL COMMENT 'Unique ID (string), used for source file extension',
  `name` varchar(255) NOT NULL COMMENT 'Descriptive language name',
  `allow_submit` tinyint(1) unsigned NOT NULL default '1' COMMENT 'Are submissions accepted in this language?',
  `allow_judge` tinyint(1) unsigned NOT NULL default '1' COMMENT 'Are submissions in this language judged?',
  `time_factor` float NOT NULL default '1' COMMENT 'Language-specific factor multiplied by problem run times',
  PRIMARY KEY  (`langid`)
) ENGINE=InnoDB DEFAULT CHARSET=utf8 COMMENT='Programming languages in which teams can submit solutions';

--
-- Table structure for table `problem`
--

CREATE TABLE `problem` (
  `probid` varchar(8) NOT NULL COMMENT 'Unique ID (string)',
  `cid` int(4) unsigned NOT NULL COMMENT 'Contest ID',
  `name` varchar(255) NOT NULL COMMENT 'Descriptive name',
  `allow_submit` tinyint(1) unsigned NOT NULL default '0' COMMENT 'Are submissions accepted for this problem?',
  `allow_judge` tinyint(1) unsigned NOT NULL default '1' COMMENT 'Are submissions for this problem judged?',
  `timelimit` int(4) unsigned NOT NULL default '0' COMMENT 'Maximum run time for this problem',
  `special_run` varchar(25) default NULL COMMENT 'Script to run submissions for this problem',
  `special_compare` varchar(25) default NULL COMMENT 'Script to compare problem and jury output for this problem',
  `color` varchar(25) default NULL COMMENT 'Balloon colour to display on the scoreboard',
  PRIMARY KEY  (`probid`),
  KEY `cid` (`cid`),
  CONSTRAINT `problem_ibfk_1` FOREIGN KEY (`cid`) REFERENCES `contest` (`cid`) ON DELETE CASCADE
) ENGINE=InnoDB DEFAULT CHARSET=utf8 COMMENT='Problems the teams can submit solutions for';

--
-- Table structure for table `scoreboard_jury`
--

CREATE TABLE `scoreboard_jury` (
  `cid` int(4) unsigned NOT NULL COMMENT 'Contest ID',
  `teamid` varchar(15) NOT NULL COMMENT 'Team login',
  `probid` varchar(8) NOT NULL COMMENT 'Problem ID',
  `submissions` int(4) unsigned NOT NULL default '0' COMMENT 'Number of submissions made',
  `pending` int(4) NOT NULL default '0' COMMENT 'Number of submissions pending judgement',
  `totaltime` int(4) unsigned NOT NULL default '0' COMMENT 'Total time spent',
  `is_correct` tinyint(1) unsigned NOT NULL default '0' COMMENT 'Has there been a correct submission?',
  PRIMARY KEY  (`cid`,`teamid`,`probid`)
) ENGINE=InnoDB DEFAULT CHARSET=utf8 COMMENT='Scoreboard cache (jury version)';

--
-- Table structure for table `scoreboard_public`
--

CREATE TABLE `scoreboard_public` (
  `cid` int(4) unsigned NOT NULL COMMENT 'Contest ID',
  `teamid` varchar(15) NOT NULL COMMENT 'Team login',
  `probid` varchar(8) NOT NULL COMMENT 'Problem ID',
  `submissions` int(4) unsigned NOT NULL default '0' COMMENT 'Number of submissions made',
  `pending` int(4) NOT NULL default '0' COMMENT 'Number of submissions pending judgement',
  `totaltime` int(4) unsigned NOT NULL default '0' COMMENT 'Total time spent',
  `is_correct` tinyint(1) unsigned NOT NULL default '0' COMMENT 'Has there been a correct submission?',
  PRIMARY KEY  (`cid`,`teamid`,`probid`)
) ENGINE=InnoDB DEFAULT CHARSET=utf8 COMMENT='Scoreboard cache (public/team version)';

--
-- Table structure for table `submission`
--

CREATE TABLE `submission` (
  `submitid` int(4) unsigned NOT NULL auto_increment COMMENT 'Unique ID',
  `cid` int(4) unsigned NOT NULL COMMENT 'Contest ID',
  `teamid` varchar(15) NOT NULL COMMENT 'Team login',
  `probid` varchar(8) NOT NULL COMMENT 'Problem ID',
  `langid` varchar(8) NOT NULL COMMENT 'Language ID',
  `submittime` datetime NOT NULL COMMENT 'Time submitted',
  `sourcecode` longblob NOT NULL COMMENT 'Full source code',
  `judgehost` varchar(50) default NULL COMMENT 'Current/last judgehost judging this submission',
  `judgemark` varchar(255) default NULL COMMENT 'Unique identifier for taking a submission by a judgehost',
  `valid` tinyint(1) unsigned NOT NULL default '1' COMMENT 'If false ignore this submission in all scoreboard calculations',
  PRIMARY KEY  (`submitid`),
  UNIQUE KEY `judgemark` (`judgemark`),
  KEY `teamid` (`cid`,`teamid`),
  KEY `judgehost` (`cid`,`judgehost`),
  KEY `teamid_2` (`teamid`),
  KEY `probid` (`probid`),
  KEY `langid` (`langid`),
  KEY `judgehost_2` (`judgehost`),
  CONSTRAINT `submission_ibfk_1` FOREIGN KEY (`cid`) REFERENCES `contest` (`cid`) ON DELETE CASCADE,
  CONSTRAINT `submission_ibfk_2` FOREIGN KEY (`teamid`) REFERENCES `team` (`login`) ON DELETE CASCADE,
  CONSTRAINT `submission_ibfk_3` FOREIGN KEY (`probid`) REFERENCES `problem` (`probid`) ON DELETE CASCADE,
  CONSTRAINT `submission_ibfk_4` FOREIGN KEY (`langid`) REFERENCES `language` (`langid`) ON DELETE CASCADE,
  CONSTRAINT `submission_ibfk_5` FOREIGN KEY (`judgehost`) REFERENCES `judgehost` (`hostname`) ON DELETE SET NULL
) ENGINE=InnoDB DEFAULT CHARSET=utf8 COMMENT='All incoming submissions';

--
-- Table structure for table `team`
--

CREATE TABLE `team` (
  `login` varchar(15) NOT NULL COMMENT 'Team login name',
  `name` varchar(255) CHARACTER SET utf8 COLLATE utf8_bin NOT NULL COMMENT 'Team name',
  `categoryid` int(4) unsigned NOT NULL default '0' COMMENT 'Team category ID',
  `affilid` varchar(10) default NULL COMMENT 'Team affiliation ID',
  `authtoken` varchar(255) default NULL COMMENT 'Identifying token for this team',
<<<<<<< HEAD
=======
  `enabled` tinyint(1) unsigned NOT NULL DEFAULT '1' COMMENT 'Whether the team is visible and operational',
>>>>>>> e45dbe1e
  `members` longtext COMMENT 'Team member names (freeform)',
  `room` varchar(15) default NULL COMMENT 'Physical location of team',
  `comments` longtext COMMENT 'Comments about this team',
  `judging_last_started` datetime default NULL COMMENT 'Start time of last judging for priorization',
  `teampage_first_visited` datetime default NULL COMMENT 'Time of first teampage view',
  `hostname` varchar(255) default NULL COMMENT 'Teampage first visited from this address',
  `penalty` int(4) NOT NULL default '0' COMMENT 'Additional penalty time in minutes',
  PRIMARY KEY  (`login`),
  UNIQUE KEY `name` (`name`),
  KEY `affilid` (`affilid`),
  KEY `categoryid` (`categoryid`),
  CONSTRAINT `team_ibfk_1` FOREIGN KEY (`categoryid`) REFERENCES `team_category` (`categoryid`) ON DELETE CASCADE,
  CONSTRAINT `team_ibfk_2` FOREIGN KEY (`affilid`) REFERENCES `team_affiliation` (`affilid`) ON DELETE SET NULL
) ENGINE=InnoDB DEFAULT CHARSET=utf8 COMMENT='All teams participating in the contest';

--
-- Table structure for table `team_affiliation`
--

CREATE TABLE `team_affiliation` (
  `affilid` varchar(10) NOT NULL COMMENT 'Unique ID',
  `name` varchar(255) NOT NULL COMMENT 'Descriptive name',
<<<<<<< HEAD
  `country` char(2) default NULL COMMENT 'ISO country code',
=======
  `country` char(3) default NULL COMMENT 'ISO 3166-1 alpha-3 country code',
>>>>>>> e45dbe1e
  `comments` longtext COMMENT 'Comments',
  PRIMARY KEY  (`affilid`)
) ENGINE=InnoDB DEFAULT CHARSET=utf8 COMMENT='Affilitations for teams (e.g.: university, company)';

--
-- Table structure for table `team_category`
--

CREATE TABLE `team_category` (
  `categoryid` int(4) unsigned NOT NULL auto_increment COMMENT 'Unique ID',
  `name` varchar(255) NOT NULL COMMENT 'Descriptive name',
  `sortorder` tinyint(1) unsigned NOT NULL default '0' COMMENT 'Where to sort this category on the scoreboard',
  `color` varchar(25) default NULL COMMENT 'Background colour on the scoreboard',
  `visible` tinyint(1) unsigned NOT NULL default '1' COMMENT 'Are teams in this category visible?',
  PRIMARY KEY  (`categoryid`),
  KEY `sortorder` (`sortorder`)
) ENGINE=InnoDB DEFAULT CHARSET=utf8 COMMENT='Categories for teams (e.g.: participants, observers, ...)';

--
-- Table structure for table `team_unread`
--

CREATE TABLE `team_unread` (
  `teamid` varchar(15) NOT NULL default '' COMMENT 'Team login',
  `mesgid` int(4) unsigned NOT NULL default '0' COMMENT 'Clarification ID',
  `type` varchar(25) NOT NULL default 'clarification' COMMENT 'Type of message (now always "clarification")',
  PRIMARY KEY (`teamid`,`type`,`mesgid`),
  KEY `mesgid` (`mesgid`),
  CONSTRAINT `team_unread_ibfk_1` FOREIGN KEY (`teamid`) REFERENCES `team` (`login`) ON DELETE CASCADE,
  CONSTRAINT `team_unread_ibfk_2` FOREIGN KEY (`mesgid`) REFERENCES `clarification` (`clarid`) ON DELETE CASCADE
) ENGINE=InnoDB DEFAULT CHARSET=utf8 COMMENT='List of items a team has not viewed yet';

--
-- Table structure for table `testcase`
--

CREATE TABLE `testcase` (
  `testcaseid` int(4) unsigned NOT NULL auto_increment COMMENT 'Unique identifier',
  `md5sum_input` char(32) default NULL COMMENT 'Checksum of input data',
  `md5sum_output` char(32) default NULL COMMENT 'Checksum of output data',
  `input` longblob COMMENT 'Input data',
  `output` longblob COMMENT 'Output data',
  `probid` varchar(8) NOT NULL COMMENT 'Corresponding problem ID',
  `rank` int(4) NOT NULL COMMENT 'Determines order of the testcases in judging',
  `description` varchar(255) default NULL COMMENT 'Description of this testcase',
  PRIMARY KEY  (`testcaseid`),
  UNIQUE KEY `rank` (`probid`,`rank`),
  KEY `probid` (`probid`),
  CONSTRAINT `testcase_ibfk_1` FOREIGN KEY (`probid`) REFERENCES `problem` (`probid`) ON DELETE CASCADE
) ENGINE=InnoDB DEFAULT CHARSET=utf8 COMMENT='Stores testcases per problem';

/*!40014 SET FOREIGN_KEY_CHECKS=@OLD_FOREIGN_KEY_CHECKS */;

-- vim:tw=0:<|MERGE_RESOLUTION|>--- conflicted
+++ resolved
@@ -42,11 +42,7 @@
   `sender` varchar(15) default NULL COMMENT 'Team login, null means jury',
   `recipient` varchar(15) default NULL COMMENT 'Team login, null means to jury or to all',
   `jury_member` varchar(15) default NULL COMMENT 'Name of jury member who answered this',
-<<<<<<< HEAD
   `probid` varchar(8) default NULL COMMENT 'Problem or category associated to this clarification',
-=======
-  `probid` varchar(8) default NULL COMMENT 'Problem associated to this clarification',
->>>>>>> e45dbe1e
   `body` longtext NOT NULL COMMENT 'Clarification text',
   `answered` tinyint(1) unsigned NOT NULL default '0' COMMENT 'Has been answered by jury?',
   PRIMARY KEY  (`clarid`),
@@ -133,11 +129,7 @@
   `verified` tinyint(1) unsigned NOT NULL default '0' COMMENT 'Result verified by jury member?',
   `jury_member` varchar(15) default NULL COMMENT 'Name of jury member who verified this',
   `valid` tinyint(1) unsigned NOT NULL default '1' COMMENT 'Old judging is marked as invalid when rejudging',
-<<<<<<< HEAD
-  `output_compile` longtext COMMENT 'Output of the compiling the program',
-=======
   `output_compile` longblob COMMENT 'Output of the compiling the program',
->>>>>>> e45dbe1e
   PRIMARY KEY  (`judgingid`),
   KEY `submitid` (`submitid`),
   KEY `judgehost` (`judgehost`),
@@ -157,15 +149,9 @@
   `testcaseid` int(4) unsigned NOT NULL COMMENT 'Testcase ID',
   `runresult` varchar(25) default NULL COMMENT 'Result of this run, NULL if not finished yet',
   `runtime` float DEFAULT NULL COMMENT 'Submission running time on this testcase',
-<<<<<<< HEAD
-  `output_run` longtext COMMENT 'Output of running the program',
-  `output_diff` longtext COMMENT 'Diffing the program output and testcase output',
-  `output_error` longtext COMMENT 'Standard error output of the program',
-=======
   `output_run` longblob COMMENT 'Output of running the program',
   `output_diff` longblob COMMENT 'Diffing the program output and testcase output',
   `output_error` longblob COMMENT 'Standard error output of the program',
->>>>>>> e45dbe1e
   PRIMARY KEY  (`runid`),
   UNIQUE KEY `testcaseid` (`judgingid`, `testcaseid`),
   KEY `judgingid` (`judgingid`),
@@ -276,10 +262,7 @@
   `categoryid` int(4) unsigned NOT NULL default '0' COMMENT 'Team category ID',
   `affilid` varchar(10) default NULL COMMENT 'Team affiliation ID',
   `authtoken` varchar(255) default NULL COMMENT 'Identifying token for this team',
-<<<<<<< HEAD
-=======
   `enabled` tinyint(1) unsigned NOT NULL DEFAULT '1' COMMENT 'Whether the team is visible and operational',
->>>>>>> e45dbe1e
   `members` longtext COMMENT 'Team member names (freeform)',
   `room` varchar(15) default NULL COMMENT 'Physical location of team',
   `comments` longtext COMMENT 'Comments about this team',
@@ -302,11 +285,7 @@
 CREATE TABLE `team_affiliation` (
   `affilid` varchar(10) NOT NULL COMMENT 'Unique ID',
   `name` varchar(255) NOT NULL COMMENT 'Descriptive name',
-<<<<<<< HEAD
-  `country` char(2) default NULL COMMENT 'ISO country code',
-=======
   `country` char(3) default NULL COMMENT 'ISO 3166-1 alpha-3 country code',
->>>>>>> e45dbe1e
   `comments` longtext COMMENT 'Comments',
   PRIMARY KEY  (`affilid`)
 ) ENGINE=InnoDB DEFAULT CHARSET=utf8 COMMENT='Affilitations for teams (e.g.: university, company)';
