-- These are the database tables needed for DOMjudge.
--
-- You can pipe this file into the 'mysql' command to create the
-- database tables, but preferably use 'dj-setup-database'. Database
-- should be set externally (e.g. to 'domjudge').

/*!40014 SET @OLD_FOREIGN_KEY_CHECKS=@@FOREIGN_KEY_CHECKS, FOREIGN_KEY_CHECKS=0 */;

--
-- Table structure for table `auditlog`
--
CREATE TABLE `auditlog` (
  `logid` int(10) unsigned NOT NULL AUTO_INCREMENT COMMENT 'Unique ID',
  `logtime` decimal(32,9) unsigned NOT NULL COMMENT 'Timestamp of the logentry',
  `cid` int(4) unsigned DEFAULT NULL COMMENT 'Contest ID associated to this entry',
  `user` varchar(255) DEFAULT NULL COMMENT 'User who performed this action',
  `datatype` varchar(25) DEFAULT NULL COMMENT 'Reference to DB table associated to this entry',
  `dataid` varchar(50) DEFAULT NULL COMMENT 'Identifier in reference table',
  `action` varchar(30) DEFAULT NULL COMMENT 'Description of action performed',
  `extrainfo` varchar(255) DEFAULT NULL COMMENT 'Optional additional description of the entry',
  PRIMARY KEY (`logid`)
) ENGINE=InnoDB DEFAULT CHARSET=utf8mb4 COLLATE=utf8mb4_unicode_ci COMMENT='Log of all actions performed';

--
-- Table structure for table `balloon`
--
CREATE TABLE `balloon` (
  `balloonid` int(4) unsigned NOT NULL AUTO_INCREMENT COMMENT 'Unique ID',
  `submitid` int(4) unsigned NOT NULL COMMENT 'Submission for which balloon was earned',
  `done` tinyint(1) unsigned NOT NULL DEFAULT '0' COMMENT 'Has been handed out yet?',
  PRIMARY KEY (`balloonid`),
  KEY `submitid` (`submitid`),
  CONSTRAINT `balloon_ibfk_1` FOREIGN KEY (`submitid`) REFERENCES `submission` (`submitid`) ON DELETE CASCADE
) ENGINE=InnoDB DEFAULT CHARSET=utf8mb4 COLLATE=utf8mb4_unicode_ci COMMENT='Balloons to be handed out';

--
-- Table structure for table `clarification`
--
CREATE TABLE `clarification` (
  `clarid` int(4) unsigned NOT NULL AUTO_INCREMENT COMMENT 'Unique ID',
  `cid` int(4) unsigned NOT NULL COMMENT 'Contest ID',
  `respid` int(4) unsigned DEFAULT NULL COMMENT 'In reply to clarification ID',
  `submittime` decimal(32,9) unsigned NOT NULL COMMENT 'Time sent',
  `sender` int(4) unsigned DEFAULT NULL COMMENT 'Team ID, null means jury',
  `recipient` int(4) unsigned DEFAULT NULL COMMENT 'Team ID, null means to jury or to all',
  `jury_member` varchar(15) DEFAULT NULL COMMENT 'Name of jury member who answered this',
  `probid` int(4) unsigned DEFAULT NULL COMMENT 'Problem associated to this clarification',
  `category` varchar(128) DEFAULT NULL COMMENT 'Category associated to this clarification; only set for non problem clars',
  `body` longtext NOT NULL COMMENT 'Clarification text',
  `answered` tinyint(1) unsigned NOT NULL DEFAULT '0' COMMENT 'Has been answered by jury?',
  PRIMARY KEY  (`clarid`),
  KEY `respid` (`respid`),
  KEY `probid` (`probid`),
  KEY `cid` (`cid`),
  KEY `cid_2` (`cid`,`answered`,`submittime`),
  CONSTRAINT `clarification_ibfk_1` FOREIGN KEY (`cid`) REFERENCES `contest` (`cid`) ON DELETE CASCADE,
  CONSTRAINT `clarification_ibfk_2` FOREIGN KEY (`respid`) REFERENCES `clarification` (`clarid`) ON DELETE SET NULL,
  CONSTRAINT `clarification_ibfk_3` FOREIGN KEY (`probid`) REFERENCES `problem` (`probid`) ON DELETE SET NULL
) ENGINE=InnoDB DEFAULT CHARSET=utf8mb4 COLLATE=utf8mb4_unicode_ci COMMENT='Clarification requests by teams and responses by the jury';

--
-- Table structure for table `configuration`
--

CREATE TABLE `configuration` (
  `configid` int(4) unsigned NOT NULL AUTO_INCREMENT COMMENT 'Unique ID',
  `name` varchar(25) NOT NULL COMMENT 'Name of the configuration variable',
  `value` longtext NOT NULL COMMENT 'Content of the configuration variable (JSON encoded)',
  `type` varchar(25) DEFAULT NULL COMMENT 'Type of the value (metatype for use in the webinterface)',
  `description` varchar(255) DEFAULT NULL COMMENT 'Description for in the webinterface',
  PRIMARY KEY (`configid`),
  UNIQUE KEY `name` (`name`)
) ENGINE=InnoDB DEFAULT CHARSET=utf8mb4 COLLATE=utf8mb4_unicode_ci COMMENT='Global configuration variables';

--
-- Table structure for table `contest`
--

CREATE TABLE `contest` (
  `cid` int(4) unsigned NOT NULL AUTO_INCREMENT COMMENT 'Unique ID',
  `name` varchar(255) NOT NULL COMMENT 'Descriptive name',
  `shortname` varchar(255) NOT NULL COMMENT 'Short name for this contest',
  `activatetime` decimal(32,9) unsigned NOT NULL COMMENT 'Time contest becomes visible in team/public views',
  `starttime` decimal(32,9) unsigned NOT NULL COMMENT 'Time contest starts, submissions accepted',
  `freezetime` decimal(32,9) unsigned DEFAULT NULL COMMENT 'Time scoreboard is frozen',
  `endtime` decimal(32,9) unsigned NOT NULL COMMENT 'Time after which no more submissions are accepted',
  `unfreezetime` decimal(32,9) unsigned DEFAULT NULL COMMENT 'Unfreeze a frozen scoreboard at this time',
  `deactivatetime` decimal(32,9) UNSIGNED DEFAULT NULL COMMENT 'Time contest becomes invisible in team/public views',
  `activatetime_string` varchar(64) NOT NULL COMMENT 'Authoritative absolute or relative string representation of activatetime',
  `starttime_string` varchar(64) NOT NULL COMMENT 'Authoritative absolute (only!) string representation of starttime',
  `freezetime_string` varchar(64) DEFAULT NULL COMMENT 'Authoritative absolute or relative string representation of freezetime',
  `endtime_string` varchar(64) NOT NULL COMMENT 'Authoritative absolute or relative string representation of endtime',
  `unfreezetime_string` varchar(64) DEFAULT NULL COMMENT 'Authoritative absolute or relative string representation of unfreezetrime',
  `deactivatetime_string` varchar(64) DEFAULT NULL COMMENT 'Authoritative absolute or relative string representation of deactivatetime',
  `enabled` tinyint(1) unsigned NOT NULL DEFAULT '1' COMMENT 'Whether this contest can be active',
  `finalizetime` decimal(32,9) unsigned DEFAULT NULL COMMENT 'Time when contest was finalized, null if not yet',
  `finalizecomment` text COMMENT 'Comments by the finalizer',
  `b` smallint(3) unsigned NOT NULL DEFAULT '0' COMMENT 'Number of extra bronze medals',
  `process_balloons` tinyint(1) UNSIGNED DEFAULT '1' COMMENT 'Will balloons be processed for this contest?',
  `public` tinyint(1) UNSIGNED DEFAULT '1' COMMENT 'Is this contest visible for the public and non-associated teams?',
  PRIMARY KEY (`cid`),
  UNIQUE KEY `shortname` (`shortname`(190)),
  KEY `cid` (`cid`,`enabled`)
) ENGINE=InnoDB DEFAULT CHARSET=utf8mb4 COLLATE=utf8mb4_unicode_ci COMMENT='Contests that will be run with this install';

--
-- Table structure for table `contestproblem`
--

CREATE TABLE `contestproblem` (
  `cid` int(4) unsigned NOT NULL COMMENT 'Contest ID',
  `probid` int(4) unsigned NOT NULL COMMENT 'Problem ID',
  `shortname` varchar(255) NOT NULL COMMENT 'Unique problem ID within contest (string)',
  `points` int(4) unsigned NOT NULL DEFAULT '1' COMMENT 'Number of points earned by solving this problem',
  `allow_submit` tinyint(1) unsigned NOT NULL DEFAULT '1' COMMENT 'Are submissions accepted for this problem?',
  `allow_judge` tinyint(1) unsigned NOT NULL DEFAULT '1' COMMENT 'Are submissions for this problem judged?',
  `color` varchar(25) DEFAULT NULL COMMENT 'Balloon colour to display on the scoreboard',
  `lazy_eval_results` tinyint(1) unsigned DEFAULT NULL COMMENT 'Whether to do lazy evaluation for this problem; if set this overrides the global configuration setting',
  PRIMARY KEY (`cid`,`probid`),
  UNIQUE KEY `shortname` (`cid`,`shortname`(190)),
  KEY `cid` (`cid`),
  KEY `probid` (`probid`),
  CONSTRAINT `contestproblem_ibfk_1` FOREIGN KEY (`cid`) REFERENCES `contest` (`cid`) ON DELETE CASCADE,
  CONSTRAINT `contestproblem_ibfk_2` FOREIGN KEY (`probid`) REFERENCES `problem` (`probid`) ON DELETE CASCADE
) ENGINE=InnoDB DEFAULT CHARSET=utf8mb4 COLLATE=utf8mb4_unicode_ci COMMENT='Many-to-Many mapping of contests and problems';

--
-- Table structure for table `contestteam`
--

CREATE TABLE `contestteam` (
  `cid` int(4) unsigned NOT NULL COMMENT 'Contest ID',
  `teamid` int(4) unsigned NOT NULL COMMENT 'Team ID',
  PRIMARY KEY (`teamid`,`cid`),
  KEY `cid` (`cid`),
  KEY `teamid` (`teamid`),
  CONSTRAINT `contestteam_ibfk_1` FOREIGN KEY (`cid`) REFERENCES `contest` (`cid`) ON DELETE CASCADE,
  CONSTRAINT `contestteam_ibfk_2` FOREIGN KEY (`teamid`) REFERENCES `team` (`teamid`) ON DELETE CASCADE
) ENGINE=InnoDB DEFAULT CHARSET=utf8mb4 COLLATE=utf8mb4_unicode_ci COMMENT='Many-to-Many mapping of contests and teams';

--
-- Table structure for table `event`
--

CREATE TABLE `event` (
  `eventid` int(4) unsigned NOT NULL AUTO_INCREMENT COMMENT 'Unique ID',
  `eventtime` decimal(32,9) unsigned NOT NULL COMMENT 'When the event occurred',
  `cid` int(4) unsigned NOT NULL COMMENT 'Contest ID',
  `clarid` int(4) unsigned DEFAULT NULL COMMENT 'Clarification ID',
  `langid` varchar(8) DEFAULT NULL COMMENT 'Language ID',
  `probid` int(4) unsigned DEFAULT NULL COMMENT 'Problem ID',
  `submitid` int(4) unsigned DEFAULT NULL COMMENT 'Submission ID',
  `judgingid` int(4) unsigned DEFAULT NULL COMMENT 'Judging ID',
  `teamid` int(4) unsigned DEFAULT NULL COMMENT 'Team ID',
  `description` longtext NOT NULL COMMENT 'Event description',
  PRIMARY KEY  (`eventid`),
  KEY `cid` (`cid`),
  KEY `clarid` (`clarid`),
  KEY `langid` (`langid`),
  KEY `probid` (`probid`),
  KEY `submitid` (`submitid`),
  KEY `judgingid` (`judgingid`),
  KEY `teamid` (`teamid`),
  CONSTRAINT `event_ibfk_1` FOREIGN KEY (`cid`) REFERENCES `contest` (`cid`) ON DELETE CASCADE,
  CONSTRAINT `event_ibfk_2` FOREIGN KEY (`clarid`) REFERENCES `clarification` (`clarid`) ON DELETE CASCADE,
  CONSTRAINT `event_ibfk_3` FOREIGN KEY (`langid`) REFERENCES `language` (`langid`) ON DELETE CASCADE,
  CONSTRAINT `event_ibfk_4` FOREIGN KEY (`probid`) REFERENCES `problem` (`probid`) ON DELETE CASCADE,
  CONSTRAINT `event_ibfk_5` FOREIGN KEY (`submitid`) REFERENCES `submission` (`submitid`) ON DELETE CASCADE,
  CONSTRAINT `event_ibfk_6` FOREIGN KEY (`judgingid`) REFERENCES `judging` (`judgingid`) ON DELETE CASCADE,
  CONSTRAINT `event_ibfk_7` FOREIGN KEY (`teamid`) REFERENCES `team` (`teamid`) ON DELETE CASCADE
) ENGINE=InnoDB DEFAULT CHARSET=utf8mb4 COLLATE=utf8mb4_unicode_ci COMMENT='Log of all events during a contest';

--
-- Table structure for table `executable`
--

CREATE TABLE `executable` (
  `execid` varchar(32) NOT NULL COMMENT 'Unique ID (string)',
  `md5sum` char(32) DEFAULT NULL COMMENT 'Md5sum of zip file',
  `zipfile` longblob COMMENT 'Zip file',
  `description` varchar(255) DEFAULT NULL COMMENT 'Description of this executable',
  `type` varchar(8) NOT NULL COMMENT 'Type of executable',
  PRIMARY KEY (`execid`)
) ENGINE=InnoDB DEFAULT CHARSET=utf8mb4 COLLATE=utf8mb4_unicode_ci COMMENT='Compile, compare, and run script executable bundles';

--
-- Table structure for table `judgehost`
--

CREATE TABLE `judgehost` (
  `hostname` varchar(50) NOT NULL COMMENT 'Resolvable hostname of judgehost',
  `active` tinyint(1) unsigned NOT NULL DEFAULT '1' COMMENT 'Should this host take on judgings?',
  `polltime` decimal(32,9) unsigned DEFAULT NULL COMMENT 'Time of last poll by autojudger',
  `restrictionid` int(4) unsigned DEFAULT NULL COMMENT 'Optional set of restrictions for this judgehost',
  PRIMARY KEY  (`hostname`),
  KEY `restrictionid` (`restrictionid`),
  CONSTRAINT `restriction_ibfk_1` FOREIGN KEY (`restrictionid`) REFERENCES `judgehost_restriction` (`restrictionid`) ON DELETE SET NULL
) ENGINE=InnoDB DEFAULT CHARSET=utf8mb4 COLLATE=utf8mb4_unicode_ci COMMENT='Hostnames of the autojudgers';

--
-- Table structure for table `judgehost_restriction`
--

CREATE TABLE `judgehost_restriction` (
  `restrictionid` int(4) unsigned NOT NULL AUTO_INCREMENT COMMENT 'Unique ID',
  `name` varchar(255) NOT NULL COMMENT 'Descriptive name',
  `restrictions` longtext COMMENT 'JSON-encoded restrictions',
  PRIMARY KEY  (`restrictionid`)
) ENGINE=InnoDB DEFAULT CHARSET=utf8mb4 COLLATE=utf8mb4_unicode_ci COMMENT='Restrictions for judgehosts';

--
-- Table structure for table `judging`
--

CREATE TABLE `judging` (
  `judgingid` int(4) unsigned NOT NULL AUTO_INCREMENT COMMENT 'Unique ID',
  `cid` int(4) unsigned NOT NULL DEFAULT '0' COMMENT 'Contest ID',
  `submitid` int(4) unsigned NOT NULL COMMENT 'Submission ID being judged',
  `starttime` decimal(32,9) unsigned NOT NULL COMMENT 'Time judging started',
  `endtime` decimal(32,9) unsigned DEFAULT NULL COMMENT 'Time judging ended, null = still busy',
  `judgehost` varchar(50) DEFAULT NULL COMMENT 'Judgehost that performed the judging',
  `result` varchar(25) DEFAULT NULL COMMENT 'Result string as defined in config.php',
  `verified` tinyint(1) unsigned NOT NULL DEFAULT '0' COMMENT 'Result verified by jury member?',
  `jury_member` varchar(25) DEFAULT NULL COMMENT 'Name of jury member who verified this',
  `verify_comment` varchar(255) DEFAULT NULL COMMENT 'Optional additional information provided by the verifier',
  `valid` tinyint(1) unsigned NOT NULL DEFAULT '1' COMMENT 'Old judging is marked as invalid when rejudging',
  `output_compile` longblob COMMENT 'Output of the compiling the program',
  `seen` tinyint(1) unsigned NOT NULL DEFAULT '0' COMMENT 'Whether the team has seen this judging',
  `rejudgingid` int(4) unsigned DEFAULT NULL COMMENT 'Rejudging ID (if rejudge)',
  `prevjudgingid` int(4) unsigned DEFAULT NULL COMMENT 'Previous valid judging (if rejudge)',
  PRIMARY KEY  (`judgingid`),
  KEY `submitid` (`submitid`),
  KEY `judgehost` (`judgehost`),
  KEY `cid` (`cid`),
  KEY `rejudgingid` (`rejudgingid`),
  KEY `prevjudgingid` (`prevjudgingid`),
  CONSTRAINT `judging_ibfk_1` FOREIGN KEY (`cid`) REFERENCES `contest` (`cid`) ON DELETE CASCADE,
  CONSTRAINT `judging_ibfk_2` FOREIGN KEY (`submitid`) REFERENCES `submission` (`submitid`) ON DELETE CASCADE,
  CONSTRAINT `judging_ibfk_3` FOREIGN KEY (`judgehost`) REFERENCES `judgehost` (`hostname`) ON DELETE SET NULL,
  CONSTRAINT `judging_ibfk_4` FOREIGN KEY (`rejudgingid`) REFERENCES `rejudging` (`rejudgingid`) ON DELETE SET NULL,
  CONSTRAINT `judging_ibfk_5` FOREIGN KEY (`prevjudgingid`) REFERENCES `judging` (`judgingid`) ON DELETE SET NULL
) ENGINE=InnoDB DEFAULT CHARSET=utf8mb4 COLLATE=utf8mb4_unicode_ci COMMENT='Result of judging a submission';

--
-- Table structure for table `judging_run`
--

CREATE TABLE `judging_run` (
  `runid` int(4) unsigned NOT NULL AUTO_INCREMENT COMMENT 'Unique ID',
  `judgingid` int(4) unsigned NOT NULL COMMENT 'Judging ID',
  `testcaseid` int(4) unsigned NOT NULL COMMENT 'Testcase ID',
  `runresult` varchar(25) DEFAULT NULL COMMENT 'Result of this run, NULL if not finished yet',
  `runtime` float DEFAULT NULL COMMENT 'Submission running time on this testcase',
  `output_run` longblob COMMENT 'Output of running the program',
  `output_diff` longblob COMMENT 'Diffing the program output and testcase output',
  `output_error` longblob COMMENT 'Standard error output of the program',
  `output_system` longblob COMMENT 'Judging system output',
  PRIMARY KEY  (`runid`),
  UNIQUE KEY `testcaseid` (`judgingid`, `testcaseid`),
  KEY `judgingid` (`judgingid`),
  KEY `testcaseid_2` (`testcaseid`),
  CONSTRAINT `judging_run_ibfk_1` FOREIGN KEY (`testcaseid`) REFERENCES `testcase` (`testcaseid`),
  CONSTRAINT `judging_run_ibfk_2` FOREIGN KEY (`judgingid`) REFERENCES `judging` (`judgingid`) ON DELETE CASCADE
) ENGINE=InnoDB DEFAULT CHARSET=utf8mb4 COLLATE=utf8mb4_unicode_ci COMMENT='Result of a testcase run within a judging';

--
-- Table structure for table `language`
--

CREATE TABLE `language` (
  `langid` varchar(8) NOT NULL COMMENT 'Unique ID (string)',
  `name` varchar(255) NOT NULL COMMENT 'Descriptive language name',
  `extensions` longtext COMMENT 'List of recognized extensions (JSON encoded)',
  `allow_submit` tinyint(1) unsigned NOT NULL DEFAULT '1' COMMENT 'Are submissions accepted in this language?',
  `allow_judge` tinyint(1) unsigned NOT NULL DEFAULT '1' COMMENT 'Are submissions in this language judged?',
  `time_factor` float NOT NULL DEFAULT '1' COMMENT 'Language-specific factor multiplied by problem run times',
  `compile_script` varchar(32) DEFAULT NULL COMMENT 'Script to compile source code for this language',
  PRIMARY KEY  (`langid`)
) ENGINE=InnoDB DEFAULT CHARSET=utf8mb4 COLLATE=utf8mb4_unicode_ci COMMENT='Programming languages in which teams can submit solutions';

--
-- Table structure for table `problem`
--

CREATE TABLE `problem` (
  `probid` int(4) unsigned NOT NULL AUTO_INCREMENT COMMENT 'Unique ID',
  `name` varchar(255) NOT NULL COMMENT 'Descriptive name',
  `timelimit` int(4) unsigned NOT NULL DEFAULT '0' COMMENT 'Maximum run time for this problem',
  `memlimit` int(4) unsigned DEFAULT NULL COMMENT 'Maximum memory available (in kB) for this problem',
  `outputlimit` int(4) unsigned DEFAULT NULL COMMENT 'Maximum output size (in kB) for this problem',
  `special_run` varchar(32) DEFAULT NULL COMMENT 'Script to run submissions for this problem',
  `special_compare` varchar(32) DEFAULT NULL COMMENT 'Script to compare problem and jury output for this problem',
  `special_compare_args` varchar(255) DEFAULT NULL COMMENT 'Optional arguments to special_compare script',
  `problemtext` longblob COMMENT 'Problem text in HTML/PDF/ASCII',
  `problemtext_type` varchar(4) DEFAULT NULL COMMENT 'File type of problem text',
  PRIMARY KEY  (`probid`)
) ENGINE=InnoDB DEFAULT CHARSET=utf8mb4 COLLATE=utf8mb4_unicode_ci COMMENT='Problems the teams can submit solutions for';

--
-- Table structure for table `rankcache_jury`
--

CREATE TABLE `rankcache_jury` (
  `cid` int(4) unsigned NOT NULL COMMENT 'Contest ID',
  `teamid` int(4) unsigned NOT NULL COMMENT 'Team ID',
  `points` int(4) unsigned NOT NULL DEFAULT '0' COMMENT 'Total correctness points',
  `totaltime` int(4) unsigned NOT NULL DEFAULT '0' COMMENT 'Total time spent',
  PRIMARY KEY  (`cid`,`teamid`),
  KEY `order` (`cid`,`points`, `totaltime`) USING BTREE,
  CONSTRAINT `rankcache_jury_ibfk_1` FOREIGN KEY (`cid`) REFERENCES `contest` (`cid`) ON DELETE CASCADE
) ENGINE=InnoDB DEFAULT CHARSET=utf8mb4 COLLATE=utf8mb4_unicode_ci COMMENT='Rank cache (jury version)';

--
-- Table structure for table `rankcache_public`
--

CREATE TABLE `rankcache_public` (
  `cid` int(4) unsigned NOT NULL COMMENT 'Contest ID',
  `teamid` int(4) unsigned NOT NULL COMMENT 'Team ID',
  `points` int(4) unsigned NOT NULL DEFAULT '0' COMMENT 'Total correctness points',
  `totaltime` int(4) unsigned NOT NULL DEFAULT '0' COMMENT 'Total time spent',
  PRIMARY KEY  (`cid`,`teamid`),
  KEY `order` (`cid`,`points`,`totaltime`) USING BTREE,
  CONSTRAINT `rankcache_public_ibfk_1` FOREIGN KEY (`cid`) REFERENCES `contest` (`cid`) ON DELETE CASCADE
) ENGINE=InnoDB DEFAULT CHARSET=utf8mb4 COLLATE=utf8mb4_unicode_ci COMMENT='Rank cache (public/team version)';


--
-- Table structure for table `rejudging`
--
CREATE TABLE `rejudging` (
  `rejudgingid` int(4) unsigned NOT NULL AUTO_INCREMENT COMMENT 'Unique ID',
  `userid_start` int(4) unsigned DEFAULT NULL COMMENT 'User ID of user who started the rejudge',
  `userid_finish` int(4) unsigned DEFAULT NULL COMMENT 'User ID of user who accepted or canceled the rejudge',
  `starttime` decimal(32,9) unsigned NOT NULL COMMENT 'Time rejudging started',
  `endtime` decimal(32,9) unsigned DEFAULT NULL COMMENT 'Time rejudging ended, null = still busy',
  `reason` varchar(255) NOT NULL COMMENT 'Reason to start this rejudge',
  `valid` tinyint(1) unsigned NOT NULL DEFAULT '1' COMMENT 'Rejudging is marked as invalid if canceled',
  PRIMARY KEY  (`rejudgingid`),
  KEY `userid_start` (`userid_start`),
  KEY `userid_finish` (`userid_finish`),
  CONSTRAINT `rejudging_ibfk_1` FOREIGN KEY (`userid_start`) REFERENCES `user` (`userid`) ON DELETE SET NULL,
  CONSTRAINT `rejudging_ibfk_2` FOREIGN KEY (`userid_finish`) REFERENCES `user` (`userid`) ON DELETE SET NULL
) ENGINE=InnoDB DEFAULT CHARSET=utf8mb4 COLLATE=utf8mb4_unicode_ci COMMENT='Rejudge group';

--
-- Table structure for table `removed_interval`
--

CREATE TABLE `removed_interval` (
  `intervalid` int(4) unsigned NOT NULL AUTO_INCREMENT COMMENT 'Unique ID',
  `cid` int(4) unsigned NOT NULL COMMENT 'Contest ID',
  `starttime` decimal(32,9) unsigned NOT NULL COMMENT 'Initial time of removed interval',
  `endtime` decimal(32,9) unsigned NOT NULL COMMENT 'Final time of removed interval',
  `starttime_string` varchar(64) NOT NULL COMMENT 'Authoritative (absolute only) string representation of starttime',
  `endtime_string` varchar(64) NOT NULL COMMENT 'Authoritative (absolute only) string representation of endtime',
  PRIMARY KEY (`intervalid`),
  KEY `cid` (`cid`),
  CONSTRAINT `removed_interval_ibfk_1` FOREIGN KEY (`cid`) REFERENCES `contest` (`cid`) ON DELETE CASCADE
) ENGINE=InnoDB DEFAULT CHARSET=utf8mb4 COLLATE=utf8mb4_unicode_ci COMMENT='Time intervals removed from the contest for scoring';

--
-- Table structure for table `role`
--

CREATE TABLE `role` (
  `roleid` int(4) unsigned NOT NULL AUTO_INCREMENT COMMENT 'Unique ID',
  `role` varchar(25) NOT NULL COMMENT 'Role name',
  `description` varchar(255) NOT NULL COMMENT 'Description for the web interface',
  PRIMARY KEY (`roleid`),
  UNIQUE KEY `role` (`role`)
) ENGINE=InnoDB DEFAULT CHARSET=utf8mb4 COLLATE=utf8mb4_unicode_ci COMMENT='Possible user roles';

--
-- Table structure for table `scorecache_jury`
--

CREATE TABLE `scorecache_jury` (
  `cid` int(4) unsigned NOT NULL COMMENT 'Contest ID',
  `teamid` int(4) unsigned NOT NULL COMMENT 'Team ID',
  `probid` int(4) unsigned NOT NULL COMMENT 'Problem ID',
  `submissions` int(4) unsigned NOT NULL DEFAULT '0' COMMENT 'Number of submissions made',
  `pending` int(4) NOT NULL DEFAULT '0' COMMENT 'Number of submissions pending judgement',
  `totaltime` int(4) unsigned NOT NULL DEFAULT '0' COMMENT 'Total time spent',
  `is_correct` tinyint(1) unsigned NOT NULL DEFAULT '0' COMMENT 'Has there been a correct submission?',
  PRIMARY KEY  (`cid`,`teamid`,`probid`)
) ENGINE=InnoDB DEFAULT CHARSET=utf8mb4 COLLATE=utf8mb4_unicode_ci COMMENT='Scoreboard cache (jury version)';

--
-- Table structure for table `scorecache_public`
--

CREATE TABLE `scorecache_public` (
  `cid` int(4) unsigned NOT NULL COMMENT 'Contest ID',
  `teamid` int(4) unsigned NOT NULL COMMENT 'Team ID',
  `probid` int(4) unsigned NOT NULL COMMENT 'Problem ID',
  `submissions` int(4) unsigned NOT NULL DEFAULT '0' COMMENT 'Number of submissions made',
  `pending` int(4) NOT NULL DEFAULT '0' COMMENT 'Number of submissions pending judgement',
  `totaltime` int(4) unsigned NOT NULL DEFAULT '0' COMMENT 'Total time spent',
  `is_correct` tinyint(1) unsigned NOT NULL DEFAULT '0' COMMENT 'Has there been a correct submission?',
  PRIMARY KEY  (`cid`,`teamid`,`probid`)
) ENGINE=InnoDB DEFAULT CHARSET=utf8mb4 COLLATE=utf8mb4_unicode_ci COMMENT='Scoreboard cache (public/team version)';

--
-- Table structure for table `submission`
--

CREATE TABLE `submission` (
  `submitid` int(4) unsigned NOT NULL AUTO_INCREMENT COMMENT 'Unique ID',
  `origsubmitid` int(4) unsigned DEFAULT NULL COMMENT 'If set, specifies original submission in case of edit/resubmit',
  `cid` int(4) unsigned NOT NULL COMMENT 'Contest ID',
  `teamid` int(4) unsigned NOT NULL COMMENT 'Team ID',
  `probid` int(4) unsigned NOT NULL COMMENT 'Problem ID',
  `langid` varchar(8) NOT NULL COMMENT 'Language ID',
  `submittime` decimal(32,9) unsigned NOT NULL COMMENT 'Time submitted',
  `judgehost` varchar(50) DEFAULT NULL COMMENT 'Current/last judgehost judging this submission',
  `valid` tinyint(1) unsigned NOT NULL DEFAULT '1' COMMENT 'If false ignore this submission in all scoreboard calculations',
  `rejudgingid` int(4) unsigned DEFAULT NULL COMMENT 'Rejudging ID (if rejudge)',
<<<<<<< HEAD
  `externalid` int(4) unsigned DEFAULT NULL COMMENT 'Specifies ID of submission if imported from external CCS, e.g. Kattis',
  `externalresult` varchar(25) DEFAULT NULL COMMENT 'Result string as returned from external CCS, e.g. Kattis',
=======
  `expected_results` varchar(255) DEFAULT NULL COMMENT 'JSON encoded list of expected results - used to validate jury submissions',
>>>>>>> d7da62d5
  PRIMARY KEY  (`submitid`),
  UNIQUE KEY `externalid` (`cid`,`externalid`),
  KEY `teamid` (`cid`,`teamid`),
  KEY `judgehost` (`cid`,`judgehost`),
  KEY `teamid_2` (`teamid`),
  KEY `probid` (`probid`),
  KEY `langid` (`langid`),
  KEY `judgehost_2` (`judgehost`),
  KEY `origsubmitid` (`origsubmitid`),
  KEY `rejudgingid` (`rejudgingid`),
  CONSTRAINT `submission_ibfk_1` FOREIGN KEY (`cid`) REFERENCES `contest` (`cid`) ON DELETE CASCADE,
  CONSTRAINT `submission_ibfk_2` FOREIGN KEY (`teamid`) REFERENCES `team` (`teamid`) ON DELETE CASCADE,
  CONSTRAINT `submission_ibfk_3` FOREIGN KEY (`probid`) REFERENCES `problem` (`probid`) ON DELETE CASCADE,
  CONSTRAINT `submission_ibfk_4` FOREIGN KEY (`langid`) REFERENCES `language` (`langid`) ON DELETE CASCADE,
  CONSTRAINT `submission_ibfk_5` FOREIGN KEY (`judgehost`) REFERENCES `judgehost` (`hostname`) ON DELETE SET NULL,
  CONSTRAINT `submission_ibfk_6` FOREIGN KEY (`origsubmitid`) REFERENCES `submission` (`submitid`) ON DELETE SET NULL,
  CONSTRAINT `submission_ibfk_7` FOREIGN KEY (`rejudgingid`) REFERENCES `rejudging` (`rejudgingid`) ON DELETE SET NULL
) ENGINE=InnoDB DEFAULT CHARSET=utf8mb4 COLLATE=utf8mb4_unicode_ci COMMENT='All incoming submissions';

--
-- Table structure for table `submission_file`
--

CREATE TABLE `submission_file` (
  `submitfileid` int(4) unsigned NOT NULL AUTO_INCREMENT COMMENT 'Unique ID',
  `submitid` int(4) unsigned NOT NULL COMMENT 'Submission this file belongs to',
  `sourcecode` longblob NOT NULL COMMENT 'Full source code',
  `filename` varchar(255) NOT NULL COMMENT 'Filename as submitted',
  `rank` int(4) unsigned NOT NULL COMMENT 'Order of the submission files, zero-indexed',
  PRIMARY KEY (`submitfileid`),
  UNIQUE KEY `filename` (`submitid`,`filename`(190)),
  UNIQUE KEY `rank` (`submitid`,`rank`),
  KEY `submitid` (`submitid`),
  CONSTRAINT `submission_file_ibfk_1` FOREIGN KEY (`submitid`) REFERENCES `submission` (`submitid`) ON DELETE CASCADE
) ENGINE=InnoDB DEFAULT CHARSET=utf8mb4 COLLATE=utf8mb4_unicode_ci COMMENT='Files associated to a submission';

--
-- Table structure for table `team`
--

CREATE TABLE `team` (
  `teamid` int(4) unsigned NOT NULL AUTO_INCREMENT COMMENT 'Unique ID',
  `externalid` varchar(255) CHARACTER SET utf8mb4 COLLATE utf8mb4_bin DEFAULT NULL COMMENT 'Team ID in an external system',
  `name` varchar(255) CHARACTER SET utf8mb4 COLLATE utf8mb4_bin NOT NULL COMMENT 'Team name',
  `categoryid` int(4) unsigned NOT NULL DEFAULT '0' COMMENT 'Team category ID',
  `affilid` int(4) unsigned DEFAULT NULL COMMENT 'Team affiliation ID',
  `enabled` tinyint(1) unsigned NOT NULL DEFAULT '1' COMMENT 'Whether the team is visible and operational',
  `members` longtext COMMENT 'Team member names (freeform)',
  `room` varchar(15) DEFAULT NULL COMMENT 'Physical location of team',
  `comments` longtext COMMENT 'Comments about this team',
  `judging_last_started` decimal(32,9) unsigned DEFAULT NULL COMMENT 'Start time of last judging for priorization',
  `teampage_first_visited` decimal(32,9) unsigned DEFAULT NULL COMMENT 'Time of first teampage view',
  `hostname` varchar(255) DEFAULT NULL COMMENT 'Teampage first visited from this address',
  `penalty` int(4) NOT NULL DEFAULT '0' COMMENT 'Additional penalty time in minutes',
  PRIMARY KEY  (`teamid`),
  UNIQUE KEY `externalid` (`externalid`(190)),
  KEY `affilid` (`affilid`),
  KEY `categoryid` (`categoryid`),
  CONSTRAINT `team_ibfk_1` FOREIGN KEY (`categoryid`) REFERENCES `team_category` (`categoryid`) ON DELETE CASCADE,
  CONSTRAINT `team_ibfk_2` FOREIGN KEY (`affilid`) REFERENCES `team_affiliation` (`affilid`) ON DELETE SET NULL
) ENGINE=InnoDB DEFAULT CHARSET=utf8mb4 COLLATE=utf8mb4_unicode_ci COMMENT='All teams participating in the contest';

--
-- Table structure for table `team_affiliation`
--

CREATE TABLE `team_affiliation` (
  `affilid` int(4) unsigned NOT NULL AUTO_INCREMENT COMMENT 'Unique ID',
  `shortname` varchar(30) NOT NULL COMMENT 'Short descriptive name',
  `name` varchar(255) NOT NULL COMMENT 'Descriptive name',
  `country` char(3) DEFAULT NULL COMMENT 'ISO 3166-1 alpha-3 country code',
  `comments` longtext COMMENT 'Comments',
  PRIMARY KEY  (`affilid`)
) ENGINE=InnoDB DEFAULT CHARSET=utf8mb4 COLLATE=utf8mb4_unicode_ci COMMENT='Affilitations for teams (e.g.: university, company)';

--
-- Table structure for table `team_category`
--

CREATE TABLE `team_category` (
  `categoryid` int(4) unsigned NOT NULL AUTO_INCREMENT COMMENT 'Unique ID',
  `name` varchar(255) NOT NULL COMMENT 'Descriptive name',
  `sortorder` tinyint(1) unsigned NOT NULL DEFAULT '0' COMMENT 'Where to sort this category on the scoreboard',
  `color` varchar(25) DEFAULT NULL COMMENT 'Background colour on the scoreboard',
  `visible` tinyint(1) unsigned NOT NULL DEFAULT '1' COMMENT 'Are teams in this category visible?',
  PRIMARY KEY  (`categoryid`),
  KEY `sortorder` (`sortorder`)
) ENGINE=InnoDB DEFAULT CHARSET=utf8mb4 COLLATE=utf8mb4_unicode_ci COMMENT='Categories for teams (e.g.: participants, observers, ...)';

--
-- Table structure for table `team_unread`
--

CREATE TABLE `team_unread` (
  `teamid` int(4) unsigned NOT NULL COMMENT 'Team ID',
  `mesgid` int(4) unsigned NOT NULL COMMENT 'Clarification ID',
  PRIMARY KEY (`teamid`,`mesgid`),
  KEY `mesgid` (`mesgid`),
  CONSTRAINT `team_unread_ibfk_1` FOREIGN KEY (`teamid`) REFERENCES `team` (`teamid`) ON DELETE CASCADE,
  CONSTRAINT `team_unread_ibfk_2` FOREIGN KEY (`mesgid`) REFERENCES `clarification` (`clarid`) ON DELETE CASCADE
) ENGINE=InnoDB DEFAULT CHARSET=utf8mb4 COLLATE=utf8mb4_unicode_ci COMMENT='List of items a team has not viewed yet';

--
-- Table structure for table `testcase`
--

CREATE TABLE `testcase` (
  `testcaseid` int(4) unsigned NOT NULL AUTO_INCREMENT COMMENT 'Unique ID',
  `md5sum_input` char(32) DEFAULT NULL COMMENT 'Checksum of input data',
  `md5sum_output` char(32) DEFAULT NULL COMMENT 'Checksum of output data',
  `input` longblob COMMENT 'Input data',
  `output` longblob COMMENT 'Output data',
  `probid` int(4) unsigned NOT NULL COMMENT 'Corresponding problem ID',
  `rank` int(4) NOT NULL COMMENT 'Determines order of the testcases in judging',
  `description` varchar(255) DEFAULT NULL COMMENT 'Description of this testcase',
  `image` longblob COMMENT 'A graphical representation of this testcase',
  `image_thumb` longblob COMMENT 'Aumatically created thumbnail of the image',
  `image_type` varchar(4) DEFAULT NULL COMMENT 'File type of the image and thumbnail',
  `sample` tinyint(1) unsigned NOT NULL DEFAULT '0' COMMENT 'Sample testcases that can be shared with teams',
  PRIMARY KEY  (`testcaseid`),
  UNIQUE KEY `rank` (`probid`,`rank`),
  KEY `probid` (`probid`),
  CONSTRAINT `testcase_ibfk_1` FOREIGN KEY (`probid`) REFERENCES `problem` (`probid`) ON DELETE CASCADE
) ENGINE=InnoDB DEFAULT CHARSET=utf8mb4 COLLATE=utf8mb4_unicode_ci COMMENT='Stores testcases per problem';

--
-- Table structure for table `user`
--

CREATE TABLE `user` (
  `userid` int(4) unsigned NOT NULL AUTO_INCREMENT COMMENT 'Unique ID',
  `username` varchar(255) NOT NULL COMMENT 'User login name',
  `name` varchar(255) NOT NULL COMMENT 'Name',
  `email` varchar(255) DEFAULT NULL COMMENT 'Email address',
  `last_login` decimal(32,9) unsigned DEFAULT NULL COMMENT 'Time of last successful login',
  `last_ip_address` varchar(255) DEFAULT NULL COMMENT 'Last IP address of successful login',
  `password` varchar(32) DEFAULT NULL COMMENT 'Password hash',
  `ip_address` varchar(255) DEFAULT NULL COMMENT 'IP Address used to autologin',
  `enabled` tinyint(1) unsigned NOT NULL DEFAULT '1' COMMENT 'Whether the user is able to log in',
  `teamid` int(4) unsigned DEFAULT NULL COMMENT 'Team associated with',
  PRIMARY KEY (`userid`),
  UNIQUE KEY `username` (`username`(190)),
  KEY `teamid` (`teamid`),
  CONSTRAINT `user_ibfk_1` FOREIGN KEY (`teamid`) REFERENCES `team` (`teamid`) ON DELETE SET NULL
) ENGINE=InnoDB DEFAULT CHARSET=utf8mb4 COLLATE=utf8mb4_unicode_ci COMMENT='Users that have access to DOMjudge';


--
-- Table structure for table `userrole`
--
CREATE TABLE `userrole` (
  `userid` int(4) unsigned NOT NULL COMMENT 'User ID',
  `roleid` int(4) unsigned NOT NULL COMMENT 'Role ID',
  PRIMARY KEY (`userid`, `roleid`),
  KEY `userid` (`userid`),
  KEY `roleid` (`roleid`),
  CONSTRAINT `userrole_ibfk_1` FOREIGN KEY (`userid`) REFERENCES `user` (`userid`) ON DELETE CASCADE,
  CONSTRAINT `userrole_ibfk_2` FOREIGN KEY (`roleid`) REFERENCES `role` (`roleid`) ON DELETE CASCADE
) ENGINE=InnoDB DEFAULT CHARSET=utf8mb4 COLLATE=utf8mb4_unicode_ci COMMENT='Many-to-Many mapping of users and roles';

/*!40014 SET FOREIGN_KEY_CHECKS=@OLD_FOREIGN_KEY_CHECKS */;

-- vim:tw=0:<|MERGE_RESOLUTION|>--- conflicted
+++ resolved
@@ -416,12 +416,9 @@
   `judgehost` varchar(50) DEFAULT NULL COMMENT 'Current/last judgehost judging this submission',
   `valid` tinyint(1) unsigned NOT NULL DEFAULT '1' COMMENT 'If false ignore this submission in all scoreboard calculations',
   `rejudgingid` int(4) unsigned DEFAULT NULL COMMENT 'Rejudging ID (if rejudge)',
-<<<<<<< HEAD
+  `expected_results` varchar(255) DEFAULT NULL COMMENT 'JSON encoded list of expected results - used to validate jury submissions',
   `externalid` int(4) unsigned DEFAULT NULL COMMENT 'Specifies ID of submission if imported from external CCS, e.g. Kattis',
   `externalresult` varchar(25) DEFAULT NULL COMMENT 'Result string as returned from external CCS, e.g. Kattis',
-=======
-  `expected_results` varchar(255) DEFAULT NULL COMMENT 'JSON encoded list of expected results - used to validate jury submissions',
->>>>>>> d7da62d5
   PRIMARY KEY  (`submitid`),
   UNIQUE KEY `externalid` (`cid`,`externalid`),
   KEY `teamid` (`cid`,`teamid`),
