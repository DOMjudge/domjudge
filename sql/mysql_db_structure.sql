--- conflicted
+++ resolved
@@ -411,12 +411,9 @@
   `valid` tinyint(1) unsigned NOT NULL DEFAULT '1' COMMENT 'If false ignore this submission in all scoreboard calculations',
   `rejudgingid` int(4) unsigned DEFAULT NULL COMMENT 'Rejudging ID (if rejudge)',
   `expected_results` varchar(255) DEFAULT NULL COMMENT 'JSON encoded list of expected results - used to validate jury submissions',
-<<<<<<< HEAD
   `externalid` int(4) unsigned DEFAULT NULL COMMENT 'Specifies ID of submission if imported from external CCS, e.g. Kattis',
   `externalresult` varchar(25) DEFAULT NULL COMMENT 'Result string as returned from external CCS, e.g. Kattis',
-=======
   `entry_point` varchar(255) DEFAULT NULL COMMENT 'Optional entry point. Can be used e.g. for java main class.',
->>>>>>> ebf896f7
   PRIMARY KEY  (`submitid`),
   UNIQUE KEY `externalid` (`cid`,`externalid`),
   KEY `teamid` (`cid`,`teamid`),
