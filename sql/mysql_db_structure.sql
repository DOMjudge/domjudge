-- These are the database tables needed for DOMjudge.
--
-- You can pipe this file into the 'mysql' command to create the
-- database tables, but preferably use 'dj-setup-database'. Database
-- should be set externally (e.g. to 'domjudge').

/*!40014 SET @OLD_FOREIGN_KEY_CHECKS=@@FOREIGN_KEY_CHECKS, FOREIGN_KEY_CHECKS=0 */;

--
-- Table structure for table `auditlog`
--
CREATE TABLE `auditlog` (
  `logid` int(10) unsigned NOT NULL AUTO_INCREMENT COMMENT 'Unique ID',
  `logtime` datetime NOT NULL COMMENT 'Timestamp of the logentry',
  `cid` int(4) unsigned DEFAULT NULL COMMENT 'Contest ID associated to this entry',
  `user` varchar(255) DEFAULT NULL COMMENT 'User who performed this action',
  `datatype` varchar(25) DEFAULT NULL COMMENT 'Reference to DB table associated to this entry',
  `dataid` varchar(50) DEFAULT NULL COMMENT 'Identifier in reference table',
  `action` varchar(30) DEFAULT NULL COMMENT 'Description of action performed',
  `extrainfo` varchar(255) DEFAULT NULL COMMENT 'Optional additional description of the entry',
  PRIMARY KEY (`logid`)
) ENGINE=InnoDB DEFAULT CHARSET=utf8 COMMENT='Log of all actions performed';

--
-- Table structure for table `balloon`
--
CREATE TABLE `balloon` (
  `balloonid` int(4) unsigned NOT NULL AUTO_INCREMENT COMMENT 'Unique ID',
  `submitid` int(4) unsigned NOT NULL COMMENT 'Submission for which balloon was earned',
  `done` tinyint(1) unsigned NOT NULL DEFAULT '0' COMMENT 'Has been handed out yet?',
  PRIMARY KEY (`balloonid`)
) ENGINE=InnoDB DEFAULT CHARSET=utf8 COMMENT='Balloons to be handed out';

--
-- Table structure for table `clarification`
--
CREATE TABLE `clarification` (
  `clarid` int(4) unsigned NOT NULL auto_increment COMMENT 'Unique ID',
  `cid` int(4) unsigned NOT NULL COMMENT 'Contest ID',
  `respid` int(4) unsigned default NULL COMMENT 'In reply to clarification ID',
  `submittime` datetime NOT NULL COMMENT 'Time sent',
  `sender` varchar(15) default NULL COMMENT 'Team login, null means jury',
  `recipient` varchar(15) default NULL COMMENT 'Team login, null means to jury or to all',
  `jury_member` varchar(15) default NULL COMMENT 'Name of jury member who answered this',
  `probid` varchar(8) default NULL COMMENT 'Problem associated to this clarification',
  `body` longtext NOT NULL COMMENT 'Clarification text',
  `answered` tinyint(1) unsigned NOT NULL default '0' COMMENT 'Has been answered by jury?',
  PRIMARY KEY  (`clarid`),
  KEY `cid` (`cid`,`answered`,`submittime`),
  KEY `respid` (`respid`),
  KEY `probid` (`probid`),
  CONSTRAINT `clarification_ibfk_1` FOREIGN KEY (`cid`) REFERENCES `contest` (`cid`) ON DELETE CASCADE,
  CONSTRAINT `clarification_ibfk_2` FOREIGN KEY (`respid`) REFERENCES `clarification` (`clarid`) ON DELETE SET NULL,
  CONSTRAINT `clarification_ibfk_3` FOREIGN KEY (`probid`) REFERENCES `problem` (`probid`) ON DELETE SET NULL
) ENGINE=InnoDB DEFAULT CHARSET=utf8 COMMENT='Clarification requests by teams and responses by the jury';

--
-- Table structure for table `configuration`
--

CREATE TABLE `configuration` (
  `configid` int(4) NOT NULL AUTO_INCREMENT COMMENT 'Configuration ID',
  `name` varchar(25) NOT NULL COMMENT 'Name of the configuration variable',
  `value` longtext NOT NULL COMMENT 'Content of the configuration variable',
  `type` varchar(25) default NULL COMMENT 'Type of the value (metatype for use in the webinterface)',
  `description` varchar(255) default NULL COMMENT 'Description for in the webinterface',
  PRIMARY KEY (`configid`),
  KEY `name` (`name`)
) ENGINE=InnoDB DEFAULT CHARSET=utf8 COMMENT='Global configuration variables';

<<<<<<< HEAD
-- 
-- Dumping data for table `configuration`
-- 

INSERT INTO `configuration` (`name`, `value`, `type`, `description`) VALUES ('compile_time', '30', 'int', 'Maximum seconds available for compiling.');
INSERT INTO `configuration` (`name`, `value`, `type`, `description`) VALUES ('memory_limit', '524288', 'int', 'Maximum memory usage (in kB) by submissions. This includes the shell which starts the compiled solution and also any interpreter like the Java VM, which takes away approx. 300MB!');
INSERT INTO `configuration` (`name`, `value`, `type`, `description`) VALUES ('filesize_limit', '4096', 'int', 'Maximum filesize (in kB) submissions may write. Solutions will abort when trying to write more, so this should be greater than the maximum testdata output.');
INSERT INTO `configuration` (`name`, `value`, `type`, `description`) VALUES ('process_limit', '15', 'int', 'Maximum number of processes that the submission is allowed to start (including shell and possibly interpreters).');
INSERT INTO `configuration` (`name`, `value`, `type`, `description`) VALUES ('sourcesize_limit', '256', 'int', 'Maximum source code size (in kB) of a submission. This setting should be kept in sync with that in "etc/submit-config.h.in".');
INSERT INTO `configuration` (`name`, `value`, `type`, `description`) VALUES ('sourcefiles_limit', '100', 'int', 'Maximum number of source files in one submission. Set to one to disable multiple file submissions.');
INSERT INTO `configuration` (`name`, `value`, `type`, `description`) VALUES ('verification_required', '0', 'bool', 'Is verification of judgings by jury required before publication?');
INSERT INTO `configuration` (`name`, `value`, `type`, `description`) VALUES ('show_affiliations', '1', 'bool', 'Show affiliations names and icons in the scoreboard?');
INSERT INTO `configuration` (`name`, `value`, `type`, `description`) VALUES ('show_pending', '0', 'bool', 'Show pending submissions on the scoreboard?');
INSERT INTO `configuration` (`name`, `value`, `type`, `description`) VALUES ('show_compile', '2', 'int', 'Show compile output in team webinterface? Choices: 0 = never, 1 = only on compilation error(s), 2 = always.');
INSERT INTO `configuration` (`name`, `value`, `type`, `description`) VALUES ('penalty_time', '20', 'int', 'Penalty time in minutes per wrong submission (if finally solved).');
INSERT INTO `configuration` (`name`, `value`, `type`, `description`) VALUES ('results_prio', '{"memory-limit":99,"output-limit":99,"run-error":99,"timelimit":99,"wrong-answer":30,"presentation-error":20,"no-output":10,"correct":1}', 'array_keyval', 'Priorities of results for determining final result with multiple testcases. Higher priority is used first as final result. With equal priority, the first occurring result determines the final result.');
INSERT INTO `configuration` (`name`, `value`, `type`, `description`) VALUES ('results_remap', '{"presentation-error":"wrong-answer"}', 'array_keyval', 'Remap testcase result, e.g. to disable a specific result type such as ''presentation-error''.');
INSERT INTO `configuration` (`name`, `value`, `type`, `description`) VALUES ('lazy_eval_results', '1', 'bool', 'Lazy evaluation of results? If enabled, stops judging as soon as a highest priority result is found, otherwise always all testcases will be judged.');
INSERT INTO `configuration` (`name`, `value`, `type`, `description`) VALUES ('enable_printing', '0', 'bool', 'Enable teams and jury to send source code to a printer via the DOMjudge web interface.');
=======
>>>>>>> c4ad5506

--
-- Table structure for table `contest`
--

CREATE TABLE `contest` (
  `cid` int(4) unsigned NOT NULL auto_increment COMMENT 'Contest ID',
  `contestname` varchar(255) NOT NULL COMMENT 'Descriptive name',
  `activatetime` datetime NOT NULL COMMENT 'Time contest becomes visible in team/public views',
  `starttime` datetime NOT NULL COMMENT 'Time contest starts, submissions accepted',
  `freezetime` datetime default NULL COMMENT 'Time scoreboard is frozen',
  `endtime` datetime NOT NULL COMMENT 'Time after which no more submissions are accepted',
  `unfreezetime` datetime default NULL COMMENT 'Unfreeze a frozen scoreboard at this time',
  `activatetime_string` varchar(20) NOT NULL COMMENT 'Authoritative absolute or relative string representation of activatetime',
  `freezetime_string` varchar(20) default NULL COMMENT 'Authoritative absolute or relative string representation of freezetime',
  `endtime_string` varchar(20) NOT NULL COMMENT 'Authoritative absolute or relative string representation of endtime',
  `unfreezetime_string` varchar(20) default NULL COMMENT 'Authoritative absolute or relative string representation of unfreezetrime',
  `enabled` tinyint(1) unsigned NOT NULL default '1' COMMENT 'Whether this contest can be active',
  PRIMARY KEY (`cid`),
  KEY `cid` (`cid`,`enabled`)
) ENGINE=InnoDB DEFAULT CHARSET=utf8 COMMENT='Contests that will be run with this install';

--
-- Table structure for table `event`
--

CREATE TABLE `event` (
  `eventid` int(4) unsigned NOT NULL auto_increment COMMENT 'Unique ID',
  `eventtime` datetime NOT NULL COMMENT 'When the event occurred',
  `cid` int(4) unsigned NOT NULL COMMENT 'Contest ID',
  `clarid` int(4) unsigned default NULL COMMENT 'Clarification ID',
  `langid` varchar(8) default NULL COMMENT 'Language ID',
  `probid` varchar(8) default NULL COMMENT 'Problem ID',
  `submitid` int(4) unsigned default NULL COMMENT 'Submission ID',
  `judgingid` int(4) unsigned default NULL COMMENT 'Judging ID',
  `teamid` varchar(15) default NULL COMMENT 'Team login',
  `description` longtext NOT NULL COMMENT 'Event description',
  PRIMARY KEY  (`eventid`)
) ENGINE=InnoDB DEFAULT CHARSET=utf8 COMMENT='Log of all events during a contest';

--
-- Table structure for table `judgehost`
--

CREATE TABLE `judgehost` (
  `hostname` varchar(50) NOT NULL COMMENT 'Resolvable hostname of judgehost',
  `active` tinyint(1) unsigned NOT NULL default '1' COMMENT 'Should this host take on judgings?',
  `polltime` datetime default NULL COMMENT 'Time of last poll by autojudger',
  PRIMARY KEY  (`hostname`)
) ENGINE=InnoDB DEFAULT CHARSET=utf8 COMMENT='Hostnames of the autojudgers';

--
-- Table structure for table `judging`
--

CREATE TABLE `judging` (
  `judgingid` int(4) unsigned NOT NULL auto_increment COMMENT 'Unique ID',
  `cid` int(4) unsigned NOT NULL default '0' COMMENT 'Contest ID',
  `submitid` int(4) unsigned NOT NULL COMMENT 'Submission ID being judged',
  `starttime` datetime NOT NULL COMMENT 'Time judging started',
  `endtime` datetime default NULL COMMENT 'Time judging ended, null = still busy',
  `judgehost` varchar(50) default NULL COMMENT 'Judgehost that performed the judging',
  `result` varchar(25) default NULL COMMENT 'Result string as defined in config.php',
  `verified` tinyint(1) unsigned NOT NULL default '0' COMMENT 'Result verified by jury member?',
  `jury_member` varchar(15) default NULL COMMENT 'Name of jury member who verified this',
  `verify_comment` varchar(255) DEFAULT NULL COMMENT 'Optional additional information provided by the verifier',
  `valid` tinyint(1) unsigned NOT NULL default '1' COMMENT 'Old judging is marked as invalid when rejudging',
  `output_compile` longblob COMMENT 'Output of the compiling the program',
  `seen` tinyint(1) unsigned NOT NULL default '0' COMMENT 'Whether the team has seen this judging',
  PRIMARY KEY  (`judgingid`),
  KEY `submitid` (`submitid`),
  KEY `judgehost` (`judgehost`),
  KEY `cid` (`cid`),
  CONSTRAINT `judging_ibfk_1` FOREIGN KEY (`cid`) REFERENCES `contest` (`cid`) ON DELETE CASCADE,
  CONSTRAINT `judging_ibfk_2` FOREIGN KEY (`submitid`) REFERENCES `submission` (`submitid`) ON DELETE CASCADE,
  CONSTRAINT `judging_ibfk_3` FOREIGN KEY (`judgehost`) REFERENCES `judgehost` (`hostname`) ON DELETE SET NULL
) ENGINE=InnoDB DEFAULT CHARSET=utf8 COMMENT='Result of judging a submission';

--
-- Table structure for table `judging_run`
--

CREATE TABLE `judging_run` (
  `runid` int(4) unsigned NOT NULL auto_increment COMMENT 'Unique identifier',
  `judgingid` int(4) unsigned NOT NULL COMMENT 'Judging ID',
  `testcaseid` int(4) unsigned NOT NULL COMMENT 'Testcase ID',
  `runresult` varchar(25) default NULL COMMENT 'Result of this run, NULL if not finished yet',
  `runtime` float DEFAULT NULL COMMENT 'Submission running time on this testcase',
  `output_run` longblob COMMENT 'Output of running the program',
  `output_diff` longblob COMMENT 'Diffing the program output and testcase output',
  `output_error` longblob COMMENT 'Standard error output of the program',
  PRIMARY KEY  (`runid`),
  UNIQUE KEY `testcaseid` (`judgingid`, `testcaseid`),
  KEY `judgingid` (`judgingid`),
  KEY `testcaseid_2` (`testcaseid`),
  CONSTRAINT `judging_run_ibfk_1` FOREIGN KEY (`testcaseid`) REFERENCES `testcase` (`testcaseid`),
  CONSTRAINT `judging_run_ibfk_2` FOREIGN KEY (`judgingid`) REFERENCES `judging` (`judgingid`) ON DELETE CASCADE
) ENGINE=InnoDB DEFAULT CHARSET=utf8 COMMENT='Result of a testcase run within a judging';

--
-- Table structure for table `language`
--

CREATE TABLE `language` (
  `langid` varchar(8) NOT NULL COMMENT 'Unique ID (string), used for source file extension',
  `name` varchar(255) NOT NULL COMMENT 'Descriptive language name',
  `allow_submit` tinyint(1) unsigned NOT NULL default '1' COMMENT 'Are submissions accepted in this language?',
  `allow_judge` tinyint(1) unsigned NOT NULL default '1' COMMENT 'Are submissions in this language judged?',
  `time_factor` float NOT NULL default '1' COMMENT 'Language-specific factor multiplied by problem run times',
  PRIMARY KEY  (`langid`)
) ENGINE=InnoDB DEFAULT CHARSET=utf8 COMMENT='Programming languages in which teams can submit solutions';

--
-- Table structure for table `problem`
--

CREATE TABLE `problem` (
  `probid` varchar(8) NOT NULL COMMENT 'Unique ID (string)',
  `cid` int(4) unsigned NOT NULL COMMENT 'Contest ID',
  `name` varchar(255) NOT NULL COMMENT 'Descriptive name',
  `allow_submit` tinyint(1) unsigned NOT NULL default '0' COMMENT 'Are submissions accepted for this problem?',
  `allow_judge` tinyint(1) unsigned NOT NULL default '1' COMMENT 'Are submissions for this problem judged?',
  `timelimit` int(4) unsigned NOT NULL default '0' COMMENT 'Maximum run time for this problem',
  `special_run` varchar(25) default NULL COMMENT 'Script to run submissions for this problem',
  `special_compare` varchar(25) default NULL COMMENT 'Script to compare problem and jury output for this problem',
  `color` varchar(25) default NULL COMMENT 'Balloon colour to display on the scoreboard',
  `problemtext` longblob COMMENT 'Problem text in HTML/PDF/ASCII',
  PRIMARY KEY  (`probid`),
  KEY `cid` (`cid`),
  CONSTRAINT `problem_ibfk_1` FOREIGN KEY (`cid`) REFERENCES `contest` (`cid`) ON DELETE CASCADE
) ENGINE=InnoDB DEFAULT CHARSET=utf8 COMMENT='Problems the teams can submit solutions for';

--
-- Table structure for table `scoreboard_jury`
--

CREATE TABLE `scoreboard_jury` (
  `cid` int(4) unsigned NOT NULL COMMENT 'Contest ID',
  `teamid` varchar(15) NOT NULL COMMENT 'Team login',
  `probid` varchar(8) NOT NULL COMMENT 'Problem ID',
  `submissions` int(4) unsigned NOT NULL default '0' COMMENT 'Number of submissions made',
  `pending` int(4) NOT NULL default '0' COMMENT 'Number of submissions pending judgement',
  `totaltime` int(4) unsigned NOT NULL default '0' COMMENT 'Total time spent',
  `is_correct` tinyint(1) unsigned NOT NULL default '0' COMMENT 'Has there been a correct submission?',
  PRIMARY KEY  (`cid`,`teamid`,`probid`)
) ENGINE=InnoDB DEFAULT CHARSET=utf8 COMMENT='Scoreboard cache (jury version)';

--
-- Table structure for table `scoreboard_public`
--

CREATE TABLE `scoreboard_public` (
  `cid` int(4) unsigned NOT NULL COMMENT 'Contest ID',
  `teamid` varchar(15) NOT NULL COMMENT 'Team login',
  `probid` varchar(8) NOT NULL COMMENT 'Problem ID',
  `submissions` int(4) unsigned NOT NULL default '0' COMMENT 'Number of submissions made',
  `pending` int(4) NOT NULL default '0' COMMENT 'Number of submissions pending judgement',
  `totaltime` int(4) unsigned NOT NULL default '0' COMMENT 'Total time spent',
  `is_correct` tinyint(1) unsigned NOT NULL default '0' COMMENT 'Has there been a correct submission?',
  PRIMARY KEY  (`cid`,`teamid`,`probid`)
) ENGINE=InnoDB DEFAULT CHARSET=utf8 COMMENT='Scoreboard cache (public/team version)';

--
-- Table structure for table `submission`
--

CREATE TABLE `submission` (
  `submitid` int(4) unsigned NOT NULL auto_increment COMMENT 'Unique ID',
  `origsubmitid` int(4) unsigned default NULL COMMENT 'If set, specifies original submission in case of edit/resubmit',
  `cid` int(4) unsigned NOT NULL COMMENT 'Contest ID',
  `teamid` varchar(15) NOT NULL COMMENT 'Team login',
  `probid` varchar(8) NOT NULL COMMENT 'Problem ID',
  `langid` varchar(8) NOT NULL COMMENT 'Language ID',
  `submittime` datetime NOT NULL COMMENT 'Time submitted',
  `judgehost` varchar(50) default NULL COMMENT 'Current/last judgehost judging this submission',
  `judgemark` varchar(255) default NULL COMMENT 'Unique identifier for taking a submission by a judgehost',
  `valid` tinyint(1) unsigned NOT NULL default '1' COMMENT 'If false ignore this submission in all scoreboard calculations',
  PRIMARY KEY  (`submitid`),
  UNIQUE KEY `judgemark` (`judgemark`),
  KEY `teamid` (`cid`,`teamid`),
  KEY `judgehost` (`cid`,`judgehost`),
  KEY `teamid_2` (`teamid`),
  KEY `probid` (`probid`),
  KEY `langid` (`langid`),
  KEY `judgehost_2` (`judgehost`),
  KEY `origsubmitid` (`origsubmitid`),
  CONSTRAINT `submission_ibfk_1` FOREIGN KEY (`cid`) REFERENCES `contest` (`cid`) ON DELETE CASCADE,
  CONSTRAINT `submission_ibfk_2` FOREIGN KEY (`teamid`) REFERENCES `team` (`login`) ON DELETE CASCADE,
  CONSTRAINT `submission_ibfk_3` FOREIGN KEY (`probid`) REFERENCES `problem` (`probid`) ON DELETE CASCADE,
  CONSTRAINT `submission_ibfk_4` FOREIGN KEY (`langid`) REFERENCES `language` (`langid`) ON DELETE CASCADE,
  CONSTRAINT `submission_ibfk_5` FOREIGN KEY (`judgehost`) REFERENCES `judgehost` (`hostname`) ON DELETE SET NULL,
  CONSTRAINT `submission_ibfk_6` FOREIGN KEY (`origsubmitid`) REFERENCES `submission` (`submitid`) ON DELETE SET NULL
) ENGINE=InnoDB DEFAULT CHARSET=utf8 COMMENT='All incoming submissions';

--
-- Table structure for table `submission_file`
--

CREATE TABLE `submission_file` (
  `submitfileid` int(4) unsigned NOT NULL AUTO_INCREMENT COMMENT 'Unique ID',
  `submitid` int(4) unsigned NOT NULL COMMENT 'Submission this file belongs to',
  `sourcecode` longblob NOT NULL COMMENT 'Full source code',
  `filename` varchar(255) NOT NULL COMMENT 'Filename as submitted',
  `rank` int(4) unsigned NOT NULL COMMENT 'Order of the submission files, zero-indexed',
  PRIMARY KEY (`submitfileid`),
  UNIQUE KEY `filename` (`submitid`,`filename`),
  UNIQUE KEY `rank` (`submitid`,`rank`),
  KEY `submitid` (`submitid`),
  CONSTRAINT `submission_file_ibfk_1` FOREIGN KEY (`submitid`) REFERENCES `submission` (`submitid`) ON DELETE CASCADE
) ENGINE=InnoDB DEFAULT CHARSET=utf8 COMMENT='Files associated to a submission';

--
-- Table structure for table `team`
--

CREATE TABLE `team` (
  `login` varchar(15) NOT NULL COMMENT 'Team login name',
  `name` varchar(255) CHARACTER SET utf8 COLLATE utf8_bin NOT NULL COMMENT 'Team name',
  `categoryid` int(4) unsigned NOT NULL default '0' COMMENT 'Team category ID',
  `affilid` varchar(10) default NULL COMMENT 'Team affiliation ID',
  `authtoken` varchar(255) default NULL COMMENT 'Identifying token for this team',
  `enabled` tinyint(1) unsigned NOT NULL DEFAULT '1' COMMENT 'Whether the team is visible and operational',
  `members` longtext COMMENT 'Team member names (freeform)',
  `room` varchar(15) default NULL COMMENT 'Physical location of team',
  `comments` longtext COMMENT 'Comments about this team',
  `judging_last_started` datetime default NULL COMMENT 'Start time of last judging for priorization',
  `teampage_first_visited` datetime default NULL COMMENT 'Time of first teampage view',
  `hostname` varchar(255) default NULL COMMENT 'Teampage first visited from this address',
  PRIMARY KEY  (`login`),
  UNIQUE KEY `name` (`name`),
  KEY `affilid` (`affilid`),
  KEY `categoryid` (`categoryid`),
  CONSTRAINT `team_ibfk_1` FOREIGN KEY (`categoryid`) REFERENCES `team_category` (`categoryid`) ON DELETE CASCADE,
  CONSTRAINT `team_ibfk_2` FOREIGN KEY (`affilid`) REFERENCES `team_affiliation` (`affilid`) ON DELETE SET NULL
) ENGINE=InnoDB DEFAULT CHARSET=utf8 COMMENT='All teams participating in the contest';

--
-- Table structure for table `team_affiliation`
--

CREATE TABLE `team_affiliation` (
  `affilid` varchar(10) NOT NULL COMMENT 'Unique ID',
  `name` varchar(255) NOT NULL COMMENT 'Descriptive name',
  `country` char(3) default NULL COMMENT 'ISO 3166-1 alpha-3 country code',
  `comments` longtext COMMENT 'Comments',
  PRIMARY KEY  (`affilid`)
) ENGINE=InnoDB DEFAULT CHARSET=utf8 COMMENT='Affilitations for teams (e.g.: university, company)';

--
-- Table structure for table `team_category`
--

CREATE TABLE `team_category` (
  `categoryid` int(4) unsigned NOT NULL auto_increment COMMENT 'Unique ID',
  `name` varchar(255) NOT NULL COMMENT 'Descriptive name',
  `sortorder` tinyint(1) unsigned NOT NULL default '0' COMMENT 'Where to sort this category on the scoreboard',
  `color` varchar(25) default NULL COMMENT 'Background colour on the scoreboard',
  `visible` tinyint(1) unsigned NOT NULL default '1' COMMENT 'Are teams in this category visible?',
  PRIMARY KEY  (`categoryid`),
  KEY `sortorder` (`sortorder`)
) ENGINE=InnoDB DEFAULT CHARSET=utf8 COMMENT='Categories for teams (e.g.: participants, observers, ...)';

--
-- Table structure for table `team_unread`
--

CREATE TABLE `team_unread` (
  `teamid` varchar(15) NOT NULL default '' COMMENT 'Team login',
  `mesgid` int(4) unsigned NOT NULL default '0' COMMENT 'Clarification ID',
  `type` varchar(25) NOT NULL default 'clarification' COMMENT 'Type of message (now always "clarification")',
  PRIMARY KEY (`teamid`,`type`,`mesgid`),
  KEY `mesgid` (`mesgid`),
  CONSTRAINT `team_unread_ibfk_1` FOREIGN KEY (`teamid`) REFERENCES `team` (`login`) ON DELETE CASCADE,
  CONSTRAINT `team_unread_ibfk_2` FOREIGN KEY (`mesgid`) REFERENCES `clarification` (`clarid`) ON DELETE CASCADE
) ENGINE=InnoDB DEFAULT CHARSET=utf8 COMMENT='List of items a team has not viewed yet';

--
-- Table structure for table `testcase`
--

CREATE TABLE `testcase` (
  `testcaseid` int(4) unsigned NOT NULL auto_increment COMMENT 'Unique identifier',
  `md5sum_input` char(32) default NULL COMMENT 'Checksum of input data',
  `md5sum_output` char(32) default NULL COMMENT 'Checksum of output data',
  `input` longblob COMMENT 'Input data',
  `output` longblob COMMENT 'Output data',
  `probid` varchar(8) NOT NULL COMMENT 'Corresponding problem ID',
  `rank` int(4) NOT NULL COMMENT 'Determines order of the testcases in judging',
  `description` varchar(255) default NULL COMMENT 'Description of this testcase',
  PRIMARY KEY  (`testcaseid`),
  UNIQUE KEY `rank` (`probid`,`rank`),
  KEY `probid` (`probid`),
  CONSTRAINT `testcase_ibfk_1` FOREIGN KEY (`probid`) REFERENCES `problem` (`probid`) ON DELETE CASCADE
) ENGINE=InnoDB DEFAULT CHARSET=utf8 COMMENT='Stores testcases per problem';

/*!40014 SET FOREIGN_KEY_CHECKS=@OLD_FOREIGN_KEY_CHECKS */;

-- vim:tw=0:<|MERGE_RESOLUTION|>--- conflicted
+++ resolved
@@ -67,29 +67,6 @@
   PRIMARY KEY (`configid`),
   KEY `name` (`name`)
 ) ENGINE=InnoDB DEFAULT CHARSET=utf8 COMMENT='Global configuration variables';
-
-<<<<<<< HEAD
--- 
--- Dumping data for table `configuration`
--- 
-
-INSERT INTO `configuration` (`name`, `value`, `type`, `description`) VALUES ('compile_time', '30', 'int', 'Maximum seconds available for compiling.');
-INSERT INTO `configuration` (`name`, `value`, `type`, `description`) VALUES ('memory_limit', '524288', 'int', 'Maximum memory usage (in kB) by submissions. This includes the shell which starts the compiled solution and also any interpreter like the Java VM, which takes away approx. 300MB!');
-INSERT INTO `configuration` (`name`, `value`, `type`, `description`) VALUES ('filesize_limit', '4096', 'int', 'Maximum filesize (in kB) submissions may write. Solutions will abort when trying to write more, so this should be greater than the maximum testdata output.');
-INSERT INTO `configuration` (`name`, `value`, `type`, `description`) VALUES ('process_limit', '15', 'int', 'Maximum number of processes that the submission is allowed to start (including shell and possibly interpreters).');
-INSERT INTO `configuration` (`name`, `value`, `type`, `description`) VALUES ('sourcesize_limit', '256', 'int', 'Maximum source code size (in kB) of a submission. This setting should be kept in sync with that in "etc/submit-config.h.in".');
-INSERT INTO `configuration` (`name`, `value`, `type`, `description`) VALUES ('sourcefiles_limit', '100', 'int', 'Maximum number of source files in one submission. Set to one to disable multiple file submissions.');
-INSERT INTO `configuration` (`name`, `value`, `type`, `description`) VALUES ('verification_required', '0', 'bool', 'Is verification of judgings by jury required before publication?');
-INSERT INTO `configuration` (`name`, `value`, `type`, `description`) VALUES ('show_affiliations', '1', 'bool', 'Show affiliations names and icons in the scoreboard?');
-INSERT INTO `configuration` (`name`, `value`, `type`, `description`) VALUES ('show_pending', '0', 'bool', 'Show pending submissions on the scoreboard?');
-INSERT INTO `configuration` (`name`, `value`, `type`, `description`) VALUES ('show_compile', '2', 'int', 'Show compile output in team webinterface? Choices: 0 = never, 1 = only on compilation error(s), 2 = always.');
-INSERT INTO `configuration` (`name`, `value`, `type`, `description`) VALUES ('penalty_time', '20', 'int', 'Penalty time in minutes per wrong submission (if finally solved).');
-INSERT INTO `configuration` (`name`, `value`, `type`, `description`) VALUES ('results_prio', '{"memory-limit":99,"output-limit":99,"run-error":99,"timelimit":99,"wrong-answer":30,"presentation-error":20,"no-output":10,"correct":1}', 'array_keyval', 'Priorities of results for determining final result with multiple testcases. Higher priority is used first as final result. With equal priority, the first occurring result determines the final result.');
-INSERT INTO `configuration` (`name`, `value`, `type`, `description`) VALUES ('results_remap', '{"presentation-error":"wrong-answer"}', 'array_keyval', 'Remap testcase result, e.g. to disable a specific result type such as ''presentation-error''.');
-INSERT INTO `configuration` (`name`, `value`, `type`, `description`) VALUES ('lazy_eval_results', '1', 'bool', 'Lazy evaluation of results? If enabled, stops judging as soon as a highest priority result is found, otherwise always all testcases will be judged.');
-INSERT INTO `configuration` (`name`, `value`, `type`, `description`) VALUES ('enable_printing', '0', 'bool', 'Enable teams and jury to send source code to a printer via the DOMjudge web interface.');
-=======
->>>>>>> c4ad5506
 
 --
 -- Table structure for table `contest`
