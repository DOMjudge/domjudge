-- These are default entries for the DOMjudge database, required for
-- correct functioning.
--
-- You can pipe this file into the 'mysql' command to insert this
-- data, but preferably use 'dj_setup_database'. Database should be set
-- externally (e.g. to 'domjudge').


--
-- Dumping data for table `configuration`
--

INSERT INTO `configuration` (`name`, `value`, `type`, `description`) VALUES
('clar_answers', '["No comment","Read the problem statement carefully"]', 'array_val', 'List of predefined clarification answers'),
('clar_categories', '{"general":"General issue","tech":"Technical issue"}', 'array_keyval', 'List of additional clarification categories'),
('script_timelimit', '60', 'int', 'Maximum seconds available for compile/compare scripts. This is a safeguard against malicious code and buggy scripts, so a reasonable but large amount should do.'),
('script_memory_limit', '2097152', 'int', 'Maximum memory usage (in kB) by compile/compare scripts. This is a safeguard against malicious code and buggy script, so a reasonable but large amount should do.'),
('script_filesize_limit', '540672', 'int', 'Maximum filesize (in kB) compile/compare scripts may write. Submission will fail with compiler-error when trying to write more, so this should be greater than any *intermediate or final* result written by compilers.'),
('memory_limit', '524288', 'int', 'Maximum memory usage (in kB) by submissions. This includes the shell which starts the compiled solution and also any interpreter like the Java VM, which takes away approx. 300MB! Can be overridden per problem.'),
('output_limit', '4096', 'int', 'Maximum output (in kB) submissions may generate. Any excessive output is truncated, so this should be greater than the maximum testdata output.'),
('process_limit', '64', 'int', 'Maximum number of processes that the submission is allowed to start (including shell and possibly interpreters).'),
('sourcesize_limit', '256', 'int', 'Maximum source code size (in kB) of a submission. This setting should be kept in sync with that in "etc/submit-config.h.in".'),
('sourcefiles_limit', '100', 'int', 'Maximum number of source files in one submission. Set to one to disable multiple file submissions.'),
('timelimit_overshoot', '"1s|10%"', 'string', 'Time that submissions are kept running beyond timelimt before being killed. Specify as "Xs" for X seconds, "Y%" as percentage, or a combination of both separated by one of "+|&" for the sum, maximum, or minimum of both.'),
('output_storage_limit', '50000', 'int', 'Maximum size of error/system output stored in the database (in bytes); use "-1" to disable any limits.'),
('output_display_limit', '2000', 'int', 'Maximum size of run/diff/error/system output shown in the jury interface (in bytes); use "-1" to disable any limits.'),
('verification_required', '0', 'bool', 'Is verification of judgings by jury required before publication?'),
('score_in_seconds', '0', 'bool', 'Should the scoreboard resolution be measured in seconds instead of minutes?'),
('show_affiliations', '1', 'bool', 'Show country flags and affiliations names on the scoreboard?'),
<<<<<<< HEAD
('show_pending', '1', 'bool', 'Show pending submissions on the scoreboard?'),
=======
('show_pending', '0', 'bool', 'Show pending submissions on the scoreboard?'),
('show_teams_submissions', '1', 'bool', 'Show problem columns with submission information on the public and team scoreboards?'),
>>>>>>> ebf896f7
('show_compile', '2', 'int', 'Show compile output in team webinterface? Choices: 0 = never, 1 = only on compilation error(s), 2 = always.'),
('show_sample_output', '0', 'bool', 'Should teams be able to view a diff of their and the reference output to sample testcases?'),
('show_balloons_postfreeze', '0', 'bool', 'Give out balloon notifications after the scoreboard has been frozen?'),
('penalty_time', '20', 'int', 'Penalty time in minutes per wrong submission (if finally solved).'),
('compile_penalty', '0', 'bool', 'Should submissions with compiler-error incur penalty time (and show on the scoreboard)?'),
('results_prio', '{"memory-limit":99,"output-limit":99,"run-error":99,"timelimit":99,"wrong-answer":99,"no-output":99,"correct":1}', 'array_keyval', 'Priorities of results for determining final result with multiple testcases. Higher priority is used first as final result. With equal priority, the first occurring result determines the final result.'),
('results_remap', '{}', 'array_keyval', 'Remap testcase result, e.g. to disable a specific result type such as ''no-output''.'),
('lazy_eval_results', '0', 'bool', 'Lazy evaluation of results? If enabled, stops judging as soon as a highest priority result is found, otherwise always all testcases will be judged.'),
('enable_printing', '0', 'bool', 'Enable teams and jury to send source code to a printer via the DOMjudge web interface.'),
('time_format', '"%H:%M"', 'string', 'The format used to print times. For formatting options see the PHP \'strftime\' function.'),
('default_compare', '"compare"', 'string', 'The script used to compare outputs if no special compare script specified.'),
('default_run', '"run"', 'string', 'The script used to run submissions if no special run script specified.'),
('allow_registration', '0', 'bool', 'Allow users to register themselves with the system?'),
('allow_openid_auth', '0', 'bool', 'Allow users to log in using OpenID'),
('openid_autocreate_team', '1', 'bool', 'Create a team for each user that logs in with OpenID'),
('openid_provider', '"https://accounts.google.com"', 'string', 'OpenID Provider URL'),
('openid_clientid', '""', 'string', 'OpenID Connect client id'),
('openid_clientsecret', '""', 'string', 'OpenID Connect client secret'),
('judgehost_warning', '30', 'int', 'Time in seconds after a judgehost last checked in before showing its status as "warning".'),
('judgehost_critical', '120', 'int', 'Time in seconds after a judgehost last checked in before showing its status as "critical".'),
('thumbnail_size', '128', 'int', 'Maximum width/height of a thumbnail for uploaded testcase images.'),
('diskspace_error', '1048576', 'int', 'Minimum free disk space (in kB) on judgehosts.'),
('require_entry_point', '0', 'bool', 'Require entry point for submissions.');

--
-- Dumping data for table `executable`
--

INSERT INTO `executable` (`execid`, `description`, `type`) VALUES
('adb', 'adb', 'compile'),
('awk', 'awk', 'compile'),
('bash', 'bash', 'compile'),
('c', 'c', 'compile'),
('compare', 'default compare script', 'compare'),
('cpp', 'cpp', 'compile'),
('csharp', 'csharp', 'compile'),
('f95', 'f95', 'compile'),
('float', 'default compare script for floats with prec 1E-7', 'compare'),
('hs', 'hs', 'compile'),
('kt', 'kt', 'compile'),
('java_gcj', 'java_gcj', 'compile'),
('java_javac', 'java_javac', 'compile'),
('java_javac_detect', 'java_javac_detect', 'compile'),
('js', 'js', 'compile'),
('lua', 'lua', 'compile'),
('pas', 'pas', 'compile'),
('pl', 'pl', 'compile'),
('plg', 'plg', 'compile'),
('py2', 'py2', 'compile'),
('py3', 'py3', 'compile'),
('rb', 'rb', 'compile'),
('run', 'default run script', 'run'),
('scala', 'scala', 'compile'),
('sh', 'sh', 'compile');

--
-- Dumping data for table `language`
--

INSERT INTO `language` (`langid`, `externalid`, `name`, `extensions`, `allow_submit`, `allow_judge`, `time_factor`, `compile_script`) VALUES
('adb', NULL, 'Ada', '["adb","ads"]', 0, 1, 1, 'adb'),
('awk', NULL, 'AWK', '["awk"]', 0, 1, 1, 'awk'),
('bash', NULL, 'Bash shell', '["bash"]', 0, 1, 1, 'bash'),
('c', 'c', 'C', '["c"]', 1, 1, 1, 'c'),
('cpp', 'cpp', 'C++', '["cpp","cc","c++"]', 1, 1, 1, 'cpp'),
('csharp', 'csharp', 'C#', '["csharp","cs"]', 0, 1, 1, 'csharp'),
('f95', NULL, 'Fortran', '["f95","f90"]', 0, 1, 1, 'f95'),
('hs', 'haskell', 'Haskell', '["hs","lhs"]', 0, 1, 1, 'hs'),
('java', 'java', 'Java', '["java"]', 1, 1, 1, 'java_javac_detect'),
('js', 'javascript', 'JavaScript', '["js"]', 0, 1, 1, 'js'),
('lua', NULL, 'Lua', '["lua"]', 0, 1, 1, 'lua'),
('kt', 'kotlin', 'Kotlin', '["kt"]', 0, 1, 1, 'kt'),
('pas', 'pascal', 'Pascal', '["pas","p"]', 0, 1, 1, 'pas'),
('pl', NULL, 'Perl', '["pl"]', 0, 1, 1, 'pl'),
('plg', 'prolog', 'Prolog', '["plg"]', 0, 1, 1, 'plg'),
('py2', 'python2', 'Python 2', '["py2","py"]', 0, 1, 1, 'py2'),
('py3', 'python3', 'Python 3', '["py3"]', 0, 1, 1, 'py3'),
('rb', NULL, 'Ruby', '["rb"]', 0, 1, 1, 'rb'),
('scala', 'scala', 'Scala', '["scala"]', 0, 1, 1, 'scala'),
('sh', NULL, 'POSIX shell', '["sh"]', 0, 1, 1, 'sh');


--
-- Dumping data for table `role`
--

INSERT INTO `role` (`roleid`, `role`, `description`) VALUES
(1, 'admin',             'Administrative User'),
(2, 'jury',              'Jury User'),
(3, 'team',              'Team Member'),
(4, 'balloon',           'Balloon runner'),
(5, 'print',             'print'),
(6, 'judgehost',         '(Internal/System) Judgehost'),
(7, 'event_reader',      '(Internal/System) event_reader'),
(8, 'full_event_reader', '(Internal/System) full_event_reader');

--
-- Dumping data for table `team_category`
--
-- System category
INSERT INTO `team_category` (`categoryid`, `name`, `sortorder`, `color`, `visible`) VALUES
(1, 'System', 9, '#ff2bea', 0),
(2, 'Self-Registered', 8, '#33cc44', 1);

--
-- Dumping data for table `team`
--

INSERT INTO `team` (`teamid`, `name`, `categoryid`, `affilid`, `hostname`, `room`, `comments`, `teampage_first_visited`) VALUES
(1, 'DOMjudge', 1, NULL, NULL, NULL, NULL, NULL);

--
-- Dumping data for table `user`
--

INSERT INTO `user` (`userid`, `username`, `name`, `password`) VALUES
(1, 'admin', 'Administrator', '$2y$10$WkXRuj/UgoMGF80BaqhOJ.b1HW8KcGrUcWV3uAvGrQlp6Ia8w/dgO'), -- Is a hash for 'admin'
(2, 'judgehost', 'User for judgedaemons', NULL);

--
-- Dumping data for table `userrole`
--

INSERT INTO `userrole` (`userid`, `roleid`) VALUES
(1, 1),
(2, 6);<|MERGE_RESOLUTION|>--- conflicted
+++ resolved
@@ -27,12 +27,8 @@
 ('verification_required', '0', 'bool', 'Is verification of judgings by jury required before publication?'),
 ('score_in_seconds', '0', 'bool', 'Should the scoreboard resolution be measured in seconds instead of minutes?'),
 ('show_affiliations', '1', 'bool', 'Show country flags and affiliations names on the scoreboard?'),
-<<<<<<< HEAD
 ('show_pending', '1', 'bool', 'Show pending submissions on the scoreboard?'),
-=======
-('show_pending', '0', 'bool', 'Show pending submissions on the scoreboard?'),
 ('show_teams_submissions', '1', 'bool', 'Show problem columns with submission information on the public and team scoreboards?'),
->>>>>>> ebf896f7
 ('show_compile', '2', 'int', 'Show compile output in team webinterface? Choices: 0 = never, 1 = only on compilation error(s), 2 = always.'),
 ('show_sample_output', '0', 'bool', 'Should teams be able to view a diff of their and the reference output to sample testcases?'),
 ('show_balloons_postfreeze', '0', 'bool', 'Give out balloon notifications after the scoreboard has been frozen?'),
