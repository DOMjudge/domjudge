--- conflicted
+++ resolved
@@ -25,14 +25,10 @@
 INSERT INTO `configuration` (`name`, `value`, `type`, `description`) VALUES ('results_prio', '{"memory-limit":99,"output-limit":99,"run-error":99,"timelimit":99,"wrong-answer":30,"presentation-error":20,"no-output":10,"correct":1}', 'array_keyval', 'Priorities of results for determining final result with multiple testcases. Higher priority is used first as final result. With equal priority, the first occurring result determines the final result.');
 INSERT INTO `configuration` (`name`, `value`, `type`, `description`) VALUES ('results_remap', '{"presentation-error":"wrong-answer"}', 'array_keyval', 'Remap testcase result, e.g. to disable a specific result type such as ''presentation-error''.');
 INSERT INTO `configuration` (`name`, `value`, `type`, `description`) VALUES ('lazy_eval_results', '1', 'bool', 'Lazy evaluation of results? If enabled, stops judging as soon as a highest priority result is found, otherwise always all testcases will be judged.');
-<<<<<<< HEAD
+INSERT INTO `configuration` (`name`, `value`, `type`, `description`) VALUES ('enable_printing', '0', 'bool', 'Enable teams and jury to send source code to a printer via the DOMjudge web interface.');
+INSERT INTO `configuration` (`name`, `value`, `type`, `description`) VALUES ('team_select', '1', 'bool', 'Enable selection of favourite teams in the public scoreboard?');
 INSERT INTO `configuration` (`name`, `value`, `type`, `description`) VALUES ('time_format', '"Y-m-d H:i"', 'string', 'The format used to print times. For formatting options see the PHP \'date\' function.');
 INSERT INTO `configuration` (`name`, `value`, `type`, `description`) VALUES ('separate_start_end', '0', 'bool', 'Enable separate start and end times per problem in a contest.');
-=======
-INSERT INTO `configuration` (`name`, `value`, `type`, `description`) VALUES ('enable_printing', '0', 'bool', 'Enable teams and jury to send source code to a printer via the DOMjudge web interface.');
-INSERT INTO `configuration` (`name`, `value`, `type`, `description`) VALUES ('team_select', '1', 'bool', 'Enable selection of favourite teams in the public scoreboard?');
-INSERT INTO `configuration` (`name`, `value`, `type`, `description`) VALUES ('time_format', '"H:i"', 'string', 'The format used to print times. For formatting options see the PHP \'date\' function.');
->>>>>>> face25ff
 
 -- 
 -- Dumping data for table `language`
