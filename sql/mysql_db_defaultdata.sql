-- These are default entries for the DOMjudge database, required for
-- correct functioning.
--
-- You can pipe this file into the 'mysql' command to insert this
-- data, but preferably use 'dj-setup-database'. Database should be set
-- externally (e.g. to 'domjudge').


--
-- Dumping data for table `configuration`
<<<<<<< HEAD
-- 

INSERT INTO `configuration` (`name`, `value`, `type`, `description`) VALUES ('compile_time', '30', 'int', 'Maximum seconds available for compiling.');
INSERT INTO `configuration` (`name`, `value`, `type`, `description`) VALUES ('memory_limit', '524288', 'int', 'Maximum memory usage (in kB) by submissions. This includes the shell which starts the compiled solution and also any interpreter like the Java VM, which takes away approx. 300MB!');
INSERT INTO `configuration` (`name`, `value`, `type`, `description`) VALUES ('filesize_limit', '4096', 'int', 'Maximum filesize (in kB) submissions may write. Solutions will abort when trying to write more, so this should be greater than the maximum testdata output.');
INSERT INTO `configuration` (`name`, `value`, `type`, `description`) VALUES ('process_limit', '15', 'int', 'Maximum number of processes that the submission is allowed to start (including shell and possibly interpreters).');
INSERT INTO `configuration` (`name`, `value`, `type`, `description`) VALUES ('sourcesize_limit', '256', 'int', 'Maximum source code size (in kB) of a submission. This setting should be kept in sync with that in "etc/submit-config.h.in".');
INSERT INTO `configuration` (`name`, `value`, `type`, `description`) VALUES ('sourcefiles_limit', '100', 'int', 'Maximum number of source files in one submission. Set to one to disable multiple file submissions.');
INSERT INTO `configuration` (`name`, `value`, `type`, `description`) VALUES ('timelimit_overshoot', '"1s|10%"', 'string', 'Time that submissions are kept running beyond timelimt before being killed. Specify as "Xs" for X seconds, "Y%" as percentage, or a combination of both separated by one of "+|&" for the sum, maximum, or minimum of both.');
INSERT INTO `configuration` (`name`, `value`, `type`, `description`) VALUES ('verification_required', '0', 'bool', 'Is verification of judgings by jury required before publication?');
INSERT INTO `configuration` (`name`, `value`, `type`, `description`) VALUES ('show_affiliations', '1', 'bool', 'Show affiliations names and icons in the scoreboard?');
INSERT INTO `configuration` (`name`, `value`, `type`, `description`) VALUES ('show_pending', '0', 'bool', 'Show pending submissions on the scoreboard?');
INSERT INTO `configuration` (`name`, `value`, `type`, `description`) VALUES ('show_compile', '2', 'int', 'Show compile output in team webinterface? Choices: 0 = never, 1 = only on compilation error(s), 2 = always.');
INSERT INTO `configuration` (`name`, `value`, `type`, `description`) VALUES ('show_sample_output', '1', 'bool', 'Should teams be able to view a diff of their and the reference output to sample testcases?');
INSERT INTO `configuration` (`name`, `value`, `type`, `description`) VALUES ('show_balloons_postfreeze', '0', 'bool', 'Give out balloon notifications after the scoreboard has been frozen?');
INSERT INTO `configuration` (`name`, `value`, `type`, `description`) VALUES ('penalty_time', '20', 'int', 'Penalty time in minutes per wrong submission (if finally solved).');
INSERT INTO `configuration` (`name`, `value`, `type`, `description`) VALUES ('results_prio', '{"memory-limit":99,"output-limit":99,"run-error":99,"timelimit":99,"wrong-answer":30,"presentation-error":20,"no-output":10,"correct":1}', 'array_keyval', 'Priorities of results for determining final result with multiple testcases. Higher priority is used first as final result. With equal priority, the first occurring result determines the final result.');
INSERT INTO `configuration` (`name`, `value`, `type`, `description`) VALUES ('results_remap', '{"presentation-error":"wrong-answer"}', 'array_keyval', 'Remap testcase result, e.g. to disable a specific result type such as ''presentation-error''.');
INSERT INTO `configuration` (`name`, `value`, `type`, `description`) VALUES ('lazy_eval_results', '1', 'bool', 'Lazy evaluation of results? If enabled, stops judging as soon as a highest priority result is found, otherwise always all testcases will be judged.');
INSERT INTO `configuration` (`name`, `value`, `type`, `description`) VALUES ('enable_printing', '0', 'bool', 'Enable teams and jury to send source code to a printer via the DOMjudge web interface.');
INSERT INTO `configuration` (`name`, `value`, `type`, `description`) VALUES ('time_format', '"%Y-%m-%d %H:%M"', 'string', 'The format used to print times. For formatting options see the PHP \'strftime\' function.');
INSERT INTO `configuration` (`name`, `value`, `type`, `description`) VALUES ('separate_start_end', '0', 'bool', 'Enable separate start and end times per problem in a contest.');

-- 
=======
--

INSERT INTO `configuration` (`name`, `value`, `type`, `description`) VALUES
('script_timelimit', '30', 'int', 'Maximum seconds available for compile/compare scripts. This is a safeguard against malicious code and buggy scripts, so a reasonable but large amount should do.'),
('script_memory_limit', '2097152', 'int', 'Maximum memory usage (in kB) by compile/compare scripts. This is a safeguard against malicious code and buggy script, so a reasonable but large amount should do.'),
('script_filesize_limit', '65536', 'int', 'Maximum filesize (in kB) compile/compare scripts may write. Submission will fail with compiler-error when trying to write more, so this should be greater than any *intermediate* result written by compilers.'),
('memory_limit', '524288', 'int', 'Maximum memory usage (in kB) by submissions. This includes the shell which starts the compiled solution and also any interpreter like the Java VM, which takes away approx. 300MB! Can be overridden per problem.'),
('output_limit', '4096', 'int', 'Maximum output (in kB) submissions may generate. Any excessive output is truncated, so this should be greater than the maximum testdata output.'),
('process_limit', '64', 'int', 'Maximum number of processes that the submission is allowed to start (including shell and possibly interpreters).'),
('sourcesize_limit', '256', 'int', 'Maximum source code size (in kB) of a submission. This setting should be kept in sync with that in "etc/submit-config.h.in".'),
('sourcefiles_limit', '100', 'int', 'Maximum number of source files in one submission. Set to one to disable multiple file submissions.'),
('timelimit_overshoot', '"1s|10%"', 'string', 'Time that submissions are kept running beyond timelimt before being killed. Specify as "Xs" for X seconds, "Y%" as percentage, or a combination of both separated by one of "+|&" for the sum, maximum, or minimum of both.'),
('verification_required', '0', 'bool', 'Is verification of judgings by jury required before publication?'),
('show_affiliations', '1', 'bool', 'Show country flags and affiliations names on the scoreboard?'),
('show_pending', '0', 'bool', 'Show pending submissions on the scoreboard?'),
('show_compile', '2', 'int', 'Show compile output in team webinterface? Choices: 0 = never, 1 = only on compilation error(s), 2 = always.'),
('show_sample_output', '0', 'bool', 'Should teams be able to view a diff of their and the reference output to sample testcases?'),
('show_balloons_postfreeze', '0', 'bool', 'Give out balloon notifications after the scoreboard has been frozen?'),
('penalty_time', '20', 'int', 'Penalty time in minutes per wrong submission (if finally solved).'),
('compile_penalty', '1', 'bool', 'Should submissions with compiler-error incur penalty time (and show on the scoreboard)?'),
('results_prio', '{"memory-limit":99,"output-limit":99,"run-error":99,"timelimit":99,"wrong-answer":30,"presentation-error":20,"no-output":10,"correct":1}', 'array_keyval', 'Priorities of results for determining final result with multiple testcases. Higher priority is used first as final result. With equal priority, the first occurring result determines the final result.'),
('results_remap', '{"presentation-error":"wrong-answer"}', 'array_keyval', 'Remap testcase result, e.g. to disable a specific result type such as ''presentation-error''.'),
('lazy_eval_results', '1', 'bool', 'Lazy evaluation of results? If enabled, stops judging as soon as a highest priority result is found, otherwise always all testcases will be judged.'),
('enable_printing', '0', 'bool', 'Enable teams and jury to send source code to a printer via the DOMjudge web interface.'),
('time_format', '"%H:%M"', 'string', 'The format used to print times. For formatting options see the PHP \'strftime\' function.'),
('default_compare', '"compare"', 'string', 'The script used to compare outputs if no special compare script specified.'),
('default_run', '"run"', 'string', 'The script used to run submissions if no special run script specified.'),
('allow_registration', '0', 'bool', 'Allow users to register themselves with the system?');

--
-- Dumping data for table `executable`
--

INSERT INTO `executable` (`execid`, `description`, `type`) VALUES
('adb', 'adb', 'compile'),
('awk', 'awk', 'compile'),
('bash', 'bash', 'compile'),
('c', 'c', 'compile'),
('compare', 'default compare script', 'compare'),
('cpp', 'cpp', 'compile'),
('csharp', 'csharp', 'compile'),
('f95', 'f95', 'compile'),
('float', 'default compare script for floats with prec 1E-7', 'compare'),
('hs', 'hs', 'compile'),
('java_gcj', 'java_gcj', 'compile'),
('java_javac', 'java_javac', 'compile'),
('java_javac_detect', 'java_javac_detect', 'compile'),
('js', 'js', 'compile'),
('lua', 'lua', 'compile'),
('pas', 'pas', 'compile'),
('pl', 'pl', 'compile'),
('plg', 'plg', 'compile'),
('py2', 'py2', 'compile'),
('py3', 'py3', 'compile'),
('rb', 'rb', 'compile'),
('run', 'default run script', 'run'),
('scala', 'scala', 'compile'),
('sh', 'sh', 'compile');

--
>>>>>>> 3cfcdefe
-- Dumping data for table `language`
--

INSERT INTO `language` (`langid`, `name`, `extensions`, `allow_submit`, `allow_judge`, `time_factor`, `compile_script`) VALUES
('adb', 'Ada', '["adb","ads"]', 0, 1, 1, 'adb'),
('awk', 'AWK', '["awk"]', 0, 1, 1, 'awk'),
('bash', 'Bash shell', '["bash"]', 0, 1, 1, 'bash'),
('c', 'C', '["c"]', 1, 1, 1, 'c'),
('cpp', 'C++', '["cpp","cc","c++"]', 1, 1, 1, 'cpp'),
('csharp', 'C#', '["csharp","cs"]', 0, 1, 1, 'csharp'),
('f95', 'Fortran', '["f95","f90"]', 0, 1, 1, 'f95'),
('hs', 'Haskell', '["hs","lhs"]', 0, 1, 1, 'hs'),
('java', 'Java', '["java"]', 1, 1, 1, 'java_javac_detect'),
('js', 'JavaScript', '["js"]', 0, 1, 1, 'js'),
('lua', 'Lua', '["lua"]', 0, 1, 1, 'lua'),
('pas', 'Pascal', '["pas","p"]', 0, 1, 1, 'pas'),
('pl', 'Perl', '["pl"]', 0, 1, 1, 'pl'),
('plg', 'Prolog', '["plg"]', 0, 1, 1, 'plg'),
('py2', 'Python 2', '["py2","py"]', 0, 1, 1, 'py2'),
('py3', 'Python 3', '["py3"]', 0, 1, 1, 'py3'),
('rb', 'Ruby', '["rb"]', 0, 1, 1, 'rb'),
('scala', 'Scala', '["scala"]', 0, 1, 1, 'scala'),
('sh', 'POSIX shell', '["sh"]', 0, 1, 1, 'sh');


--
-- Dumping data for table `role`
--

INSERT INTO `role` (`roleid`, `role`, `description`) VALUES
(1, 'admin',             'Administrative User'),
(2, 'jury',              'Jury User'),
(3, 'team',              'Team Member'),
(4, 'balloon',           'Balloon runner'),
(5, 'print',             'print'),
(6, 'judgehost',         '(Internal/System) Judgehost'),
(7, 'event_reader',      '(Internal/System) event_reader'),
(8, 'full_event_reader', '(Internal/System) full_event_reader');

--
-- Dumping data for table `team_category`
--
-- System category
INSERT INTO `team_category` (`categoryid`, `name`, `sortorder`, `color`, `visible`) VALUES
(1, 'System', 9, '#ff2bea', 0),
(2, 'Self-Registered', 8, '#33cc44', 1);

--
-- Dumping data for table `team`
--

INSERT INTO `team` (`teamid`, `name`, `categoryid`, `affilid`, `hostname`, `room`, `comments`, `teampage_first_visited`) VALUES
(1, 'DOMjudge', 1, NULL, NULL, NULL, NULL, NULL);

--
-- Dumping data for table `user`
--

INSERT INTO `user` (`userid`, `username`, `name`, `password`) VALUES
(1, 'admin', 'Administrator', MD5('admin#admin')),
(2, 'judgehost', 'User for judgedaemons', NULL);

--
-- Dumping data for table `userrole`
--

INSERT INTO `userrole` (`userid`, `roleid`) VALUES
(1, 1),
(2, 6);<|MERGE_RESOLUTION|>--- conflicted
+++ resolved
@@ -8,32 +8,6 @@
 
 --
 -- Dumping data for table `configuration`
-<<<<<<< HEAD
--- 
-
-INSERT INTO `configuration` (`name`, `value`, `type`, `description`) VALUES ('compile_time', '30', 'int', 'Maximum seconds available for compiling.');
-INSERT INTO `configuration` (`name`, `value`, `type`, `description`) VALUES ('memory_limit', '524288', 'int', 'Maximum memory usage (in kB) by submissions. This includes the shell which starts the compiled solution and also any interpreter like the Java VM, which takes away approx. 300MB!');
-INSERT INTO `configuration` (`name`, `value`, `type`, `description`) VALUES ('filesize_limit', '4096', 'int', 'Maximum filesize (in kB) submissions may write. Solutions will abort when trying to write more, so this should be greater than the maximum testdata output.');
-INSERT INTO `configuration` (`name`, `value`, `type`, `description`) VALUES ('process_limit', '15', 'int', 'Maximum number of processes that the submission is allowed to start (including shell and possibly interpreters).');
-INSERT INTO `configuration` (`name`, `value`, `type`, `description`) VALUES ('sourcesize_limit', '256', 'int', 'Maximum source code size (in kB) of a submission. This setting should be kept in sync with that in "etc/submit-config.h.in".');
-INSERT INTO `configuration` (`name`, `value`, `type`, `description`) VALUES ('sourcefiles_limit', '100', 'int', 'Maximum number of source files in one submission. Set to one to disable multiple file submissions.');
-INSERT INTO `configuration` (`name`, `value`, `type`, `description`) VALUES ('timelimit_overshoot', '"1s|10%"', 'string', 'Time that submissions are kept running beyond timelimt before being killed. Specify as "Xs" for X seconds, "Y%" as percentage, or a combination of both separated by one of "+|&" for the sum, maximum, or minimum of both.');
-INSERT INTO `configuration` (`name`, `value`, `type`, `description`) VALUES ('verification_required', '0', 'bool', 'Is verification of judgings by jury required before publication?');
-INSERT INTO `configuration` (`name`, `value`, `type`, `description`) VALUES ('show_affiliations', '1', 'bool', 'Show affiliations names and icons in the scoreboard?');
-INSERT INTO `configuration` (`name`, `value`, `type`, `description`) VALUES ('show_pending', '0', 'bool', 'Show pending submissions on the scoreboard?');
-INSERT INTO `configuration` (`name`, `value`, `type`, `description`) VALUES ('show_compile', '2', 'int', 'Show compile output in team webinterface? Choices: 0 = never, 1 = only on compilation error(s), 2 = always.');
-INSERT INTO `configuration` (`name`, `value`, `type`, `description`) VALUES ('show_sample_output', '1', 'bool', 'Should teams be able to view a diff of their and the reference output to sample testcases?');
-INSERT INTO `configuration` (`name`, `value`, `type`, `description`) VALUES ('show_balloons_postfreeze', '0', 'bool', 'Give out balloon notifications after the scoreboard has been frozen?');
-INSERT INTO `configuration` (`name`, `value`, `type`, `description`) VALUES ('penalty_time', '20', 'int', 'Penalty time in minutes per wrong submission (if finally solved).');
-INSERT INTO `configuration` (`name`, `value`, `type`, `description`) VALUES ('results_prio', '{"memory-limit":99,"output-limit":99,"run-error":99,"timelimit":99,"wrong-answer":30,"presentation-error":20,"no-output":10,"correct":1}', 'array_keyval', 'Priorities of results for determining final result with multiple testcases. Higher priority is used first as final result. With equal priority, the first occurring result determines the final result.');
-INSERT INTO `configuration` (`name`, `value`, `type`, `description`) VALUES ('results_remap', '{"presentation-error":"wrong-answer"}', 'array_keyval', 'Remap testcase result, e.g. to disable a specific result type such as ''presentation-error''.');
-INSERT INTO `configuration` (`name`, `value`, `type`, `description`) VALUES ('lazy_eval_results', '1', 'bool', 'Lazy evaluation of results? If enabled, stops judging as soon as a highest priority result is found, otherwise always all testcases will be judged.');
-INSERT INTO `configuration` (`name`, `value`, `type`, `description`) VALUES ('enable_printing', '0', 'bool', 'Enable teams and jury to send source code to a printer via the DOMjudge web interface.');
-INSERT INTO `configuration` (`name`, `value`, `type`, `description`) VALUES ('time_format', '"%Y-%m-%d %H:%M"', 'string', 'The format used to print times. For formatting options see the PHP \'strftime\' function.');
-INSERT INTO `configuration` (`name`, `value`, `type`, `description`) VALUES ('separate_start_end', '0', 'bool', 'Enable separate start and end times per problem in a contest.');
-
--- 
-=======
 --
 
 INSERT INTO `configuration` (`name`, `value`, `type`, `description`) VALUES
@@ -61,7 +35,8 @@
 ('time_format', '"%H:%M"', 'string', 'The format used to print times. For formatting options see the PHP \'strftime\' function.'),
 ('default_compare', '"compare"', 'string', 'The script used to compare outputs if no special compare script specified.'),
 ('default_run', '"run"', 'string', 'The script used to run submissions if no special run script specified.'),
-('allow_registration', '0', 'bool', 'Allow users to register themselves with the system?');
+('allow_registration', '0', 'bool', 'Allow users to register themselves with the system?'),
+('separate_start_end', '0', 'bool', 'Enable separate start and end times per problem in a contest.');
 
 --
 -- Dumping data for table `executable`
@@ -94,7 +69,6 @@
 ('sh', 'sh', 'compile');
 
 --
->>>>>>> 3cfcdefe
 -- Dumping data for table `language`
 --
 
