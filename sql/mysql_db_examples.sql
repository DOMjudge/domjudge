--- conflicted
+++ resolved
@@ -9,22 +9,17 @@
 -- Dumping data for table `configuration`
 -- 
 
-<<<<<<< HEAD
-INSERT INTO `configuration` (`name`, `value`) VALUES ('clar_answers', 'No comment	Read the problem statement carefully');
-INSERT INTO `configuration` (`name`, `value`) VALUES ('clar_categories', 'general:General issue	technical:Technical issue');
-INSERT INTO `configuration` (`name`, `value`) VALUES ('show_affiliations', '1');
-INSERT INTO `configuration` (`name`, `value`) VALUES ('show_pending', '0');
-INSERT INTO `configuration` (`name`, `value`) VALUES ('disable_verify', '0');
-=======
+INSERT INTO `configuration` (`name`, `value`, `type`, `description`) VALUES ('clar_answers', 'No comment	Read the problem statement carefully', 'array_val', 'List of predefined clarification answers');
+INSERT INTO `configuration` (`name`, `value`, `type`, `description`) VALUES ('clar_categories', 'general:General issue	technical:Technical issue', 'array_keyval', 'List of additional clarification categories');
 INSERT INTO `configuration` (`name`, `value`, `type`, `description`) VALUES ('compile_time', '30', 'int', 'Maximum seconds available for compiling.');
 INSERT INTO `configuration` (`name`, `value`, `type`, `description`) VALUES ('memory_limit', '524288', 'int', 'Maximum memory usage (in kB) by submissions. This includes the shell which starts the compiled solution and also any interpreter like the Java VM, which takes away approx. 300MB!');
 INSERT INTO `configuration` (`name`, `value`, `type`, `description`) VALUES ('filesize_limit', '4096', 'int', 'Maximum filesize (in kB) submissions may write. Solutions will abort when trying to write more, so this should be greater than the maximum testdata output.');
 INSERT INTO `configuration` (`name`, `value`, `type`, `description`) VALUES ('process_limit', '15', 'int', 'Maximum number of processes that the submission is allowed to start (including shell and possibly interpreters).');
 INSERT INTO `configuration` (`name`, `value`, `type`, `description`) VALUES ('sourcesize_limit', '256', 'int', 'Maximum source code size (in kB) of a submission. This setting should be kept in sync with that in "etc/submit-config.h.in".');
 INSERT INTO `configuration` (`name`, `value`, `type`, `description`) VALUES ('verification_required', '0', 'bool', 'Is verification of judgings by jury required before publication?');
+INSERT INTO `configuration` (`name`, `value`, `type`, `description`) VALUES ('disable_verify', '0', 'bool', 'Disable the ''mark verified'' button to allow suspension of notification of accepted submissions. Requires ''verification_required=yes'' to work!');
 INSERT INTO `configuration` (`name`, `value`, `type`, `description`) VALUES ('show_affiliations', '1', 'bool', 'Show affiliations names and icons in the scoreboard?');
 INSERT INTO `configuration` (`name`, `value`, `type`, `description`) VALUES ('show_pending', '0', 'bool', 'Show pending submissions on the scoreboard?');
->>>>>>> 406d2a62
 
 -- 
 -- Dumping data for table `contest`
