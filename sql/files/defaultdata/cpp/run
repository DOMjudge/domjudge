#!/bin/sh

# C++ compile wrapper-script for 'compile.sh'.
# See that script for syntax and more info.

DEST="$1" ; shift
MEMLIMIT="$1" ; shift
MAINSOURCE="$1"

# -g:		Enable debug symbols
# -O2:		Level 2 optimizations (default for speed)
# -static:	Static link with all libraries
# -pipe:	Use pipes for communication between stages of compilation
<<<<<<< HEAD
g++ -g -O2 -std=gnu++11 -static -pipe -DONLINE_JUDGE -DDOMJUDGE -o $DEST "$@"
=======
g++ -Wall -O2 -static -pipe -DONLINE_JUDGE -DDOMJUDGE -o "$DEST" "$@"
>>>>>>> 641f3c72
exit $?<|MERGE_RESOLUTION|>--- conflicted
+++ resolved
@@ -11,9 +11,5 @@
 # -O2:		Level 2 optimizations (default for speed)
 # -static:	Static link with all libraries
 # -pipe:	Use pipes for communication between stages of compilation
-<<<<<<< HEAD
-g++ -g -O2 -std=gnu++11 -static -pipe -DONLINE_JUDGE -DDOMJUDGE -o $DEST "$@"
-=======
-g++ -Wall -O2 -static -pipe -DONLINE_JUDGE -DDOMJUDGE -o "$DEST" "$@"
->>>>>>> 641f3c72
+g++ -g -O2 -std=gnu++11 -static -pipe -DONLINE_JUDGE -DDOMJUDGE -o "$DEST" "$@"
 exit $?