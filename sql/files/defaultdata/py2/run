--- conflicted
+++ resolved
@@ -57,11 +57,7 @@
 # set non-existing HOME variable to make python happy
 export HOME=/does/not/exist
 
-<<<<<<< HEAD
 exec pypy "$MAINSOURCE" "\$@"
-=======
-exec python2 "$MAINSOURCE" "\$@"
->>>>>>> ebf896f7
 EOF
 
 chmod a+x "$DEST"
