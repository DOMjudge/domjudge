<?php

require_once("common-config.php");

// Authentication scheme to be used for teams. The following methods
// are supported:
// IPADDRESS
//   Use the computer's IP address to authenticate a team. This
//   removes the hassle of logging in with user/pass, but requires
//   that each team has a unique, fixed IP address, that cannot be
//   spoofed, e.g. by logging in on another team's computer.
// PHP_SESSIONS
//   Use PHP sessions with user/password authentication. This allows
//   teams to login from different machines and might be useful for
//   online contests or programming courses.
// LDAP
//   Authenticate against one or more LDAP servers. Use PHP sessions
//   after successful authentication. This option may be useful to
//   integrate DOMjudge (e.g. as courseware) into a larger system.
// FIXED
//   Use one fixed team user that is automatically logged in. This
//   can be useful e.g. for a demo or testing environment. Define
//   FIXED_TEAM to the team user to be used, e.g.:
//   define('FIXED_TEAM', 'domjudge');
define('AUTH_METHOD', 'PHP_SESSIONS');

// Strict checking of team's IP addresses (when using the IPADDRESS
// authentication method).
// The commandline submitdaemon can optionally check for correct source
// IP of teams (additionally to the security of "callback" via scp, see
// the admin manual appendix on the submitdaemon).
// The 'false' setting allows automatic updating of IP addresses during
// submission of teams that have their address unset. Otherwise these
// addresses have to be configured beforehand.
define('STRICTIPCHECK', false);

// List of LDAP servers (space separated) to query when using the LDAP
// authentication method. Secondly, DN to search in, where '&' will be
// replaced by the authtoken as set in the team's DOMjudge database entry.
define('LDAP_SERVERS', 'ldaps://ldap1.example.com/ ldaps://ldap2.example.com/');
define('LDAP_DNQUERY', 'CN=&,OU=users,DC=example,DC=com');

// Specify here which of the users in htpasswd-jury should have admin 
// rights on top of their jury rights
$DOMJUDGE_ADMINS = array('domjudge_jury', 'admin');

// List of auto-detected language extensions by the submit client.
//   Format: 'LANG,MAINEXT[,EXT]... [LANG...]' where:
//   - LANG is the language name displayed,
//   - MAINEXT is the extension corresponding to the langid in DOMjudge,
//   - EXT... are comma separated additional detected language extensions.
// This list only needs to be modified when additional languages are
// added and should be kept in sync with the list in submit-config.h.in.
<<<<<<< HEAD
define('LANG_EXTS', 'C,c C++,cpp,cc Java,java Pascal,pas,p Haskell,hs,lhs Perl,pl POSIX-shell,sh C#,csharp,cs AWK,awk Python,py Bash,bash');

// Specify URL to external CCS, e.g. Kattis
define('EXT_CCS_URL', 'https://ccs.example.com/');
=======
define('LANG_EXTS', 'C,c C++,cpp,cc,c++ Java,java Pascal,pas,p Haskell,hs,lhs Perl,pl POSIX-shell,sh C#,csharp,cs AWK,awk Python,py Bash,bash Ada,adb,ads Fortran,f95,f90 Scala,scala Lua,lua');
>>>>>>> 9b24b4ee
<|MERGE_RESOLUTION|>--- conflicted
+++ resolved
@@ -51,11 +51,7 @@
 //   - EXT... are comma separated additional detected language extensions.
 // This list only needs to be modified when additional languages are
 // added and should be kept in sync with the list in submit-config.h.in.
-<<<<<<< HEAD
-define('LANG_EXTS', 'C,c C++,cpp,cc Java,java Pascal,pas,p Haskell,hs,lhs Perl,pl POSIX-shell,sh C#,csharp,cs AWK,awk Python,py Bash,bash');
+define('LANG_EXTS', 'C,c C++,cpp,cc,c++ Java,java Pascal,pas,p Haskell,hs,lhs Perl,pl POSIX-shell,sh C#,csharp,cs AWK,awk Python,py Bash,bash Ada,adb,ads Fortran,f95,f90 Scala,scala Lua,lua');
 
 // Specify URL to external CCS, e.g. Kattis
-define('EXT_CCS_URL', 'https://ccs.example.com/');
-=======
-define('LANG_EXTS', 'C,c C++,cpp,cc,c++ Java,java Pascal,pas,p Haskell,hs,lhs Perl,pl POSIX-shell,sh C#,csharp,cs AWK,awk Python,py Bash,bash Ada,adb,ads Fortran,f95,f90 Scala,scala Lua,lua');
->>>>>>> 9b24b4ee
+define('EXT_CCS_URL', 'https://ccs.example.com/');