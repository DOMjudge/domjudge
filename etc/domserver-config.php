--- conflicted
+++ resolved
@@ -44,32 +44,15 @@
 define('LDAP_SERVERS', 'ldaps://ldap1.example.com/ ldaps://ldap2.example.com/');
 define('LDAP_DNQUERY', 'CN=&,OU=users,DC=example,DC=com');
 
-<<<<<<< HEAD
-// Specify here which of the users in htpasswd-jury should have admin 
-// rights on top of their jury rights
-$DOMJUDGE_ADMINS = array('domjudge_jury', 'admin');
-
-// List of auto-detected language extensions by the submit client.
-//   Format: 'LANG,MAINEXT[,EXT]... [LANG...]' where:
-//   - LANG is the language name displayed,
-//   - MAINEXT is the extension corresponding to the langid in DOMjudge,
-//   - EXT... are comma separated additional detected language extensions.
-// This list only needs to be modified when additional languages are
-// added and should be kept in sync with the list in submit-config.h.in.
-define('LANG_EXTS', 'C,c C++,cpp,cc,c++ Java,java Pascal,pas,p Haskell,hs,lhs Perl,pl POSIX-shell,sh C#,csharp,cs AWK,awk Python2,py2,py Python3,py3 Bash,bash Ada,adb,ads Fortran,f95,f90 Scala,scala Lua,lua');
-
-=======
->>>>>>> d453452b
 // Set this to a notification command, which receives the notification
 // text on stdin. Examples below for notification by mail or prints.
 //define('BALLOON_CMD', 'mail -s Balloon_notification domjudge@localhost');
 //define('BALLOON_CMD', 'lpr');
 define('BALLOON_CMD', '');
 
-<<<<<<< HEAD
 // Specify URL to external CCS, e.g. Kattis
 define('EXT_CCS_URL', 'https://ccs.example.com/');
-=======
+
 // After what delay of a judgehost not checking in should its status
 // start displaying as warning or critical.
 define('JUDGEHOST_WARNING', 30);
@@ -84,5 +67,4 @@
 // Not enabled by default because the server isn't configured to
 // accept SSL by default. Not normally necessary if you run the DOMserver
 // and database on the same machine.
-// define('DJ_MYSQL_CONNECT_FLAGS', MYSQLI_CLIENT_SSL);
->>>>>>> d453452b
+// define('DJ_MYSQL_CONNECT_FLAGS', MYSQLI_CLIENT_SSL);