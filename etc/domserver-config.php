<?php

require_once("common-config.php");

// Authentication scheme to be used for teams. The following methods
// are supported:
// IPADDRESS
//   Use the computer's IP address to authenticate a team. This
//   removes the hassle of logging in with user/pass, but requires
//   that each team has a unique, fixed IP address, that cannot be
//   spoofed, e.g. by logging in on another team's computer.
// PHP_SESSIONS
//   Use PHP sessions with user/password authentication. This allows
//   teams to login from different machines and might be useful for
//   online contests or programming courses.
// LDAP
//   Authenticate against one or more LDAP servers. Use PHP sessions
//   after successful authentication. This option may be useful to
//   integrate DOMjudge (e.g. as courseware) into a larger system.
// FIXED
//   Use one fixed team user that is automatically logged in. This
//   can be useful e.g. for a demo or testing environment. Define
//   FIXED_TEAM to the team user to be used, e.g.:
//   define('FIXED_TEAM', 'domjudge');
define('AUTH_METHOD', 'PHP_SESSIONS');

// Strict checking of team's IP addresses (when using the IPADDRESS
// authentication method).
// The commandline submitdaemon can optionally check for correct source
// IP of teams (additionally to the security of "callback" via scp, see
// the admin manual appendix on the submitdaemon).
// The 'false' setting allows automatic updating of IP addresses during
// submission of teams that have their address unset. Otherwise these
// addresses have to be configured beforehand.
define('STRICTIPCHECK', false);

// List of LDAP servers (space separated) to query when using the LDAP
// authentication method. Secondly, DN to search in, where '&' will be
// replaced by the authtoken as set in the team's DOMjudge database entry.
define('LDAP_SERVERS', 'ldaps://ldap1.example.com/ ldaps://ldap2.example.com/');
define('LDAP_DNQUERY', 'CN=&,OU=users,DC=example,DC=com');

// Specify here which of the users in htpasswd-jury should have admin 
// rights on top of their jury rights
$DOMJUDGE_ADMINS = array('domjudge_jury', 'admin');

// List of auto-detected language extensions by the submit client.
//   Format: 'LANG,MAINEXT[,EXT]... [LANG...]' where:
//   - LANG is the language name displayed,
//   - MAINEXT is the extension corresponding to the langid in DOMjudge,
//   - EXT... are comma separated additional detected language extensions.
// This list only needs to be modified when additional languages are
// added and should be kept in sync with the list in submit-config.h.in.
<<<<<<< HEAD
define('LANG_EXTS', 'C,c C++,cpp,cc,c++ Java,java Pascal,pas,p Haskell,hs,lhs Perl,pl POSIX-shell,sh C#,csharp,cs AWK,awk Python,py Bash,bash Ada,adb,ads Fortran,f95,f90 Scala,scala Lua,lua');

// Specify URL to external CCS, e.g. Kattis
define('EXT_CCS_URL', 'https://ccs.example.com/');
=======
define('LANG_EXTS', 'C,c C++,cpp,cc,c++ Java,java Pascal,pas,p Haskell,hs,lhs Perl,pl POSIX-shell,sh C#,csharp,cs AWK,awk Python2,py2,py Python3,py3 Bash,bash Ada,adb,ads Fortran,f95,f90 Scala,scala Lua,lua');

// Set this to a notification command, which receives the notification
// text on stdin. Examples below for notification by mail or prints.
//define('BALLOON_CMD', 'mail -s Balloon_notification domjudge@localhost');
//define('BALLOON_CMD', 'lpr');
define('BALLOON_CMD', '');
>>>>>>> f922cd0e
<|MERGE_RESOLUTION|>--- conflicted
+++ resolved
@@ -51,12 +51,6 @@
 //   - EXT... are comma separated additional detected language extensions.
 // This list only needs to be modified when additional languages are
 // added and should be kept in sync with the list in submit-config.h.in.
-<<<<<<< HEAD
-define('LANG_EXTS', 'C,c C++,cpp,cc,c++ Java,java Pascal,pas,p Haskell,hs,lhs Perl,pl POSIX-shell,sh C#,csharp,cs AWK,awk Python,py Bash,bash Ada,adb,ads Fortran,f95,f90 Scala,scala Lua,lua');
-
-// Specify URL to external CCS, e.g. Kattis
-define('EXT_CCS_URL', 'https://ccs.example.com/');
-=======
 define('LANG_EXTS', 'C,c C++,cpp,cc,c++ Java,java Pascal,pas,p Haskell,hs,lhs Perl,pl POSIX-shell,sh C#,csharp,cs AWK,awk Python2,py2,py Python3,py3 Bash,bash Ada,adb,ads Fortran,f95,f90 Scala,scala Lua,lua');
 
 // Set this to a notification command, which receives the notification
@@ -64,4 +58,6 @@
 //define('BALLOON_CMD', 'mail -s Balloon_notification domjudge@localhost');
 //define('BALLOON_CMD', 'lpr');
 define('BALLOON_CMD', '');
->>>>>>> f922cd0e
+
+// Specify URL to external CCS, e.g. Kattis
+define('EXT_CCS_URL', 'https://ccs.example.com/');